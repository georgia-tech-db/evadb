# coding=utf-8
# Copyright 2018-2020 EVA
#
# Licensed under the Apache License, Version 2.0 (the "License");
# you may not use this file except in compliance with the License.
# You may obtain a copy of the License at
#
#     http://www.apache.org/licenses/LICENSE-2.0
#
# Unless required by applicable law or agreed to in writing, software
# distributed under the License is distributed on an "AS IS" BASIS,
# WITHOUT WARRANTIES OR CONDITIONS OF ANY KIND, either express or implied.
# See the License for the specific language governing permissions and
# limitations under the License.

<<<<<<< HEAD
from src.parser.types import TableRefType
from src.parser.types import JoinType
from src.expression.abstract_expression import AbstractExpression
=======
from __future__ import annotations
from typing import Union


from src.parser.select_statement import SelectStatement
>>>>>>> 045e52cf


class TableInfo:
    """
    stores all the table info, inspired from postgres
    """

    def __init__(self, table_name=None, schema_name=None, database_name=None):
        self._table_name = table_name
        self._schema_name = schema_name
        self._database_name = database_name

    @property
    def table_name(self):
        return self._table_name

    @property
    def schema_name(self):
        return self._schema_name

    @property
    def database_name(self):
        return self._database_name

    def __str__(self):
        table_info_str = "TABLE INFO:: (" + self._table_name + ")"

        return table_info_str

    def __eq__(self, other):
        if not isinstance(other, TableInfo):
            return False
        return (self.table_name == other.table_name
                and self.schema_name == other.schema_name
                and self.database_name == other.database_name)


class JoinNode:
    def __init__(self,
                 left: 'TableRef' = None,
                 right: 'TableRef' = None,
                 predicate: AbstractExpression = None,
                 join_type: JoinType = None):
        self.left = left
        self.right = right
        self.predicate = predicate
        self.join_type = join_type

    def __eq__(self, other):
        if not isinstance(other, JoinNode):
            return False
        return (self.left == other.left
                and self.right == other.right
                and self.predicate == other.predicate
                and self.join_type == other.join_type)


class TableRef:
    """
    TableRef: Can be table, subquery, or join
    TODO: port subquery code
    Attributes:
        table: can be one of the following based on the query type:
            TableInfo: expression of table name and database name,
            SelectStatement: select statement in case of nested queries,
            JoinDefinition: join statement in case of join queries #TODO
        sample_freq: sampling frequency for the table reference
    """

<<<<<<< HEAD
    def __init__(self, table_info: TableInfo = None, join: JoinNode = None):
        self._table_info = table_info
        self._join = join
        self._table_ref_type = TableRefType.TABLEATOM

        if join is not None:
            self._table_ref_type = TableRefType.JOIN
=======
    def __init__(self,
                 table: Union[TableInfo, SelectStatement] = None,
                 sample_freq: float = None):
        self._table = table
        self._sample_freq = sample_freq
>>>>>>> 045e52cf

    @property
    def table(self):
        return self._table

    @property
    def sample_freq(self):
        return self._sample_freq

    def is_select(self) -> bool:
        return isinstance(self.table, SelectStatement)

    @property
    def join(self):
        return self._join

    @property
    def table_ref_type(self):
        return self._table_ref_type

    def __str__(self):
<<<<<<< HEAD
        if self._table_ref_type is TableRefType.TABLEATOM:
            return str(self._table_info)
        elif self._table_ref_type is TableRefType.JOIN:
            return str(self._join)
=======
        table_ref_str = "TABLE REF:: ( {} SAMPLE FREQUENCY {})".format(
            str(self.table), str(self.sample_freq))
        return table_ref_str
>>>>>>> 045e52cf

    def __eq__(self, other):
        if not isinstance(other, TableRef):
            return False
<<<<<<< HEAD
        return (self.table_info == other.table_info
                and self.join == other.join
                and self.table_ref_type == other.table_ref_type)
=======
        return (self.table == other.table
                and self.sample_freq == other.sample_freq)
>>>>>>> 045e52cf
<|MERGE_RESOLUTION|>--- conflicted
+++ resolved
@@ -13,17 +13,11 @@
 # See the License for the specific language governing permissions and
 # limitations under the License.
 
-<<<<<<< HEAD
-from src.parser.types import TableRefType
-from src.parser.types import JoinType
-from src.expression.abstract_expression import AbstractExpression
-=======
 from __future__ import annotations
 from typing import Union
 
 
 from src.parser.select_statement import SelectStatement
->>>>>>> 045e52cf
 
 
 class TableInfo:
@@ -61,30 +55,9 @@
                 and self.database_name == other.database_name)
 
 
-class JoinNode:
-    def __init__(self,
-                 left: 'TableRef' = None,
-                 right: 'TableRef' = None,
-                 predicate: AbstractExpression = None,
-                 join_type: JoinType = None):
-        self.left = left
-        self.right = right
-        self.predicate = predicate
-        self.join_type = join_type
-
-    def __eq__(self, other):
-        if not isinstance(other, JoinNode):
-            return False
-        return (self.left == other.left
-                and self.right == other.right
-                and self.predicate == other.predicate
-                and self.join_type == other.join_type)
-
-
 class TableRef:
     """
-    TableRef: Can be table, subquery, or join
-    TODO: port subquery code
+    dummy class right now need to handle join expression
     Attributes:
         table: can be one of the following based on the query type:
             TableInfo: expression of table name and database name,
@@ -93,21 +66,11 @@
         sample_freq: sampling frequency for the table reference
     """
 
-<<<<<<< HEAD
-    def __init__(self, table_info: TableInfo = None, join: JoinNode = None):
-        self._table_info = table_info
-        self._join = join
-        self._table_ref_type = TableRefType.TABLEATOM
-
-        if join is not None:
-            self._table_ref_type = TableRefType.JOIN
-=======
     def __init__(self,
                  table: Union[TableInfo, SelectStatement] = None,
                  sample_freq: float = None):
         self._table = table
         self._sample_freq = sample_freq
->>>>>>> 045e52cf
 
     @property
     def table(self):
@@ -120,34 +83,13 @@
     def is_select(self) -> bool:
         return isinstance(self.table, SelectStatement)
 
-    @property
-    def join(self):
-        return self._join
-
-    @property
-    def table_ref_type(self):
-        return self._table_ref_type
-
     def __str__(self):
-<<<<<<< HEAD
-        if self._table_ref_type is TableRefType.TABLEATOM:
-            return str(self._table_info)
-        elif self._table_ref_type is TableRefType.JOIN:
-            return str(self._join)
-=======
         table_ref_str = "TABLE REF:: ( {} SAMPLE FREQUENCY {})".format(
             str(self.table), str(self.sample_freq))
         return table_ref_str
->>>>>>> 045e52cf
 
     def __eq__(self, other):
         if not isinstance(other, TableRef):
             return False
-<<<<<<< HEAD
-        return (self.table_info == other.table_info
-                and self.join == other.join
-                and self.table_ref_type == other.table_ref_type)
-=======
         return (self.table == other.table
-                and self.sample_freq == other.sample_freq)
->>>>>>> 045e52cf
+                and self.sample_freq == other.sample_freq)
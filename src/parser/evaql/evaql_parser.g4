--- conflicted
+++ resolved
@@ -215,31 +215,17 @@
     ;
 
 tableSourceItem
-<<<<<<< HEAD
-    : tableName                                                     #atomTableItem
-    | (LATERAL)? subqueryTableSourceItem                            #subqueryTableItem
-    ;
-
-subqueryTableSourceItem
-    : (
-=======
     : tableName                                  #atomTableItem
     | (
->>>>>>> 045e52cf
       selectStatement |
       LR_BRACKET selectStatement RR_BRACKET
-      )
-      |
-      functionCall
-    ;
-
-<<<<<<< HEAD
-=======
+      )                                                            #subqueryTableItem
+    ;
+
 sampleClause
     : SAMPLE decimalLiteral
     ;
 
->>>>>>> 045e52cf
 
 joinPart
     : JOIN tableSourceItemWithSample

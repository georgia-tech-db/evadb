--- conflicted
+++ resolved
@@ -26,14 +26,11 @@
 
     # remove this once doen with tuple class
     def evaluate(self, *args):
-<<<<<<< HEAD
         if self._col_name:
             return self._col_name
         if args == None:
-=======
         tuple1 = None
         if args is None:
->>>>>>> 86ca71e5
             # error Handling
             pass
         tuple1 = args[0]

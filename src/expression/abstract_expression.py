--- conflicted
+++ resolved
@@ -7,16 +7,6 @@
 @unique
 class ExpressionType(IntEnum):
     INVALID = 0,
-<<<<<<< HEAD
-    COMPARE_EQUAL = 1,
-    CONSTANT_VALUE = 2,
-    TUPLE_VALUE = 3,
-    COMPARE_NOT_EQUAL = 4,
-    GREATER = 5,
-    LESS = 6,
-    GREATER_EQUAL = 7,
-    LESS_EQUAL = 8
-=======
     CONSTANT_VALUE = 1,
     TUPLE_VALUE = 2,
     # Compare operators
@@ -37,7 +27,6 @@
     ARITHMETIC_DIVIDE = 15
 
     FUNCTION_EXPRESSION = 16
->>>>>>> a5254431
     # add other types
 
 

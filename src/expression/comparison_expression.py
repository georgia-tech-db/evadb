from src.expression.abstract_expression import AbstractExpression, \
    ExpressionType, \
    ExpressionReturnType


class ComparisonExpression(AbstractExpression):
    def __init__(self, exp_type: ExpressionType, left: AbstractExpression,
                 right: AbstractExpression):
        children = []
        if left is not None:
            children.append(left)
        if right is not None:
            children.append(right)
        super().__init__(exp_type, rtype=ExpressionReturnType.BOOLEAN,
                         children=children)

    def evaluate(self, *args):
        left_values = self.get_child(0).evaluate(*args)
        right_values = self.get_child(1).evaluate(*args)

        # Broadcasting scalars
        if type(right_values) is not list:
            right_values = [right_values] * len(left_values)
        # TODO implement a better way to compare value_left and value_right
        # Implement a generic return type
<<<<<<< HEAD
        if self.etype == ExpressionType.COMPARE_EQUAL:
            return vl == vr
        elif self.etype == ExpressionType.COMPARE_NOT_EQUAL:
            return vl != vr
        elif self.etype == ExpressionType.GREATER:
            return vl > vr
        elif self.etype == ExpressionType.LESS:
            return vl < vr
        elif self.etype == ExpressionType.GREATER_EQUAL:
            return vl >= vr
        elif self.etype == ExpressionType.LESS_EQUAL:
            return vl <= vr
        else:
            raise ValueError("Not supported types.")
        # ToDo add other comparision types

    def getLeft(self):
        return self._children[0]

    def getRight(self):
        return self._children[1]

    def __str__(self):
        op = None
        if self.etype == ExpressionType.COMPARE_EQUAL:
            op = '='
        elif self.etype == ExpressionType.COMPARE_NOT_EQUAL:
            op = '!='
        else:
            raise Exception('Operator is not supported')
        vl = self._children[0].evaluate()
        vr = self._children[1].evaluate()
        return str(vl) + str(op) + str(vr)

=======
        outcome = []
        for value_left, value_right in zip(left_values, right_values):
            if self.etype == ExpressionType.COMPARE_EQUAL:
                outcome.append(value_left == value_right)
            elif self.etype == ExpressionType.COMPARE_GREATER:
                outcome.append(value_left > value_right)
            elif self.etype == ExpressionType.COMPARE_LESSER:
                outcome.append(value_left < value_right)
            elif self.etype == ExpressionType.COMPARE_GEQ:
                outcome.append(value_left >= value_right)
            elif self.etype == ExpressionType.COMPARE_LEQ:
                outcome.append(value_left <= value_right)
            elif self.etype == ExpressionType.COMPARE_NEQ:
                outcome.append(value_left != value_right)

        return outcome
>>>>>>> a5254431
<|MERGE_RESOLUTION|>--- conflicted
+++ resolved
@@ -23,21 +23,24 @@
             right_values = [right_values] * len(left_values)
         # TODO implement a better way to compare value_left and value_right
         # Implement a generic return type
-<<<<<<< HEAD
-        if self.etype == ExpressionType.COMPARE_EQUAL:
-            return vl == vr
-        elif self.etype == ExpressionType.COMPARE_NOT_EQUAL:
-            return vl != vr
-        elif self.etype == ExpressionType.GREATER:
-            return vl > vr
-        elif self.etype == ExpressionType.LESS:
-            return vl < vr
-        elif self.etype == ExpressionType.GREATER_EQUAL:
-            return vl >= vr
-        elif self.etype == ExpressionType.LESS_EQUAL:
-            return vl <= vr
-        else:
-            raise ValueError("Not supported types.")
+        outcome = []
+        for value_left, value_right in zip(left_values, right_values):
+            if self.etype == ExpressionType.COMPARE_EQUAL:
+                outcome.append(value_left == value_right)
+            elif self.etype == ExpressionType.COMPARE_GREATER:
+                outcome.append(value_left > value_right)
+            elif self.etype == ExpressionType.COMPARE_LESSER:
+                outcome.append(value_left < value_right)
+            elif self.etype == ExpressionType.COMPARE_GEQ:
+                outcome.append(value_left >= value_right)
+            elif self.etype == ExpressionType.COMPARE_LEQ:
+                outcome.append(value_left <= value_right)
+            elif self.etype == ExpressionType.COMPARE_NEQ:
+                outcome.append(value_left != value_right)
+            else:
+                raise ValueError("Not supported types.")
+
+        return outcome
         # ToDo add other comparision types
 
     def getLeft(self):
@@ -56,23 +59,4 @@
             raise Exception('Operator is not supported')
         vl = self._children[0].evaluate()
         vr = self._children[1].evaluate()
-        return str(vl) + str(op) + str(vr)
-
-=======
-        outcome = []
-        for value_left, value_right in zip(left_values, right_values):
-            if self.etype == ExpressionType.COMPARE_EQUAL:
-                outcome.append(value_left == value_right)
-            elif self.etype == ExpressionType.COMPARE_GREATER:
-                outcome.append(value_left > value_right)
-            elif self.etype == ExpressionType.COMPARE_LESSER:
-                outcome.append(value_left < value_right)
-            elif self.etype == ExpressionType.COMPARE_GEQ:
-                outcome.append(value_left >= value_right)
-            elif self.etype == ExpressionType.COMPARE_LEQ:
-                outcome.append(value_left <= value_right)
-            elif self.etype == ExpressionType.COMPARE_NEQ:
-                outcome.append(value_left != value_right)
-
-        return outcome
->>>>>>> a5254431
+        return str(vl) + str(op) + str(vr)
--- conflicted
+++ resolved
@@ -215,11 +215,6 @@
         Returns:
             Batch
         """
-<<<<<<< HEAD
-        def _unique_keys(dict1, dict2):
-            return set(list(dict1.keys()) + list(dict2.keys()))
-=======
->>>>>>> e5d35d58
 
         if not isinstance(other, Batch):
             raise TypeError("Input should be of type Batch")

# coding=utf-8
# Copyright 2018-2020 EVA
#
# Licensed under the Apache License, Version 2.0 (the "License");
# you may not use this file except in compliance with the License.
# You may obtain a copy of the License at
#
#     http://www.apache.org/licenses/LICENSE-2.0
#
# Unless required by applicable law or agreed to in writing, software
# distributed under the License is distributed on an "AS IS" BASIS,
# WITHOUT WARRANTIES OR CONDITIONS OF ANY KIND, either express or implied.
# See the License for the specific language governing permissions and
# limitations under the License.
from abc import ABCMeta, abstractmethod
<<<<<<< HEAD
=======
from typing import Iterator

>>>>>>> 2346fb2e

class AbstractReader(metaclass=ABCMeta):
    """
    Abstract class for defining data reader. All other video readers use this
    abstract class. Video readers are expected to return data in an iterative manner.

    Attributes:
        file_url (str): path to read data from
        batch_size (int, optional): No. of frames to read in batch from video
        offset (int, optional): Start frame location in video
        """

    def __init__(self, file_url: str, batch_size=1,
                 offset=None):
        self.file_url = file_url
        self.batch_size = batch_size
        self.offset = offset

    def read(self):
        """
        This calls the sub class read implementation and
        yields the data to the caller
        """
        data_batch = []
        # Incase we receive negative batch_size set it to 1
        if self.batch_size <= 0:
            self.batch_size = 1
        print(self.batch_size)
        for data in self._read():
            data_batch.append(data)
            if len(data_batch) % self.batch_size == 0:
                yield data_batch
                data_batch = []
        if data_batch:
            yield data_batch

    @abstractmethod
    def _read(self):
        """
        Every sub class implements it's own logic
        to read the file and yield the data
        """<|MERGE_RESOLUTION|>--- conflicted
+++ resolved
@@ -13,11 +13,7 @@
 # See the License for the specific language governing permissions and
 # limitations under the License.
 from abc import ABCMeta, abstractmethod
-<<<<<<< HEAD
-=======
 from typing import Iterator
-
->>>>>>> 2346fb2e
 
 class AbstractReader(metaclass=ABCMeta):
     """

--- conflicted
+++ resolved
@@ -25,9 +25,6 @@
 
     def __init__(self, start_frame_id=0, *args, **kwargs):
         """
-<<<<<<< HEAD
-            Reads video using OpenCV and yields frame data
-=======
             Reads video using OpenCV and yields frame data.
             It will use the `start_frame_id` while annotating the
             frames. The first frame will be annotated with `start_frame_id`
@@ -38,20 +35,14 @@
                     It is different from offset. Offset defines where in video
                     should we start reading. And start_frame_id defines the id
                     we assign to first read frame.
->>>>>>> 6dbdd535
          """
         self._start_frame_id = start_frame_id
         super().__init__(*args, **kwargs)
 
     def _read(self) -> Iterator[Dict]:
         video = cv2.VideoCapture(self.file_url)
-<<<<<<< HEAD
-        video_start = self.offset if self.offset else 0
-        video.set(cv2.CAP_PROP_POS_FRAMES, video_start)
-=======
         video_offset = self.offset if self.offset else 0
         video.set(cv2.CAP_PROP_POS_FRAMES, video_offset)
->>>>>>> 6dbdd535
 
         LoggingManager().log("Reading frames", LoggingLevel.INFO)
 

--- conflicted
+++ resolved
@@ -30,13 +30,12 @@
     NOTE: This currently just does node transformation. Optimizer logic
     needs to be incorporated.
     """
-<<<<<<< HEAD
-    _SCAN_OPR_TYPES = (OperatorType.LOGICALFILTER, OperatorType.LOGICALGET,
-                        OperatorType.LOGICALPROJECT)
-    _INSERT_OPR_TYPE = OperatorType.LOGICALINSERT
-    _CREATE_OPR_TYPE = OperatorType.LOGICALCREATE
-    _CREATE_UDF_OPR_TYPE = OperatorType.LOGICALCREATEUDF
-    _LOAD_OPR_TYPE = OperatorType.LOGICALLOADDATA
+    _SCAN_NODE_TYPES = (OperatorType.LOGICALFILTER, OperatorType.LOGICALGET,
+                        OperatorType.LOGICALPROJECT, OperatorType.LOGICALUNION)
+    _INSERT_NODE_TYPE = OperatorType.LOGICALINSERT
+    _CREATE_NODE_TYPE = OperatorType.LOGICALCREATE
+    _CREATE_UDF_NODE_TYPE = OperatorType.LOGICALCREATEUDF
+    _LOAD_NODE_TYPE = OperatorType.LOGICALLOADDATA
 
     def execute_task_stack(self, task_stack: OptimizerTaskStack):
         while not task_stack.empty():
@@ -74,14 +73,6 @@
         # Build Optimal Tree 
         optimal_plan = self.build_optimal_physical_plan(root_grp_id, optimizer_context)
         return optimal_plan
-=======
-    _SCAN_NODE_TYPES = (OperatorType.LOGICALFILTER, OperatorType.LOGICALGET,
-                        OperatorType.LOGICALPROJECT, OperatorType.LOGICALUNION)
-    _INSERT_NODE_TYPE = OperatorType.LOGICALINSERT
-    _CREATE_NODE_TYPE = OperatorType.LOGICALCREATE
-    _CREATE_UDF_NODE_TYPE = OperatorType.LOGICALCREATEUDF
-    _LOAD_NODE_TYPE = OperatorType.LOGICALLOADDATA
->>>>>>> eb618ce9
 
     def build(self, logical_plan: Operator):
         # apply optimizations

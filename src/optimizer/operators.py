# coding=utf-8
# Copyright 2018-2020 EVA
#
# Licensed under the Apache License, Version 2.0 (the "License");
# you may not use this file except in compliance with the License.
# You may obtain a copy of the License at
#
#     http://www.apache.org/licenses/LICENSE-2.0
#
# Unless required by applicable law or agreed to in writing, software
# distributed under the License is distributed on an "AS IS" BASIS,
# WITHOUT WARRANTIES OR CONDITIONS OF ANY KIND, either express or implied.
# See the License for the specific language governing permissions and
# limitations under the License.
from enum import IntEnum, auto
from typing import List

from src.catalog.models.df_metadata import DataFrameMetadata
from src.expression.constant_value_expression import ConstantValueExpression
from src.parser.table_ref import TableRef
from src.parser.types import JoinType
from src.expression.abstract_expression import AbstractExpression
from src.catalog.models.df_column import DataFrameColumn
from src.catalog.models.udf_io import UdfIO
from pathlib import Path


class OperatorType(IntEnum):
    """
    Manages enums for all the operators supported
    """
    DUMMY = auto()
    LOGICALGET = auto()
    LOGICALFILTER = auto()
    LOGICALPROJECT = auto()
    LOGICALINSERT = auto()
    LOGICALCREATE = auto()
    LOGICALCREATEUDF = auto()
    LOGICALLOADDATA = auto()
    LOGICALQUERYDERIVEDGET = auto()
    LOGICALUNION = auto()
    LOGICALORDERBY = auto()
    LOGICALLIMIT = auto()
<<<<<<< HEAD
    LOGICALJOIN = auto()
    LOGICAL_FUNCTION_SCAN = auto()
=======
    LOGICALSAMPLE = auto()
    LOGICALDELIMITER = auto()
>>>>>>> 045e52cf


class Operator:
    """Base class for logital plan of operators

    Arguments:
        op_type: {OperatorType} -- {the opr type held by this node}
        children: {List} -- {the list of operator children for this node}
    """

    def __init__(self, op_type: OperatorType, children: List = None):
        self._opr_type = op_type
        self._children = children if children is not None else []

    def append_child(self, child: 'Operator'):
        if child:
            self._children.append(child)

    @property
    def children(self):
        return self._children

    @children.setter
    def children(self, children):
        self._children = children

    @property
    def opr_type(self):
        return self._opr_type

    def __str__(self) -> str:
        return '%s[%s](%s)' % (
            type(self).__name__, hex(id(self)),
            ', '.join('%s=%s' % item for item in vars(self).items())
        )

    def __eq__(self, other):
        is_subtree_equal = True
        if not isinstance(other, Operator):
            return False
        if len(self.children) != len(other.children):
            return False
        for child1, child2 in zip(self.children, other.children):
            is_subtree_equal = is_subtree_equal and (child1 == child2)
        return is_subtree_equal

    def is_logical(self):
        return self._opr_type < OperatorType.LOGICALDELIMITER


class Dummy(Operator):
    def __init__(self):
        super().__init__(OperatorType.DUMMY, None)


class LogicalGet(Operator):
    def __init__(self, video: TableRef, dataset_metadata: DataFrameMetadata,
                 children: List = None):
        super().__init__(OperatorType.LOGICALGET, children)
        self._video = video
        self._dataset_metadata = dataset_metadata
        self._predicate = None
        self._target_list = None

    @property
    def video(self):
        return self._video

    @property
    def dataset_metadata(self):
        return self._dataset_metadata

    @property
    def predicate(self):
        return self._predicate

    @predicate.setter
    def predicate(self, predicate):
        self._predicate = predicate

    @property
    def target_list(self):
        return self._target_list

    @target_list.setter
    def target_list(self, target_list):
        self._target_list = target_list

    def __eq__(self, other):
        is_subtree_equal = super().__eq__(other)
        if not isinstance(other, LogicalGet):
            return False
        return (is_subtree_equal
                and self.video == other.video
                and self.dataset_metadata == other.dataset_metadata
                and self.predicate == other.predicate
                and self.target_list == other.target_list)


class LogicalQueryDerivedGet(Operator):
    def __init__(self, children: List = None):
        super().__init__(OperatorType.LOGICALQUERYDERIVEDGET,
                         children=children)
        # `TODO` We need to store the alias information here
        # We need construct the map using the target list of the
        # subquery to validate the overall query
        self.predicate = None
        self.target_list = None

    @property
    def predicate(self):
        return self._predicate

    @predicate.setter
    def predicate(self, predicate):
        self._predicate = predicate

    @property
    def target_list(self):
        return self._target_list

    @target_list.setter
    def target_list(self, target_list):
        self._target_list = target_list

    def __eq__(self, other):
        is_subtree_equal = super().__eq__(other)
        if not isinstance(other, LogicalQueryDerivedGet):
            return False
        return (is_subtree_equal
                and self.predicate == other.predicate
                and self.target_list == other.target_list)


class LogicalFilter(Operator):
    def __init__(self, predicate: AbstractExpression, children: List = None):
        super().__init__(OperatorType.LOGICALFILTER, children)
        self._predicate = predicate

    @property
    def predicate(self):
        return self._predicate

    def __eq__(self, other):
        is_subtree_equal = super().__eq__(other)
        if not isinstance(other, LogicalFilter):
            return False
        return (is_subtree_equal
                and self.predicate == other.predicate)


class LogicalProject(Operator):
    def __init__(self, target_list: List[AbstractExpression],
                 children: List = None):
        super().__init__(OperatorType.LOGICALPROJECT, children)
        self._target_list = target_list

    @property
    def target_list(self):
        return self._target_list

    def __eq__(self, other):
        is_subtree_equal = super().__eq__(other)
        if not isinstance(other, LogicalProject):
            return False
        return (is_subtree_equal
                and self.target_list == other.target_list)


class LogicalOrderBy(Operator):
    def __init__(self, orderby_list: List,
                 children: List = None):
        super().__init__(OperatorType.LOGICALORDERBY, children)
        self._orderby_list = orderby_list

    @property
    def orderby_list(self):
        return self._orderby_list

    def __eq__(self, other):
        is_subtree_equal = super().__eq__(other)
        if not isinstance(other, LogicalOrderBy):
            return False
        return (is_subtree_equal
                and self.orderby_list == other.orderby_list)


class LogicalLimit(Operator):
    def __init__(self, limit_count: ConstantValueExpression,
                 children: List = None):
        super().__init__(OperatorType.LOGICALLIMIT, children)
        self._limit_count = limit_count

    @property
    def limit_count(self):
        return self._limit_count

    def __eq__(self, other):
        is_subtree_equal = super().__eq__(other)
        if not isinstance(other, LogicalLimit):
            return False
        return (is_subtree_equal
                and self.limit_count == other.limit_count)


class LogicalSample(Operator):
    def __init__(self, sample_freq: ConstantValueExpression,
                 children: List = None):
        super().__init__(OperatorType.LOGICALSAMPLE, children)
        self._sample_freq = sample_freq

    @property
    def sample_freq(self):
        return self._sample_freq

    def __eq__(self, other):
        is_subtree_equal = super().__eq__(other)
        if not isinstance(other, LogicalSample):
            return False
        return (is_subtree_equal
                and self.sample_freq == other.sample_freq)


class LogicalUnion(Operator):
    def __init__(self, all: bool, children: List = None):
        super().__init__(OperatorType.LOGICALUNION, children)
        self._all = all

    @property
    def all(self):
        return self._all

    def __eq__(self, other):
        is_subtree_equal = super().__eq__(other)
        if not isinstance(other, LogicalUnion):
            return False
        return (is_subtree_equal and self.all == other.all)


class LogicalInsert(Operator):
    """[Logical Node for Insert operation]

    Arguments:
        video {TableRef}:
            [TableRef object copied from parsed statement]
        video_catalog_id{int}:
            [catalog id for the video table]
        column_list{List[AbstractExpression]}:
            [After binding annotated column_list]
        value_list{List[AbstractExpression]}:
            [value list to insert]
    """

    def __init__(self, video: TableRef, video_catalog_id: int,
                 column_list: List[AbstractExpression],
                 value_list: List[AbstractExpression],
                 children: List = None):
        super().__init__(OperatorType.LOGICALINSERT, children)
        self._video = video
        self._video_catalog_id = video_catalog_id
        self._column_list = column_list
        self._value_list = value_list

    @property
    def video(self):
        return self._video

    @property
    def video_catalog_id(self):
        return self._video_catalog_id

    @property
    def value_list(self):
        return self._value_list

    @property
    def column_list(self):
        return self._column_list

    def __eq__(self, other):
        is_subtree_equal = super().__eq__(other)
        if not isinstance(other, LogicalInsert):
            return False
        return (is_subtree_equal
                and self.video == other.video
                and self.video_catalog_id == other.video_catalog_id
                and self.value_list == other.value_list
                and self.column_list == other.column_list)


class LogicalCreate(Operator):
    """Logical node for create table operations

    Arguments:
        video {TableRef}: [video table that is to be created]
        column_list {List[DataFrameColumn]}:
            [After binding annotated column_list]
        if_not_exists {bool}: [create table if exists]

    """

    def __init__(self, video: TableRef, column_list: List[DataFrameColumn],
                 if_not_exists: bool = False, children=None):
        super().__init__(OperatorType.LOGICALCREATE, children)
        self._video = video
        self._column_list = column_list
        self._if_not_exists = if_not_exists

    @property
    def video(self):
        return self._video

    @property
    def column_list(self):
        return self._column_list

    @property
    def if_not_exists(self):
        return self._if_not_exists

    def __eq__(self, other):
        is_subtree_equal = super().__eq__(other)
        if not isinstance(other, LogicalCreate):
            return False
        return (is_subtree_equal
                and self.video == other.video
                and self.column_list == other.column_list
                and self.if_not_exists == other.if_not_exists)


class LogicalCreateUDF(Operator):
    """
    Logical node for create udf operations

    Attributes:
        name: str
            udf_name provided by the user required
        if_not_exists: bool
            if true should throw an error if udf with same name exists
            else will replace the existing
        inputs: List[UdfIO]
            udf inputs, annotated list similar to table columns
        outputs: List[UdfIO]
            udf outputs, annotated list similar to table columns
        impl_path: Path
            file path which holds the implementation of the udf.
            This file should be placed in the UDF directory and
            the path provided should be relative to the UDF dir.
        udf_type: str
            udf type. it ca be object detection, classification etc.
    """

    def __init__(self, name: str,
                 if_not_exists: bool,
                 inputs: List[UdfIO],
                 outputs: List[UdfIO],
                 impl_path: Path,
                 udf_type: str = None,
                 children=None):
        super().__init__(OperatorType.LOGICALCREATEUDF, children)
        self._name = name
        self._if_not_exists = if_not_exists
        self._inputs = inputs
        self._outputs = outputs
        self._impl_path = impl_path
        self._udf_type = udf_type

    @property
    def name(self):
        return self._name

    @property
    def if_not_exists(self):
        return self._if_not_exists

    @property
    def inputs(self):
        return self._inputs

    @property
    def outputs(self):
        return self._outputs

    @property
    def impl_path(self):
        return self._impl_path

    @property
    def udf_type(self):
        return self._udf_type

    def __eq__(self, other):
        is_subtree_equal = super().__eq__(other)
        if not isinstance(other, LogicalCreateUDF):
            return False
        return (is_subtree_equal
                and self.name == other.name
                and self.if_not_exists == other.if_not_exists
                and self.inputs == other.inputs
                and self.outputs == other.outputs
                and self.udf_type == other.udf_type
                and self.impl_path == other.impl_path)


class LogicalLoadData(Operator):
    """Logical node for load data operation

    Arguments:
        table_metainfo(DataFrameMetadata): table to load data into
        path(Path): file path from where we are loading data
    """

    def __init__(self, table_metainfo: DataFrameMetadata,
                 path: Path, children=None):
        super().__init__(OperatorType.LOGICALLOADDATA, children=children)
        self._table_metainfo = table_metainfo
        self._path = path

    @property
    def table_metainfo(self):
        return self._table_metainfo

    @property
    def path(self):
        return self._path

    def __str__(self):
        return 'LogicalLoadData(table: {}, path: {})'.format(
            self.table_metainfo, self.path)

    def __eq__(self, other):
        is_subtree_equal = super().__eq__(other)
        if not isinstance(other, LogicalLoadData):
            return False
        return (is_subtree_equal
                and self.table_metainfo == other.table_metainfo
                and self.path == other.path)


class LogicalJoin(Operator):
    """
    Logical node for join operators

    Attributes:
        join_type: JoinType
            Join type provided by the user - Lateral, Inner, Outer
        left: TableRef
            Left join table
        right: TableRef
            Right join table
        join_predicate: AbstractExpression
            condition/predicate expression used to join the tables
    """

    def __init__(self,
                 join_type: JoinType,
                 join_predicate: AbstractExpression = None,
                 children: List = None):
        super().__init__(OperatorType.LOGICALJOIN, children)
        self._join_type = join_type
        self._join_predicate = join_predicate

    @property
    def join_type(self):
        return self._join_type

    @property
    def join_predicate(self):
        return self._join_predicate

    def __eq__(self, other):
        is_subtree_equal = super().__eq__(other)
        if not isinstance(other, LogicalJoin):
            return False
        return (is_subtree_equal
                and self.join_type == other.join_type
                and self.join_predicate == other.join_predicate)


class LogicalFunctionScan(Operator):
    """
    Logical node for function table scans

    Attributes:
        func_expr: AbstractExpression
            function_expression that yield a table like output
    """

    def __init__(self,
                 func_expr: AbstractExpression,
                 children: List = None):
        super().__init__(OperatorType.LOGICAL_FUNCTION_SCAN, children)
        self._func_expr = func_expr

    @property
    def func_expr(self):
        return self._func_expr

    def __eq__(self, other):
        is_subtree_equal = super().__eq__(other)
        if not isinstance(other, LogicalFunctionScan):
            return False
        return (is_subtree_equal
                and self.func_expr == other.func_expr)<|MERGE_RESOLUTION|>--- conflicted
+++ resolved
@@ -18,7 +18,6 @@
 from src.catalog.models.df_metadata import DataFrameMetadata
 from src.expression.constant_value_expression import ConstantValueExpression
 from src.parser.table_ref import TableRef
-from src.parser.types import JoinType
 from src.expression.abstract_expression import AbstractExpression
 from src.catalog.models.df_column import DataFrameColumn
 from src.catalog.models.udf_io import UdfIO
@@ -41,13 +40,8 @@
     LOGICALUNION = auto()
     LOGICALORDERBY = auto()
     LOGICALLIMIT = auto()
-<<<<<<< HEAD
-    LOGICALJOIN = auto()
-    LOGICAL_FUNCTION_SCAN = auto()
-=======
     LOGICALSAMPLE = auto()
     LOGICALDELIMITER = auto()
->>>>>>> 045e52cf
 
 
 class Operator:
@@ -484,71 +478,4 @@
             return False
         return (is_subtree_equal
                 and self.table_metainfo == other.table_metainfo
-                and self.path == other.path)
-
-
-class LogicalJoin(Operator):
-    """
-    Logical node for join operators
-
-    Attributes:
-        join_type: JoinType
-            Join type provided by the user - Lateral, Inner, Outer
-        left: TableRef
-            Left join table
-        right: TableRef
-            Right join table
-        join_predicate: AbstractExpression
-            condition/predicate expression used to join the tables
-    """
-
-    def __init__(self,
-                 join_type: JoinType,
-                 join_predicate: AbstractExpression = None,
-                 children: List = None):
-        super().__init__(OperatorType.LOGICALJOIN, children)
-        self._join_type = join_type
-        self._join_predicate = join_predicate
-
-    @property
-    def join_type(self):
-        return self._join_type
-
-    @property
-    def join_predicate(self):
-        return self._join_predicate
-
-    def __eq__(self, other):
-        is_subtree_equal = super().__eq__(other)
-        if not isinstance(other, LogicalJoin):
-            return False
-        return (is_subtree_equal
-                and self.join_type == other.join_type
-                and self.join_predicate == other.join_predicate)
-
-
-class LogicalFunctionScan(Operator):
-    """
-    Logical node for function table scans
-
-    Attributes:
-        func_expr: AbstractExpression
-            function_expression that yield a table like output
-    """
-
-    def __init__(self,
-                 func_expr: AbstractExpression,
-                 children: List = None):
-        super().__init__(OperatorType.LOGICAL_FUNCTION_SCAN, children)
-        self._func_expr = func_expr
-
-    @property
-    def func_expr(self):
-        return self._func_expr
-
-    def __eq__(self, other):
-        is_subtree_equal = super().__eq__(other)
-        if not isinstance(other, LogicalFunctionScan):
-            return False
-        return (is_subtree_equal
-                and self.func_expr == other.func_expr)+                and self.path == other.path)
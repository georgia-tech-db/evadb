--- conflicted
+++ resolved
@@ -42,11 +42,8 @@
     LOGICALORDERBY = auto()
     LOGICAL_CREATE_MATERIALIZED_VIEW = auto()
     LOGICALLIMIT = auto()
-<<<<<<< HEAD
+    LOGICALSAMPLE = auto()
     LOGICALDELIMITER = auto()
-=======
-    LOGICALSAMPLE = auto()
->>>>>>> 68d5e380
 
 
 class Operator:

from query_optimizer.rule_query_optimizer import RuleQueryOptimizer, Rules
from expression.comparison_expression import ComparisonExpression
from expression.abstract_expression import ExpressionType
from expression.constant_value_expression import ConstantValueExpression
from expression.tuple_value_expression import TupleValueExpression
from query_planner.logical_select_plan import LogicalSelectPlan
from query_planner.logical_inner_join_plan import LogicalInnerJoinPlan
from query_planner.logical_projection_plan import LogicalProjectionPlan
from query_planner.video_table_plan import VideoTablePlan
from loaders.video_loader import SimpleVideoLoader
from src.models import VideoMetaInfo, VideoFormat


def test_simple_predicate_pushdown(verbose=False):
    # Creating the videos
    meta1 = VideoMetaInfo(file='v1', c_format=VideoFormat.MOV, fps=30)
    video1 = SimpleVideoLoader(video_metadata=meta1)

    meta2 = VideoMetaInfo(file='v2', c_format=VideoFormat.MOV, fps=30)
    video2 = SimpleVideoLoader(video_metadata=meta2)

    projection_output = ['v1.1', 'v2.2']
    root = LogicalProjectionPlan(videos=[video1, video2], column_ids=projection_output, foreign_column_ids=[])

    # Creating Expression for Select: Expression is basically where v1.1 == 4
    const = ConstantValueExpression(value=4)
    tup = TupleValueExpression(col_idx=int(projection_output[0].split('.')[1]))
    expression = ComparisonExpression(exp_type=ExpressionType.COMPARE_EQUAL, left=tup, right=const)

    # used both videos because purposely placed BEFORE the join
    s1 = LogicalSelectPlan(predicate=expression, column_ids=['v1.1'], videos=[video1, video2], foreign_column_ids=[])
    s1.parent = root

    j1 = LogicalInnerJoinPlan(videos=[video1, video2], join_ids=['v1.3', 'v2.3'])
    j1.parent = s1

    t1 = VideoTablePlan(video=video1, tablename='v1')
    t2 = VideoTablePlan(video=video2, tablename='v2')

    s1.set_children([j1])
    t1.parent = j1
    t2.parent = j1

    j1.set_children([t1, t2])
    root.set_children([s1])

    rule_list = [Rules.PREDICATE_PUSHDOWN]
    if verbose:
        print('Original Plan Tree')
        print(root)
    qo = RuleQueryOptimizer()
    new_tree = qo.run(root, rule_list)
    if verbose:
        print('New Plan Tree')
        print(new_tree)

    assert root.parent is None
    assert root.children == [j1]
    assert j1.parent == root
    assert j1.children == [s1, t2]
    assert s1.parent == j1
    assert s1.videos == [video1]
    assert t2.parent == j1
    assert s1.children == [t1]
    assert t1.parent == s1

    print('Simple Predicate Pushdown Succeeded!')


def test_simple_projection_pushdown_join(verbose=False):
    # Creating the videos
    meta1 = VideoMetaInfo(file='v1', c_format=VideoFormat.MOV, fps=30)
    video1 = SimpleVideoLoader(video_metadata=meta1)

    meta2 = VideoMetaInfo(file='v2', c_format=VideoFormat.MOV, fps=30)
    video2 = SimpleVideoLoader(video_metadata=meta2)

    projection_output = ['v1.3', 'v2.4']
    root = LogicalProjectionPlan(videos=[video1, video2], column_ids=projection_output, foreign_column_ids=[])

    j1 = LogicalInnerJoinPlan(videos=[video1, video2], join_ids=['v1.1', 'v2.1'])
    j1.parent = root

    t1 = VideoTablePlan(video=video1, tablename='v1')
    t2 = VideoTablePlan(video=video2, tablename='v2')

    t1.parent = j1
    t2.parent = j1

    j1.set_children([t1, t2])
    root.set_children([j1])

    rule_list = [Rules.PROJECTION_PUSHDOWN_JOIN]
    if verbose:
        print('Original Plan Tree')
        print(root)
    qo = RuleQueryOptimizer()
    new_tree = qo.run(root, rule_list)
    if verbose:
        print('New Plan Tree')
        print(new_tree)

    assert root.parent is None
    assert root.children == [j1]
    assert j1.parent == root
    assert type(j1.children[0]) == LogicalProjectionPlan
    assert type(j1.children[1]) == LogicalProjectionPlan
    assert 'v1.1' in j1.children[0].column_ids
    assert 'v1.3' in j1.children[0].column_ids
    assert 'v2.1' in j1.children[1].column_ids
    assert 'v2.4' in j1.children[1].column_ids
    assert type(t2.parent) == LogicalProjectionPlan
    assert type(t1.parent) == LogicalProjectionPlan
    assert j1.children[0].children == [t1]
    assert j1.children[1].children == [t2]
    print('Simple Projection Pushdown Join Test Successful!')


def test_simple_projection_pushdown_select(verbose=False):
    meta1 = VideoMetaInfo(file='v1', c_format=VideoFormat.MOV, fps=30)
    video1 = SimpleVideoLoader(video_metadata=meta1)

    # Creating Expression for Select: Expression is basically where v2.7 == 4
    const = ConstantValueExpression(value=4)
    tup = TupleValueExpression(col_idx=int(7))
    expression = ComparisonExpression(exp_type=ExpressionType.COMPARE_EQUAL, left=tup, right=const)
    s1 = LogicalSelectPlan(predicate=expression, column_ids=['v1.7'], videos=[video1], foreign_column_ids=[])

    projection_output = ['v1.3', 'v1.4']
    root = LogicalProjectionPlan(videos=[video1], column_ids=projection_output, foreign_column_ids=[])

    t1 = VideoTablePlan(video=video1, tablename='v1')

    root.set_children([s1])
    s1.parent = root
    s1.set_children([t1])
    t1.parent = s1

    rule_list = [Rules.PROJECTION_PUSHDOWN_SELECT]
    if verbose:
        print('Original Plan Tree')
        print(root)
    qo = RuleQueryOptimizer()
    new_tree = qo.run(root, rule_list)
    if verbose:
        print('New Plan Tree')
        print(new_tree)

    assert root.parent is None
    assert root.children == [s1]
    assert s1.parent == root
    assert len(s1.children) == 1
    assert type(s1.children[0]) == LogicalProjectionPlan
    assert 'v1.7' in s1.children[0].column_ids
    assert 'v1.3' in s1.children[0].column_ids
    assert 'v1.4' in s1.children[0].column_ids
    assert type(t1.parent) == LogicalProjectionPlan
    assert s1.children[0].children == [t1]
    print('Simple Projection Pushdown Select Test Successful!')


def test_combined_projection_pushdown(verbose=False):
    # Creating the videos
    meta1 = VideoMetaInfo(file='v1', c_format=VideoFormat.MOV, fps=30)
    video1 = SimpleVideoLoader(video_metadata=meta1)

    meta2 = VideoMetaInfo(file='v2', c_format=VideoFormat.MOV, fps=30)
    video2 = SimpleVideoLoader(video_metadata=meta2)

    projection_output = ['v1.3', 'v2.4']
    root = LogicalProjectionPlan(videos=[video1, video2], column_ids=projection_output, foreign_column_ids=[])

    j1 = LogicalInnerJoinPlan(videos=[video1, video2], join_ids=['v1.1', 'v2.1'])
    j1.parent = root

    const = ConstantValueExpression(value=4)
    tup = TupleValueExpression(col_idx=int(7))
    expression = ComparisonExpression(exp_type=ExpressionType.COMPARE_EQUAL, left=tup, right=const)
    s1 = LogicalSelectPlan(predicate=expression, column_ids=['v2.7'], videos=[video1], foreign_column_ids=[])
    s1.parent = j1

    t1 = VideoTablePlan(video=video1, tablename='v1')
    t2 = VideoTablePlan(video=video2, tablename='v2')
    s1.set_children([t2])
    t1.parent = j1
    t2.parent = s1

    j1.set_children([t1, s1])
    root.set_children([j1])

    rule_list = [Rules.PROJECTION_PUSHDOWN_JOIN, Rules.PROJECTION_PUSHDOWN_SELECT]
    if verbose:
        print('Original Plan Tree')
        print(root)
    qo = RuleQueryOptimizer()
    new_tree = qo.run(root, rule_list)
    if verbose:
        print('New Plan Tree')
        print(new_tree)

    assert root.parent is None
    assert root.children == [j1]
    assert j1.parent == root
    assert type(j1.children[0]) == LogicalProjectionPlan
    assert type(j1.children[1]) == LogicalProjectionPlan
    assert type(s1.parent) == LogicalProjectionPlan
    assert 'v2.1' in s1.parent.column_ids
    assert 'v2.4' in s1.parent.column_ids
    assert s1.parent in j1.children
    assert len(s1.children) == 1
    assert type(s1.children[0]) == LogicalProjectionPlan
    assert 'v2.7' in s1.children[0].column_ids
    assert 'v2.1' in s1.children[0].column_ids
    assert 'v2.4' in s1.children[0].column_ids
    assert type(t1.parent) == LogicalProjectionPlan
    assert 'v1.1' in t1.parent.column_ids
    assert 'v1.3' in t1.parent.column_ids
    assert t1.parent in j1.children
    assert s1.children[0].children == [t2]
    print('Combined Projection Pushdown Select Test Successful!')


def test_complex_projection_pushdown_join():
    pass


def test_both_projection_pushdown_and_predicate_pushdown(verbose=False):
    meta1 = VideoMetaInfo(file='v1', c_format=VideoFormat.MOV, fps=30)
    video1 = SimpleVideoLoader(video_metadata=meta1)

    meta2 = VideoMetaInfo(file='v2', c_format=VideoFormat.MOV, fps=30)
    video2 = SimpleVideoLoader(video_metadata=meta2)

    projection_output = ['v1.1', 'v2.2']
    root = LogicalProjectionPlan(videos=[video1, video2], column_ids=projection_output, foreign_column_ids=[])

    # Creating Expression for Select: Expression is basically where v1.1 == 4
    const = ConstantValueExpression(value=4)
    tup = TupleValueExpression(col_idx=int(projection_output[0].split('.')[1]))
    expression = ComparisonExpression(exp_type=ExpressionType.COMPARE_EQUAL, left=tup, right=const)

    # used both videos because purposely placed BEFORE the join
    s1 = LogicalSelectPlan(predicate=expression, column_ids=['v1.1'], videos=[video1, video2], foreign_column_ids=[])
    s1.parent = root

    j1 = LogicalInnerJoinPlan(videos=[video1, video2], join_ids=['v1.3', 'v2.3'])
    j1.parent = s1

    t1 = VideoTablePlan(video=video1, tablename='v1')
    t2 = VideoTablePlan(video=video2, tablename='v2')

    s1.set_children([j1])
    t1.parent = j1
    t2.parent = j1

    j1.set_children([t1, t2])
    root.set_children([s1])

    rule_list = [Rules.PREDICATE_PUSHDOWN, Rules.PROJECTION_PUSHDOWN_JOIN, Rules.PROJECTION_PUSHDOWN_SELECT]
    if verbose:
        print('Original Plan Tree')
        print(root)
    qo = RuleQueryOptimizer()
    new_tree = qo.run(root, rule_list)
    if verbose:
        print('New Plan Tree')
        print(new_tree)

    assert root.parent is None
    assert root.children == [j1]
    assert j1.parent == root
    assert len(j1.children) == 2
    assert s1 in j1.children
    assert s1.parent == j1
    assert s1.videos == [video1]
    assert len(s1.children) == 1
    assert type(s1.children[0]) == LogicalProjectionPlan
    assert 'v1.1' in s1.children[0].column_ids
    assert 'v1.3' in s1.children[0].column_ids
    assert s1.children[0].children == [t1]
    assert t1.parent == s1.children[0]
    s1_ix = j1.children.index(s1)
    if s1_ix == 0:
        proj_ix = 1
    else:
        proj_ix = 0
    assert type(j1.children[proj_ix]) == LogicalProjectionPlan
    assert j1.children[proj_ix].parent == j1
    assert 'v2.3' in j1.children[proj_ix].column_ids
    assert 'v2.2' in j1.children[proj_ix].column_ids
    assert t2.parent == j1.children[proj_ix]
    print('Combined Projection Pushdown and Predicate Pushdown Test Successful!')


def test_double_join_predicate_pushdown(verbose=False):
    meta1 = VideoMetaInfo(file='v1', c_format=VideoFormat.MOV, fps=30)
    video1 = SimpleVideoLoader(video_metadata=meta1)

    meta2 = VideoMetaInfo(file='v2', c_format=VideoFormat.MOV, fps=30)
    video2 = SimpleVideoLoader(video_metadata=meta2)

    meta3 = VideoMetaInfo(file='v3', c_format=VideoFormat.MOV, fps=30)
    video3 = SimpleVideoLoader(video_metadata=meta3)

    projection_output = ['v1.1', 'v2.2', 'v3.4']
    root = LogicalProjectionPlan(videos=[video1, video2, video3], column_ids=projection_output, foreign_column_ids=[])

    # Creating Expression for Select: Expression is basically where v3.3 == 4
    const = ConstantValueExpression(value=4)
    tup = TupleValueExpression(col_idx=int(projection_output[2].split('.')[1]))
    expression = ComparisonExpression(exp_type=ExpressionType.COMPARE_EQUAL, left=tup, right=const)

    # used both videos because purposely placed BEFORE the join
<<<<<<< HEAD
    s1 = LogicalSelectPlan(predicate=expression, column_ids=['v3.3'], videos=[video1, video2, video3],
                           foreign_column_ids=[])
=======
    s1 = LogicalSelectPlan(predicate=expression, column_ids=['v3.3'], videos=[video1, video2, video3], foreign_column_ids=[])
>>>>>>> 99a621fa
    s1.parent = root

    j1 = LogicalInnerJoinPlan(videos=[video1, video2], join_ids=['v1.3', 'v2.3'])
    j2 = LogicalInnerJoinPlan(videos=[video1, video2, video3], join_ids=['v1.3', 'v2.3', 'v3.3'])
    j1.parent = j2

    t1 = VideoTablePlan(video=video1, tablename='v1')
    t2 = VideoTablePlan(video=video2, tablename='v2')
    t3 = VideoTablePlan(video=video3, tablename='v3')

    s1.set_children([j2])
    t1.parent = j1
    t2.parent = j1
    j2.set_children([j1, t3])
    t3.parent = j2
    j1.set_children([t1, t2])
    root.set_children([s1])

    rule_list = [Rules.PREDICATE_PUSHDOWN]
    if verbose:
        print('Original Plan Tree')
        print(root)
    qo = RuleQueryOptimizer()
    new_tree = qo.run(root, rule_list)
    if verbose:
        print('New Plan Tree')
        print(new_tree)

    assert root.parent is None
    assert len(root.children) == 1
    assert root.children[0].parent == root
    assert j2.parent == root
    assert len(j2.children) == 2
    assert j2.children[0] == j1
    assert j2.children[1] == s1
    assert s1.parent == j2
    assert j1.parent == j2
    assert len(s1.videos) == 1
    assert s1.videos[0] == video3
    assert len(s1.children) == 1
    assert s1.children[0] == t3
    assert t3.parent == s1
    assert len(j1.children) == 2
    assert j1.children[0] == t1
    assert j1.children[1] == t2
    assert t1.parent == j1
    assert t2.parent == j1
    print('Double join predicate Pushdown Successful!')

<<<<<<< HEAD

=======
# TODO Fix this test
>>>>>>> 99a621fa
def test_double_join_projection_join_pushdown(verbose=False):
    meta1 = VideoMetaInfo(file='v1', c_format=VideoFormat.MOV, fps=30)
    video1 = SimpleVideoLoader(video_metadata=meta1)

    meta2 = VideoMetaInfo(file='v2', c_format=VideoFormat.MOV, fps=30)
    video2 = SimpleVideoLoader(video_metadata=meta2)

    meta3 = VideoMetaInfo(file='v3', c_format=VideoFormat.MOV, fps=30)
    video3 = SimpleVideoLoader(video_metadata=meta3)

    projection_output = ['v1.1', 'v2.2', 'v3.4']
    root = LogicalProjectionPlan(videos=[video1, video2, video3], column_ids=projection_output, foreign_column_ids=[])

    j1 = LogicalInnerJoinPlan(videos=[video1, video2], join_ids=['v1.3', 'v2.3'])
    j2 = LogicalInnerJoinPlan(videos=[video1, video2, video3], join_ids=['v1.3', 'v2.3', 'v3.3'])
    j1.parent = j2
    j2.parent = root
    t1 = VideoTablePlan(video=video1, tablename='v1')
    t2 = VideoTablePlan(video=video2, tablename='v2')
    t3 = VideoTablePlan(video=video3, tablename='v3')

    t1.parent = j1
    t2.parent = j1
    j2.set_children([t3, j1])
    t3.parent = j2
    j1.set_children([t1, t2])
    root.set_children([j2])

    rule_list = [Rules.PROJECTION_PUSHDOWN_JOIN]
    if verbose:
        print('Original Plan Tree')
        print(root)
    qo = RuleQueryOptimizer()
    new_tree = qo.run(root, rule_list)
    if verbose:
        print('New Plan Tree')
        print(new_tree)

    assert root.parent is None
    assert 'v1.1'in root.column_ids
    assert 'v2.2'in root.column_ids
    assert 'v3.4'in root.column_ids
    assert len(root.children) == 1
    assert root.children[0] == j2
    assert j2.parent == root
    assert len(j2.videos) == 3
    assert video1 in j2.videos
    assert video2 in j2.videos
    assert video3 in j2.videos
    assert len(j2.children) == 2
    assert j1 in j2.children
    j1_ix = j2.children.index(j1)
    pix = 1 - j1_ix
    assert type(j2.children[pix]) == LogicalProjectionPlan
    assert len(j2.children[pix].column_ids) == 2
    assert 'v3.4' in j2.children[pix].column_ids
    assert 'v3.3' in j2.children[pix].column_ids
    assert j2.children[pix].parent == j2
    assert len(j2.children[pix].children) == 1
    assert j2.children[pix].children[0] == t3
    assert len(j1.videos) == 2
    assert video1 in j1.videos
    assert video2 in j1.videos
    assert len(j1.children) == 2
    assert type(j1.children[0]) == LogicalProjectionPlan
    assert type(j1.children[1]) == LogicalProjectionPlan
    assert len(j1.children[0].column_ids) == 2
    assert len(j1.children[0].children) == 1
    assert j1.children[0].children[0] == t1
    assert len(j1.children[1].children) == 1
    assert j1.children[1].children[0] == t2
    assert 'v1.3' in j1.children[0].column_ids
    assert 'v1.1' in j1.children[0].column_ids
    assert len(j1.children[1].column_ids) == 2
    assert 'v2.3' in j1.children[1].column_ids
    assert 'v2.2' in j1.children[1].column_ids
    assert j1.children[0].parent == j1
    assert j1.children[1].parent == j1
    print('Double join Projection Pushdown Successful!')



def test_join_elimination(verbose=True):
    meta1 = VideoMetaInfo(file='v1', c_format=VideoFormat.MOV, fps=30)
    video1 = SimpleVideoLoader(video_metadata=meta1)

    meta2 = VideoMetaInfo(file='v2', c_format=VideoFormat.MOV, fps=30)
    video2 = SimpleVideoLoader(video_metadata=meta2)

    projection_output = ['v1.1', 'v2.2']
    root = LogicalProjectionPlan(videos=[video1, video2], column_ids=projection_output, foreign_column_ids=['v2.2'])

    # Creating Expression for Select: Expression is basically where v1.1 == v2.2
    # Also creating a foreign key constraint for v1 where it requires v2.2
    # hence join elimination should delete the join node and just return all of v1.1 for select
    tup1 = TupleValueExpression(col_idx=1)
    tup2 = TupleValueExpression(col_idx=2)
    expression = ComparisonExpression(exp_type=ExpressionType.COMPARE_EQUAL, left=tup1, right=tup2)

    # used both videos because purposely placed BEFORE the join
    s1 = LogicalSelectPlan(predicate=expression, column_ids=['v1.1', 'v2.2'], videos=[video1, video2],
                           foreign_column_ids=['v2.2'])
    s1.parent = root

    j1 = LogicalInnerJoinPlan(videos=[video1, video2], join_ids=['v1.1', 'v2.2'])
    j1.parent = s1

    t1 = VideoTablePlan(video=video1, tablename='v1')
    t2 = VideoTablePlan(video=video2, tablename='v2')
    t1.parent = j1
    t2.parent = j1

    root.set_children([s1])
    s1.set_children([j1])
    j1.set_children([t1, t2])

    rule_list = [Rules.JOIN_ELIMINATION]
    if verbose:
        print('Original Plan Tree')
        print(root)
    qo = RuleQueryOptimizer()
    new_tree = qo.run(root, rule_list)
    if verbose:
        print('New Plan Tree')
        print(new_tree)


if __name__ == '__main__':
    test_simple_predicate_pushdown()
    test_simple_projection_pushdown_select()
    test_simple_projection_pushdown_join()
    test_combined_projection_pushdown()
    test_both_projection_pushdown_and_predicate_pushdown()
    test_double_join_predicate_pushdown()
    test_double_join_projection_join_pushdown()
    test_join_elimination()<|MERGE_RESOLUTION|>--- conflicted
+++ resolved
@@ -311,16 +311,11 @@
     expression = ComparisonExpression(exp_type=ExpressionType.COMPARE_EQUAL, left=tup, right=const)
 
     # used both videos because purposely placed BEFORE the join
-<<<<<<< HEAD
-    s1 = LogicalSelectPlan(predicate=expression, column_ids=['v3.3'], videos=[video1, video2, video3],
-                           foreign_column_ids=[])
-=======
     s1 = LogicalSelectPlan(predicate=expression, column_ids=['v3.3'], videos=[video1, video2, video3], foreign_column_ids=[])
->>>>>>> 99a621fa
     s1.parent = root
 
     j1 = LogicalInnerJoinPlan(videos=[video1, video2], join_ids=['v1.3', 'v2.3'])
-    j2 = LogicalInnerJoinPlan(videos=[video1, video2, video3], join_ids=['v1.3', 'v2.3', 'v3.3'])
+    j2 = LogicalInnerJoinPlan(videos=[video1, video2,  video3], join_ids=['v1.3', 'v2.3', 'v3.3'])
     j1.parent = j2
 
     t1 = VideoTablePlan(video=video1, tablename='v1')
@@ -330,7 +325,7 @@
     s1.set_children([j2])
     t1.parent = j1
     t2.parent = j1
-    j2.set_children([j1, t3])
+    j2.set_children([j1,t3])
     t3.parent = j2
     j1.set_children([t1, t2])
     root.set_children([s1])
@@ -366,11 +361,7 @@
     assert t2.parent == j1
     print('Double join predicate Pushdown Successful!')
 
-<<<<<<< HEAD
-
-=======
 # TODO Fix this test
->>>>>>> 99a621fa
 def test_double_join_projection_join_pushdown(verbose=False):
     meta1 = VideoMetaInfo(file='v1', c_format=VideoFormat.MOV, fps=30)
     video1 = SimpleVideoLoader(video_metadata=meta1)
@@ -498,6 +489,7 @@
         print(new_tree)
 
 
+
 if __name__ == '__main__':
     test_simple_predicate_pushdown()
     test_simple_projection_pushdown_select()

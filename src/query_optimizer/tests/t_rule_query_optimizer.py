--- conflicted
+++ resolved
@@ -289,123 +289,10 @@
     assert t2.parent == j1.children[proj_ix]
     print('Combined Projection Pushdown and Predicate Pushdown Test Successful!')
 
-
-<<<<<<< HEAD
-def test_join_elimination(verbose=True):
-=======
-def test_double_join_predicate_pushdown(verbose=False):
->>>>>>> 3268713e
-    meta1 = VideoMetaInfo(file='v1', c_format=VideoFormat.MOV, fps=30)
-    video1 = SimpleVideoLoader(video_metadata=meta1)
-
-    meta2 = VideoMetaInfo(file='v2', c_format=VideoFormat.MOV, fps=30)
-    video2 = SimpleVideoLoader(video_metadata=meta2)
-
-<<<<<<< HEAD
-    # Creating Expression for Select: Expression is basically where v1.1 == v2.2
-    # Also creating a foreign key constraint for v1 where it requires v2.2
-    # hence join elimination should delete the join node and just return all of v1.1 for select
-    tup1 = TupleValueExpression(col_idx=1)
-    tup2 = TupleValueExpression(col_idx=1)
-    expression = ComparisonExpression(exp_type=ExpressionType.COMPARE_EQUAL, left=tup1, right=tup2)
-
-    # used both videos because purposely placed BEFORE the join
-    root = LogicalSelectPlan(predicate=expression, column_ids=['v1.1', 'v2.2'], videos=[video1, video2],
-                             foreign_column_ids=['v2.2'])
-
-    j1 = LogicalInnerJoinPlan(videos=[video1, video2], join_ids=['v1.1', 'v2.2'])
-    j1.parent = root
-
-    t1 = VideoTablePlan(video=video1, tablename='v1')
-    t2 = VideoTablePlan(video=video2, tablename='v2')
-
-    root.set_children([j1])
-    t1.parent = j1
-    t2.parent = j1
-
-    j1.set_children([t1, t2])
-
-    rule_list = [Rules.JOIN_ELIMINATION]
-=======
-    meta3 = VideoMetaInfo(file='v3', c_format=VideoFormat.MOV, fps=30)
-    video3 = SimpleVideoLoader(video_metadata=meta3)
-
-    projection_output = ['v1.1', 'v2.2', 'v3.4']
-    root = LogicalProjectionPlan(videos=[video1, video2, video3], column_ids=projection_output)
-
-    # Creating Expression for Select: Expression is basically where v3.3 == 4
-    const = ConstantValueExpression(value=4)
-    tup = TupleValueExpression(col_idx=int(projection_output[2].split('.')[1]))
-    expression = ComparisonExpression(exp_type=ExpressionType.COMPARE_EQUAL, left=tup, right=const)
-
-    # used both videos because purposely placed BEFORE the join
-    s1 = LogicalSelectPlan(predicate=expression, column_ids=['v3.3'], videos=[video1, video2, video3])
-    s1.parent = root
-
-    j1 = LogicalInnerJoinPlan(videos=[video1, video2], join_ids=['v1.3', 'v2.3'])
-    j2 = LogicalInnerJoinPlan(videos=[video1, video2,  video3], join_ids=['v1.3', 'v2.3', 'v3.3'])
-    j1.parent = j2
-
-    t1 = VideoTablePlan(video=video1, tablename='v1')
-    t2 = VideoTablePlan(video=video2, tablename='v2')
-    t3 = VideoTablePlan(video=video3, tablename='v3')
-
-    s1.set_children([j2])
-    t1.parent = j1
-    t2.parent = j1
-    j2.set_children([j1,t3])
-    t3.parent = j2
-    j1.set_children([t1, t2])
-    root.set_children([s1])
-
-    rule_list = [Rules.PREDICATE_PUSHDOWN]
->>>>>>> 3268713e
-    if verbose:
-        print('Original Plan Tree')
-        print(root)
-    qo = RuleQueryOptimizer()
-    new_tree = qo.run(root, rule_list)
-    if verbose:
-        print('New Plan Tree')
-        print(new_tree)
-
-<<<<<<< HEAD
-=======
-    assert root.parent is None
-    assert len(root.children) == 1
-    assert root.children[0].parent == root
-    assert j2.parent == root
-    assert len(j2.children) == 2
-    assert j2.children[0] == j1
-    assert j2.children[1] == s1
-    assert s1.parent == j2
-    assert j1.parent == j2
-    assert len(s1.videos) == 1
-    assert s1.videos[0] == video3
-    assert len(s1.children) == 1
-    assert s1.children[0] == t3
-    assert t3.parent == s1
-    assert len(j1.children) == 2
-    assert j1.children[0] == t1
-    assert j1.children[1] == t2
-    assert t1.parent == j1
-    assert t2.parent == j1
-    print('Double join predicate Pushdown Successful!')
-
-
-def test_double_join_projection_join_pushdown(verbose=False):
-    pass
-
->>>>>>> 3268713e
-
 if __name__ == '__main__':
     test_simple_predicate_pushdown()
     test_simple_projection_pushdown_select()
     test_simple_projection_pushdown_join()
     test_combined_projection_pushdown()
     test_both_projection_pushdown_and_predicate_pushdown()
-<<<<<<< HEAD
-    test_join_elimination()
-=======
-    test_double_join_predicate_pushdown()
->>>>>>> 3268713e
+    test_join_elimination()
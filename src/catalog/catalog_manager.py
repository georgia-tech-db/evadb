# coding=utf-8
# Copyright 2018-2020 EVA
#
# Licensed under the Apache License, Version 2.0 (the "License");
# you may not use this file except in compliance with the License.
# You may obtain a copy of the License at
#
#     http://www.apache.org/licenses/LICENSE-2.0
#
# Unless required by applicable law or agreed to in writing, software
# distributed under the License is distributed on an "AS IS" BASIS,
# WITHOUT WARRANTIES OR CONDITIONS OF ANY KIND, either express or implied.
# See the License for the specific language governing permissions and
# limitations under the License.

from typing import List, Tuple

from src.catalog.column_type import ColumnType
from src.catalog.models.base_model import init_db
from src.catalog.models.df_column import DataFrameColumn
from src.catalog.models.df_metadata import DataFrameMetadata
from src.catalog.models.udf import UdfMetadata
from src.catalog.models.udf_io import UdfIO
from src.catalog.services.df_column_service import DatasetColumnService
from src.catalog.services.df_service import DatasetService
from src.catalog.services.udf_service import UdfService
from src.catalog.services.udf_io_service import UdfIOService
from src.utils.logging_manager import LoggingLevel
from src.utils.logging_manager import LoggingManager


class CatalogManager(object):
    _instance = None
    _catalog = None
    _catalog_dictionary = {}

    def __new__(cls):
        if cls._instance is None:
            cls._instance = super(CatalogManager, cls).__new__(cls)

            cls._instance.bootstrap_catalog()

        return cls._instance

    def __init__(self):
        self._dataset_service = DatasetService()
        self._column_service = DatasetColumnService()
        self._udf_service = UdfService()
        self._udf_io_service = UdfIOService()

    def bootstrap_catalog(self):
        """Bootstraps catalog.

        This method runs all tasks required for using catalog. Currently,
        it includes only one task ie. initializing database. It creates the
        catalog database and tables if they do not exist.

        """
        LoggingManager().log("Bootstrapping catalog", LoggingLevel.INFO)
        init_db()

    def create_metadata(self, name: str, file_url: str,
                        column_list: List[DataFrameColumn],
                        identifier_column='id') -> \
            DataFrameMetadata:
        """Creates metadata object when called by create executor.

        Creates a metadata object and column objects and persists them in
        database. Sets the schema field of the metadata object.

        Args:
            name: name of the dataset/video to which this metdata corresponds
            file_url: #todo
            column_list: list of columns
            identifier_column (str):  A unique identifier column for each row

        Returns:
            The persisted DataFrameMetadata object with the id field populated.
        """

        metadata = self._dataset_service.create_dataset(name, file_url,
                                                        identifier_id=identifier_column)
        for column in column_list:
            column.metadata_id = metadata.id
        column_list = self._column_service.create_column(column_list)
        metadata.schema = column_list
        return metadata

    def get_table_bindings(self, database_name: str, table_name: str,
                           column_names: List[str] = None) -> Tuple[int,
                                                                    List[int]]:
        """This method fetches bindings for strings.

        Args:
            database_name: currently not in use
            table_name: the table that is being referred to
            column_names: the column names of the table for which
           bindings are required

        Returns:
            returns metadata_id of table and a list of column ids
        """

        metadata_id = self._dataset_service.dataset_by_name(table_name)
        column_ids = []
        if column_names is not None:
            if not isinstance(column_names, list):
                LoggingManager().log(
                    "CatalogManager::get_table_binding() expected list",
                    LoggingLevel.WARNING)
            column_ids = self._column_service.columns_by_dataset_id_and_names(
                metadata_id,
                column_names)
        return metadata_id, column_ids

    def get_metadata(self, metadata_id: int,
                     col_id_list: List[int] = None) -> DataFrameMetadata:
        """This method returns the metadata object given a metadata_id,
        when requested by the executor.

        Args:
            metadata_id: metadata id of the table
            col_id_list: optional column ids of the table referred.
                         If none we all the columns are required

        Returns:
            metadata object with all the details of video/dataset
        """
        metadata = self._dataset_service.dataset_by_id(metadata_id)
        df_columns = self._column_service.columns_by_id_and_dataset_id(
            metadata_id, col_id_list)
        metadata.schema = df_columns
        return metadata

    def get_column_types(self, table_metadata_id: int,
                         col_id_list: List[int]) -> List[ColumnType]:
        """
        This method consumes the input table_id and the input column_id_list
        and
        returns a list of ColumnType for each provided column_id.

        Arguments:
            table_metadata_id {int} -- [metadata_id of the table]
            col_id_list {List[int]} -- [metadata ids of the columns; If list
            = None, return type for all columns in the table]

        Returns:
            List[ColumnType] -- [list of required column type for each input
            column]
        """
        metadata = self._dataset_service.dataset_by_id(table_metadata_id)
        col_types = []
        df_columns = self._column_service.columns_by_id_and_dataset_id(
            metadata.id, col_id_list
        )
        for col in df_columns:
            col_types.append(col.type)

        return col_types

    def get_column_ids(self, table_metadata_id: int) -> List[int]:
        """
        This method returns all the column_ids associated with the given
        table_metadata_id

        Arguments:
            table_metadata_id {int} -- [table metadata id for which columns
            are required]

        Returns:
            List[int] -- [list of columns ids for this table]
        """

        col_ids = []
        df_columns = self._column_service.columns_by_id_and_dataset_id(
            table_metadata_id)
        for col in df_columns:
            col_ids.append(col[0])

        return col_ids

    def create_column_metadata(
            self, column_name: str, data_type: ColumnType,
            dimensions: List[int]):
        """Create a dataframe column object this column.
        This function won't commit this object in the catalog database.
        If you want to commit it into catalog table call create_metadata with
        corresponding table_id

        Arguments:
            column_name {str} -- column name to be created
            data_type {ColumnType} -- type of column created
            dimensions {List[int]} -- dimensions of the column created
        """
        return DataFrameColumn(column_name, data_type,
                               array_dimensions=dimensions)

    def get_dataset_metadata(self, database_name: str, dataset_name: str,
                             column_names: List[str] = None) -> \
            DataFrameMetadata:
        """
        Returns the Dataset metadata for the given dataset name
        Arguments:
            dataset_name (str): name of the dataset

        Returns:
            DataFrameMetadata
        """

        return self._dataset_service.dataset_object_by_name(
            database_name, dataset_name)

    def udf_io(
            self, io_name: str, data_type: ColumnType,
            dimensions: List[int], is_input: bool):
        """Constructs an in memory udf_io object with given info.
        This function won't commit this object in the catalog database.
        If you want to commit it into catalog call create_udf with
        corresponding udf_id and io list

        Arguments:
            name(str): io name to be created
            data_type(ColumnType): type of io created
            dimensions(List[int]):dimensions of the io created
            is_input(bool): whether a input or output, if true it is an input
        """
        return UdfIO(io_name, data_type,
                     array_dimensions=dimensions, is_input=is_input)

    def create_udf(self, name: str, impl_file_path: str,
                   type: str, udf_io_list: List[UdfIO]) -> UdfMetadata:
        """Creates an udf metadata object and udf_io objects and persists them 
        in database.

        Arguments:
            name(str): name of the udf to which this metdata corresponds
            impl_file_path(str): implementation path of the udf, 
                                 relative to src/udf
            type(str): what kind of udf operator like classification, 
                                                        detection etc
            udf_io_list(List[UdfIO]): input/output info of this udf

        Returns:
            The persisted UdfMetadata object with the id field populated.
        """

        metadata = self._udf_service.create_udf(name, impl_file_path, type)
        for udf_io in udf_io_list:
            udf_io.udf_id = metadata.id
        self._udf_io_service.add_udf_io(udf_io_list)
        return metadata
<<<<<<< HEAD

    def get_udf_by_name(self, name: str) -> UdfMetadata:
        """
        Get the UDF information based on name.

        Arguments:
             name (str): name of the UDF

        Returns:
            UdfMetadata object
        """
        return self._udf_service.udf_by_name(name)
=======
        
    def delete_column_metadata(self, table_name: str,
                           column_names: List[str]):
        """
        This method deletes the columns associated with the given
        metadata

        Arguments:
           table_name-[str] table for which we will delete the columns
           column_names - [List of columns that needs to deleted]

        """
        metadata_id = self._dataset_service.dataset_by_name(table_name)

        column_ids = self._column_service.columns_by_dataset_id_and_names(metadata_id, column_names)

        columns_to_be_deleted = self._column_service.columns_by_id_and_dataset_id(metadata_id, column_ids)

        self._column_service.delete_column(columns_to_be_deleted)


    def delete_metadata(self, table_name: str) -> int:
        """
        This method deletes the table along with its columns from df_metadata
        and df_columns respectively

        Arguments:
           table_name = table name of  to be deleted.

        Returns:
           Returns the metadata id that will be deleted
        """
        metadata_id = self._dataset_service.dataset_by_name(table_name)
        #columns_to_be_deleted = self._column_service.columns_by_id_and_dataset_id(metadata_id, None)

        #self._column_service.delete_column(columns_to_be_deleted)
        self._dataset_service.delete_dataset(metadata_id)

        return metadata_id
>>>>>>> 2adf5939
<|MERGE_RESOLUTION|>--- conflicted
+++ resolved
@@ -60,8 +60,7 @@
         init_db()
 
     def create_metadata(self, name: str, file_url: str,
-                        column_list: List[DataFrameColumn],
-                        identifier_column='id') -> \
+                        column_list: List[DataFrameColumn]) -> \
             DataFrameMetadata:
         """Creates metadata object when called by create executor.
 
@@ -72,14 +71,12 @@
             name: name of the dataset/video to which this metdata corresponds
             file_url: #todo
             column_list: list of columns
-            identifier_column (str):  A unique identifier column for each row
 
         Returns:
             The persisted DataFrameMetadata object with the id field populated.
         """
 
-        metadata = self._dataset_service.create_dataset(name, file_url,
-                                                        identifier_id=identifier_column)
+        metadata = self._dataset_service.create_dataset(name, file_url)
         for column in column_list:
             column.metadata_id = metadata.id
         column_list = self._column_service.create_column(column_list)
@@ -249,20 +246,6 @@
             udf_io.udf_id = metadata.id
         self._udf_io_service.add_udf_io(udf_io_list)
         return metadata
-<<<<<<< HEAD
-
-    def get_udf_by_name(self, name: str) -> UdfMetadata:
-        """
-        Get the UDF information based on name.
-
-        Arguments:
-             name (str): name of the UDF
-
-        Returns:
-            UdfMetadata object
-        """
-        return self._udf_service.udf_by_name(name)
-=======
         
     def delete_column_metadata(self, table_name: str,
                            column_names: List[str]):
@@ -301,5 +284,4 @@
         #self._column_service.delete_column(columns_to_be_deleted)
         self._dataset_service.delete_dataset(metadata_id)
 
-        return metadata_id
->>>>>>> 2adf5939
+        return metadata_id
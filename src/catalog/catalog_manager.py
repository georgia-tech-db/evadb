--- conflicted
+++ resolved
@@ -207,46 +207,6 @@
         return self._dataset_service.dataset_object_by_name(
             database_name, dataset_name)
 
-<<<<<<< HEAD
-    def delete_column_metadata(self, table_name: str,
-                           column_names: List[str]):
-        """
-        This method deletes the columns associated with the given
-        metadata
-
-        Arguments:
-           table_name-[str] table for which we will delete the columns
-           column_names - [List of columns that needs to deleted]
-
-        """
-        metadata_id = self._dataset_service.dataset_by_name(table_name)
-
-        column_ids = self._column_service.columns_by_dataset_id_and_names(metadata_id, column_names)
-
-        columns_to_be_deleted = self._column_service.columns_by_id_and_dataset_id(metadata_id, column_ids)
-
-        self._column_service.delete_column(columns_to_be_deleted)
-
-
-    def delete_metadata(self, table_name: str) -> int:
-        """
-        This method deletes the table along with its columns from df_metadata
-        and df_columns respectively
-
-        Arguments:
-           table_name = table name of  to be deleted.
-
-        Returns:
-           Returns the metadata id that will be deleted
-        """
-        metadata_id = self._dataset_service.dataset_by_name(table_name)
-        #columns_to_be_deleted = self._column_service.columns_by_id_and_dataset_id(metadata_id, None)
-
-        #self._column_service.delete_column(columns_to_be_deleted)
-        self._dataset_service.delete_dataset(metadata_id)
-
-        return metadata_id
-=======
     def udf_io(
             self, io_name: str, data_type: ColumnType,
             dimensions: List[int], is_input: bool):
@@ -285,5 +245,4 @@
         for udf_io in udf_io_list:
             udf_io.udf_id = metadata.id
         self._udf_io_service.add_udf_io(udf_io_list)
-        return metadata
->>>>>>> 25ea30b8
+        return metadata
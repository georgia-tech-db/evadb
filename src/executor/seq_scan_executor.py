# coding=utf-8
# Copyright 2018-2020 EVA
#
# Licensed under the Apache License, Version 2.0 (the "License");
# you may not use this file except in compliance with the License.
# You may obtain a copy of the License at
#
#     http://www.apache.org/licenses/LICENSE-2.0
#
# Unless required by applicable law or agreed to in writing, software
# distributed under the License is distributed on an "AS IS" BASIS,
# WITHOUT WARRANTIES OR CONDITIONS OF ANY KIND, either express or implied.
# See the License for the specific language governing permissions and
# limitations under the License.
from typing import Iterator

from src.models.storage.batch import Batch
from src.executor.abstract_executor import AbstractExecutor
from src.planner.seq_scan_plan import SeqScanPlan


class SequentialScanExecutor(AbstractExecutor):
    """
    Applies predicates to filter the frames which satisfy the condition
    Arguments:
        node (AbstractPlan): The SequentialScanPlan

    """

    def __init__(self, node: SeqScanPlan):
        super().__init__(node)
        self.predicate = node.predicate
        self.project_expr = node.columns

    def validate(self):
        pass

    def exec(self) -> Iterator[Batch]:

        child_executor = self.children[0]
        for batch in child_executor.exec():
            # We do the predicate first
            if self.predicate is not None:
                outcomes = self.predicate.evaluate(batch).frames
                batch = Batch(batch.frames[(outcomes > 0).to_numpy()])

            # Then do project
<<<<<<< HEAD
            if not batch.empty() and self.project_expr is not None:
                new_batch = Batch()
                for expr in self.project_expr:
                    temp_batch = expr.evaluate(batch)
                    new_batch = new_batch.merge_column_wise(temp_batch)
                batch = new_batch

            yield batch
=======
            if self.project_expr is not None:
                batches = [expr.evaluate(batch) for expr in self.project_expr]
                yield Batch.merge_column_wise(batches)
            else:
                # Is this expected behavior? No projection = * 
                yield batch
>>>>>>> 03eeba6f
<|MERGE_RESOLUTION|>--- conflicted
+++ resolved
@@ -45,20 +45,8 @@
                 batch = Batch(batch.frames[(outcomes > 0).to_numpy()])
 
             # Then do project
-<<<<<<< HEAD
             if not batch.empty() and self.project_expr is not None:
-                new_batch = Batch()
-                for expr in self.project_expr:
-                    temp_batch = expr.evaluate(batch)
-                    new_batch = new_batch.merge_column_wise(temp_batch)
-                batch = new_batch
+                batches = [expr.evaluate(batch) for expr in self.project_expr]
+                batch = Batch.merge_column_wise(batches)
 
-            yield batch
-=======
-            if self.project_expr is not None:
-                batches = [expr.evaluate(batch) for expr in self.project_expr]
-                yield Batch.merge_column_wise(batches)
-            else:
-                # Is this expected behavior? No projection = * 
-                yield batch
->>>>>>> 03eeba6f
+            yield batch
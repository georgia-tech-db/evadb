--- conflicted
+++ resolved
@@ -27,10 +27,5 @@
     def validate(self):
         pass
 
-<<<<<<< HEAD
-    def exec(self, *args, **kwargs) -> Iterator[Batch]:
-        return StorageEngine.read(self.node.video)
-=======
     def exec(self) -> Iterator[Batch]:
-        return StorageEngine.read(self.node.video, self.node.batch_mem_size)
->>>>>>> 1b6bcf16
+        return StorageEngine.read(self.node.video, self.node.batch_mem_size)
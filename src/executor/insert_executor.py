--- conflicted
+++ resolved
@@ -46,35 +46,6 @@
         metadata = CatalogManager().get_metadata(table_id)
         # verify value types are consistent
 
-<<<<<<< HEAD
-        column_list = metadata.schema.column_list
-
-        data_tuple = []
-        for column in column_list:
-            col_id, col_type = column.id, column.type
-            if col_id in col_id_to_val.keys():
-                val = col_id_to_val[col_id]
-                try:
-                    if col_type == ColumnType.INTEGER:
-                        data_tuple.append(int(val))
-                    elif col_type == ColumnType.FLOAT:
-                        data_tuple.append(float(val))
-                    elif col_type == ColumnType.BOOLEAN:
-                        data_tuple.append(bool(val))
-                    elif col_type == ColumnType.TEXT:
-                        data_tuple.append(str(val))
-                    elif col_type == ColumnType.NDARRAY:
-                        data_tuple.append(ndarray(val))
-                except Exception as e:
-                    LoggingManager().log(
-                        f'Insert Executor failed bcz of invalid value {e}',
-                        LoggingLevel.ERROR)
-                    return
-
-        StorageEngine.write_row(metadata, [data_tuple])
-        yield from []
-=======
         batch.frames = SchemaUtils.petastorm_type_cast(
             metadata.schema.petastorm_schema, batch.frames)
-        StorageEngine.write(metadata, batch)
->>>>>>> e238bb34
+        StorageEngine.write(metadata, batch)
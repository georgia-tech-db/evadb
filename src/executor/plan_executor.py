# coding=utf-8
# Copyright 2018-2020 EVA
#
# Licensed under the Apache License, Version 2.0 (the "License");
# you may not use this file except in compliance with the License.
# You may obtain a copy of the License at
#
#     http://www.apache.org/licenses/LICENSE-2.0
#
# Unless required by applicable law or agreed to in writing, software
# distributed under the License is distributed on an "AS IS" BASIS,
# WITHOUT WARRANTIES OR CONDITIONS OF ANY KIND, either express or implied.
# See the License for the specific language governing permissions and
# limitations under the License.
import pandas as pd

from src.executor.abstract_executor import AbstractExecutor
from src.executor.seq_scan_executor import SequentialScanExecutor
from src.models.storage.batch import Batch
from src.planner.abstract_plan import AbstractPlan
from src.planner.types import PlanOprType
from src.executor.pp_executor import PPExecutor
from src.executor.create_executor import CreateExecutor
from src.executor.insert_executor import InsertExecutor
from src.executor.create_udf_executor import CreateUDFExecutor
from src.executor.load_executor import LoadDataExecutor
from src.executor.storage_executor import StorageExecutor
from src.executor.union_executor import UnionExecutor


class PlanExecutor:
    """
    This is an interface between plan tree and execution tree.
    We traverse the plan tree and build execution tree from it

    Arguments:
        plan (AbstractPlan): Physical plan tree which needs to be executed

    """

    def __init__(self, plan: AbstractPlan):
        self._plan = plan

    def _build_execution_tree(self, plan: AbstractPlan) -> AbstractExecutor:
        """build the execution tree from plan tree

        Arguments:
            plan {AbstractPlan} -- Input Plan tree

        Returns:
            AbstractExecutor -- Compiled Execution tree
        """
        root = None
        if plan is None:
            return root

        # Get plan node type
        plan_opr_type = plan.opr_type

        if plan_opr_type == PlanOprType.SEQUENTIAL_SCAN:
            executor_node = SequentialScanExecutor(node=plan)
<<<<<<< HEAD
        elif plan_opr_type == PlanOprType.STORAGE_PLAN:
=======
        elif plan_node_type == PlanNodeType.UNION:
            executor_node = UnionExecutor(node=plan)
        elif plan_node_type == PlanNodeType.STORAGE_PLAN:
>>>>>>> f263b74a
            executor_node = StorageExecutor(node=plan)
        elif plan_opr_type == PlanOprType.PP_FILTER:
            executor_node = PPExecutor(node=plan)
        elif plan_opr_type == PlanOprType.CREATE:
            executor_node = CreateExecutor(node=plan)
        elif plan_opr_type == PlanOprType.INSERT:
            executor_node = InsertExecutor(node=plan)
        elif plan_opr_type == PlanOprType.CREATE_UDF:
            executor_node = CreateUDFExecutor(node=plan)
        elif plan_opr_type == PlanOprType.LOAD_DATA:
            executor_node = LoadDataExecutor(node=plan)

        # Build Executor Tree for children
        for children in plan.children:
            executor_node.append_child(self._build_execution_tree(children))

        return executor_node

    def _clean_execution_tree(self, tree_root: AbstractExecutor):
        """clean the execution tree from memory

        Arguments:
            tree_root {AbstractExecutor} -- root of execution tree to delete
        """
        # ToDo
        # clear all the nodes from the execution tree

    def execute_plan(self):
        """execute the plan tree

        """
        # TODO: for now this returns list of batch frames. Update to return
        # a stitched output
        execution_tree = self._build_execution_tree(self._plan)

        output_batches = Batch(pd.DataFrame())

        # ToDo generalize this logic
        _INSERT_CREATE_LOAD = (
            PlanOprType.CREATE,
            PlanOprType.INSERT,
            PlanOprType.CREATE_UDF,
            PlanOprType.LOAD_DATA)
        if execution_tree.node.opr_type in _INSERT_CREATE_LOAD:
            execution_tree.exec()
        else:
            for batch in execution_tree.exec():
                output_batches += batch

        self._clean_execution_tree(execution_tree)
        return output_batches<|MERGE_RESOLUTION|>--- conflicted
+++ resolved
@@ -59,13 +59,9 @@
 
         if plan_opr_type == PlanOprType.SEQUENTIAL_SCAN:
             executor_node = SequentialScanExecutor(node=plan)
-<<<<<<< HEAD
+        elif plan_opr_type == PlanOprType.UNION:
+            executor_node = UnionExecutor(node=plan)
         elif plan_opr_type == PlanOprType.STORAGE_PLAN:
-=======
-        elif plan_node_type == PlanNodeType.UNION:
-            executor_node = UnionExecutor(node=plan)
-        elif plan_node_type == PlanNodeType.STORAGE_PLAN:
->>>>>>> f263b74a
             executor_node = StorageExecutor(node=plan)
         elif plan_opr_type == PlanOprType.PP_FILTER:
             executor_node = PPExecutor(node=plan)

# coding=utf-8
# Copyright 2018-2020 EVA
#
# Licensed under the Apache License, Version 2.0 (the "License");
# you may not use this file except in compliance with the License.
# You may obtain a copy of the License at
#
#     http://www.apache.org/licenses/LICENSE-2.0
#
# Unless required by applicable law or agreed to in writing, software
# distributed under the License is distributed on an "AS IS" BASIS,
# WITHOUT WARRANTIES OR CONDITIONS OF ANY KIND, either express or implied.
# See the License for the specific language governing permissions and
# limitations under the License.
from enum import unique, IntEnum


@unique
class PlanOprType(IntEnum):
    SEQUENTIAL_SCAN = 1
    STORAGE_PLAN = 2
    PP_FILTER = 3
    INSERT = 4
    CREATE = 5
    CREATE_UDF = 6
    LOAD_DATA = 7
    UNION = 8,
    ORDER_BY = 9
<<<<<<< HEAD
    CREATE_MATERIALIZED_VIEW = 10
=======
    LIMIT = 10
>>>>>>> ecf4f433
    # add other types<|MERGE_RESOLUTION|>--- conflicted
+++ resolved
@@ -26,9 +26,6 @@
     LOAD_DATA = 7
     UNION = 8,
     ORDER_BY = 9
-<<<<<<< HEAD
     CREATE_MATERIALIZED_VIEW = 10
-=======
-    LIMIT = 10
->>>>>>> ecf4f433
+    LIMIT = 11
     # add other types
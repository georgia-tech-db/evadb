--- conflicted
+++ resolved
@@ -181,14 +181,11 @@
 
         Returns:
             EvaDBQuery: A EvaDBQuery ordered based on the order_expr.
-<<<<<<< HEAD
 
         Examples:
             >>> relation = conn.table("PDFs")
             >>> relation.order("Similarity(SentenceTransformerFeatureExtractor('When was the NATO created?'), SentenceTransformerFeatureExtractor(data) ) DESC")
 
-=======
->>>>>>> 992b7a37
         """
 
         parsed_expr = parse_sql_orderby_expr(order_expr)

core:
  evadb_installation_dir: ""
  datasets_dir: ""
  catalog_database_uri: ""
  application: "evadb"
  mode: "release" #release or debug

executor:
  # batch_mem_size configures the number of rows processed by the execution engine in one iteration
  # rows = max(1, row_mem_size / batch_mem_size)
  batch_mem_size: 30000000

  # batch size used for gpu_operations
  gpu_batch_size: 1

  gpu_ids: [0]

server:
  host: "0.0.0.0"
  port: 8803
  socket_timeout: 60

experimental:
  ray: False

third_party:
  OPENAI_KEY: ""
<<<<<<< HEAD
  SLACK_API_TOKEN: ""
=======
  SLACK_APP_TOKEN: ""
  SLACK_BOT_TOKEN: ""
>>>>>>> 89b95fc1
<|MERGE_RESOLUTION|>--- conflicted
+++ resolved
@@ -25,9 +25,4 @@
 
 third_party:
   OPENAI_KEY: ""
-<<<<<<< HEAD
-  SLACK_API_TOKEN: ""
-=======
-  SLACK_APP_TOKEN: ""
-  SLACK_BOT_TOKEN: ""
->>>>>>> 89b95fc1
+  SLACK_APP_TOKEN: ""
# coding=utf-8
# Copyright 2018-2023 EvaDB
#
# Licensed under the Apache License, Version 2.0 (the "License");
# you may not use this file except in compliance with the License.
# You may obtain a copy of the License at
#
#     http://www.apache.org/licenses/LICENSE-2.0
#
# Unless required by applicable law or agreed to in writing, software
# distributed under the License is distributed on an "AS IS" BASIS,
# WITHOUT WARRANTIES OR CONDITIONS OF ANY KIND, either express or implied.
# See the License for the specific language governing permissions and
# limitations under the License.
from typing import Iterator

import pandas as pd

from evadb.catalog.models.table_catalog import TableCatalogEntry
from evadb.database import EvaDBDatabase
from evadb.models.storage.batch import Batch
from evadb.storage.abstract_storage_engine import AbstractStorageEngine
from evadb.third_party.databases.interface import get_database_handler
from evadb.utils.logging_manager import logger


# Define a function to create a table
def create_table(uri: str, table_name: str, columns: dict):
    """
    Create a table in the database using sqlalchmey.

    Parameters:
    uri (str): the sqlalchmey uri to connect to the database
    table_name (str): The name of the table to create.
    columns (dict): A dictionary where keys are column names and values are column types.
    """
    from sqlalchemy import Column, create_engine
    from sqlalchemy.ext.declarative import declarative_base
    from sqlalchemy.orm import sessionmaker

    # Create a Base class for declarative models
    Base = declarative_base()

    # Define the SQLAlchemy model class dynamically
    class CustomTable(Base):
        __tablename__ = table_name
        # Dynamically create columns based on input parameters
        for column_name, column_type in columns.items():
            locals()[column_name] = Column(column_type)

    # Create a database engine (SQLite in this example)
    engine = create_engine(uri)

    # Create the table in the database
    Base.metadata.create_all(engine)

    Session = sessionmaker(bind=engine)
    session = Session()
    session.commit()
    session.close()


class NativeStorageEngine(AbstractStorageEngine):
    def __init__(self, db: EvaDBDatabase):
        super().__init__(db)

    def write(self, table: TableCatalogEntry, rows: Batch):
        pass

    def read(self, table: TableCatalogEntry) -> Iterator[Batch]:
        try:
            db_catalog_entry = self.db.catalog().get_database_catalog_entry(
                table.database_name
            )
            with get_database_handler(
                db_catalog_entry.engine, **db_catalog_entry.params
            ) as handler:
                data_df = handler.execute_native_query(
                    f"SELECT * FROM {table.name}"
                ).data

<<<<<<< HEAD
                # Handling case-sensitive databases like SQLite can be tricky.
                # Currently, EvaDB converts all columns to lowercase, which may result
                # in issues with these databases. As we move forward, we are actively
                # working on improving this aspect within Binder. For more information,
                # please refer to https://github.com/georgia-tech-db/evadb/issues/1079.
                data_df.columns = data_df.columns.str.lower()
                yield Batch(pd.DataFrame(data_df))
=======
            data_df = handler.execute_native_query(f"SELECT * FROM {table.name}").data

            # Handling case-sensitive databases like SQLite can be tricky. Currently,
            # EvaDB converts all columns to lowercase, which may result in issues with
            # these databases. As we move forward, we are actively working on improving
            # this aspect within Binder.
            # For more information, please refer to https://github.com/georgia-tech-db/evadb/issues/1079.
            data_df.columns = data_df.columns.str.lower()
            yield Batch(pd.DataFrame(data_df))
>>>>>>> a40c72ed

        except Exception as e:
            err_msg = f"Failed to read the table {table.name} in data source {table.database_name} with exception {str(e)}"
            logger.exception(err_msg)
            raise Exception(err_msg)<|MERGE_RESOLUTION|>--- conflicted
+++ resolved
@@ -24,42 +24,6 @@
 from evadb.utils.logging_manager import logger
 
 
-# Define a function to create a table
-def create_table(uri: str, table_name: str, columns: dict):
-    """
-    Create a table in the database using sqlalchmey.
-
-    Parameters:
-    uri (str): the sqlalchmey uri to connect to the database
-    table_name (str): The name of the table to create.
-    columns (dict): A dictionary where keys are column names and values are column types.
-    """
-    from sqlalchemy import Column, create_engine
-    from sqlalchemy.ext.declarative import declarative_base
-    from sqlalchemy.orm import sessionmaker
-
-    # Create a Base class for declarative models
-    Base = declarative_base()
-
-    # Define the SQLAlchemy model class dynamically
-    class CustomTable(Base):
-        __tablename__ = table_name
-        # Dynamically create columns based on input parameters
-        for column_name, column_type in columns.items():
-            locals()[column_name] = Column(column_type)
-
-    # Create a database engine (SQLite in this example)
-    engine = create_engine(uri)
-
-    # Create the table in the database
-    Base.metadata.create_all(engine)
-
-    Session = sessionmaker(bind=engine)
-    session = Session()
-    session.commit()
-    session.close()
-
-
 class NativeStorageEngine(AbstractStorageEngine):
     def __init__(self, db: EvaDBDatabase):
         super().__init__(db)
@@ -79,7 +43,6 @@
                     f"SELECT * FROM {table.name}"
                 ).data
 
-<<<<<<< HEAD
                 # Handling case-sensitive databases like SQLite can be tricky.
                 # Currently, EvaDB converts all columns to lowercase, which may result
                 # in issues with these databases. As we move forward, we are actively
@@ -87,17 +50,6 @@
                 # please refer to https://github.com/georgia-tech-db/evadb/issues/1079.
                 data_df.columns = data_df.columns.str.lower()
                 yield Batch(pd.DataFrame(data_df))
-=======
-            data_df = handler.execute_native_query(f"SELECT * FROM {table.name}").data
-
-            # Handling case-sensitive databases like SQLite can be tricky. Currently,
-            # EvaDB converts all columns to lowercase, which may result in issues with
-            # these databases. As we move forward, we are actively working on improving
-            # this aspect within Binder.
-            # For more information, please refer to https://github.com/georgia-tech-db/evadb/issues/1079.
-            data_df.columns = data_df.columns.str.lower()
-            yield Batch(pd.DataFrame(data_df))
->>>>>>> a40c72ed
 
         except Exception as e:
             err_msg = f"Failed to read the table {table.name} in data source {table.database_name} with exception {str(e)}"

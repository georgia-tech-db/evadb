--- conflicted
+++ resolved
@@ -932,8 +932,9 @@
         return True
 
     def apply(self, before: LogicalGet, context: OptimizerContext):
-<<<<<<< HEAD
-        max_batch_mem_size = context.db.config.get_value("executor", "batch_mem_size")
+        max_batch_mem_size = context.db.catalog().get_configuration_catalog_value(
+            "batch_mem_size"
+        )
         # For now, we only sweep the min and max batch size.
         for batch_mem_size in [1, max_batch_mem_size]:
             after = SeqScanPlan(None, before.target_list, before.alias)
@@ -947,24 +948,6 @@
                     chunk_params=before.chunk_params,
                     batch_mem_size=batch_mem_size,
                 )
-=======
-        # Configure the batch_mem_size. It decides the number of rows
-        # read in a batch from storage engine.
-        # Todo: Experiment heuristics.
-        after = SeqScanPlan(None, before.target_list, before.alias)
-        batch_mem_size = context.db.catalog().get_configuration_catalog_value(
-            "batch_mem_size"
-        )
-        after.append_child(
-            StoragePlan(
-                before.table_obj,
-                before.video,
-                predicate=before.predicate,
-                sampling_rate=before.sampling_rate,
-                sampling_type=before.sampling_type,
-                chunk_params=before.chunk_params,
-                batch_mem_size=batch_mem_size,
->>>>>>> 52ff4444
             )
             yield after
 

# coding=utf-8
# Copyright 2018-2023 EvaDB
#
# Licensed under the Apache License, Version 2.0 (the "License");
# you may not use this file except in compliance with the License.
# You may obtain a copy of the License at
#
#     http://www.apache.org/licenses/LICENSE-2.0
#
# Unless required by applicable law or agreed to in writing, software
# distributed under the License is distributed on an "AS IS" BASIS,
# WITHOUT WARRANTIES OR CONDITIONS OF ANY KIND, either express or implied.
# See the License for the specific language governing permissions and
# limitations under the License.
from evadb.database import EvaDBDatabase
from evadb.executor.abstract_executor import AbstractExecutor
from evadb.parser.set_statement import SetStatement


class SetExecutor(AbstractExecutor):
    def __init__(self, db: EvaDBDatabase, node: SetStatement):
        super().__init__(db, node)

    def exec(self, *args, **kwargs):
        # Get method implementation from the config.update_value
        """
        NOTE :- Currently adding adding all configs in 'default' category.
        The idea is to deprecate category to maintain the same format for
        the query as DuckDB and Postgres

        Ref :-
        https://www.postgresql.org/docs/7.0/sql-set.htm
        https://duckdb.org/docs/sql/configuration.html

        This design change for configuration manager will be taken care of
        as a separate PR for the issue #1140, where all instances of config use
        will be replaced
        """
<<<<<<< HEAD
        self.catalog().upsert_configuration_catalog_entry(
            key=self.node.config_name,
=======
        self._config.update_value(
            category="default",
            key=self.node.config_name.upper(),
>>>>>>> a64d24bb
            value=self.node.config_value.value,
        )<|MERGE_RESOLUTION|>--- conflicted
+++ resolved
@@ -36,13 +36,8 @@
         as a separate PR for the issue #1140, where all instances of config use
         will be replaced
         """
-<<<<<<< HEAD
+
         self.catalog().upsert_configuration_catalog_entry(
             key=self.node.config_name,
-=======
-        self._config.update_value(
-            category="default",
-            key=self.node.config_name.upper(),
->>>>>>> a64d24bb
             value=self.node.config_value.value,
         )
--- conflicted
+++ resolved
@@ -22,14 +22,10 @@
 from evadb.catalog.models.udf_catalog import UdfCatalogEntry
 from evadb.catalog.models.udf_io_catalog import UdfIOCatalogEntry
 from evadb.catalog.models.udf_metadata_catalog import UdfMetadataCatalogEntry
-<<<<<<< HEAD
-from evadb.configuration.constants import EvaDB_INSTALLATION_DIR
-=======
 from evadb.configuration.constants import (
     DEFAULT_TRAIN_TIME_LIMIT,
     EvaDB_INSTALLATION_DIR,
 )
->>>>>>> 39f70717
 from evadb.database import EvaDBDatabase
 from evadb.executor.abstract_executor import AbstractExecutor
 from evadb.models.storage.batch import Batch
@@ -76,10 +72,6 @@
         Use ludwig's auto_train engine to train/tune models.
         """
         try_to_import_ludwig()
-<<<<<<< HEAD
-        from evadb.configuration.constants import DEFAULT_TRAIN_TIME_LIMIT
-=======
->>>>>>> 39f70717
         from ludwig.automl import auto_train
 
         assert (
@@ -174,11 +166,7 @@
             name, impl_path, udf_type, io_list, metadata = self.handle_huggingface_udf()
         elif self.node.udf_type == "ultralytics":
             name, impl_path, udf_type, io_list, metadata = self.handle_ultralytics_udf()
-<<<<<<< HEAD
-        elif self.node.udf_type == "ludwig":
-=======
         elif self.node.udf_type == "Ludwig":
->>>>>>> 39f70717
             name, impl_path, udf_type, io_list, metadata = self.handle_ludwig_udf()
         else:
             name, impl_path, udf_type, io_list, metadata = self.handle_generic_udf()

# coding=utf-8
# Copyright 2018-2023 EvaDB
#
# Licensed under the Apache License, Version 2.0 (the "License");
# you may not use this file except in compliance with the License.
# You may obtain a copy of the License at
#
#     http://www.apache.org/licenses/LICENSE-2.0
#
# Unless required by applicable law or agreed to in writing, software
# distributed under the License is distributed on an "AS IS" BASIS,
# WITHOUT WARRANTIES OR CONDITIONS OF ANY KIND, either express or implied.
# See the License for the specific language governing permissions and
# limitations under the License.
import contextlib
import hashlib
import locale
import os
import pickle
import re
import time
from pathlib import Path
from typing import Dict, List

import numpy as np
import pandas as pd
from sklearn.metrics import mean_squared_error

from evadb.catalog.catalog_utils import get_metadata_properties
from evadb.catalog.models.function_catalog import FunctionCatalogEntry
from evadb.catalog.models.function_io_catalog import FunctionIOCatalogEntry
from evadb.catalog.models.function_metadata_catalog import FunctionMetadataCatalogEntry
from evadb.configuration.constants import (
    DEFAULT_SKLEARN_TRAIN_MODEL,
    DEFAULT_TRAIN_REGRESSION_METRIC,
    DEFAULT_TRAIN_TIME_LIMIT,
    DEFAULT_XGBOOST_TASK,
    SKLEARN_SUPPORTED_MODELS,
    EvaDB_INSTALLATION_DIR,
)
from evadb.database import EvaDBDatabase
from evadb.executor.abstract_executor import AbstractExecutor
from evadb.functions.decorators.utils import load_io_from_function_decorators
from evadb.models.storage.batch import Batch
from evadb.plan_nodes.create_function_plan import CreateFunctionPlan
from evadb.third_party.huggingface.create import gen_hf_io_catalog_entries
from evadb.utils.errors import FunctionIODefinitionError
from evadb.utils.generic_utils import (
    load_function_class_from_file,
    string_comparison_case_insensitive,
    try_to_import_flaml_automl,
    try_to_import_ludwig,
    try_to_import_neuralforecast,
    try_to_import_statsforecast,
    try_to_import_torch,
    try_to_import_ultralytics,
)
from evadb.utils.logging_manager import logger


def root_mean_squared_error(y_true, y_pred):
    return np.sqrt(np.mean(np.square(y_pred - y_true)))


# From https://stackoverflow.com/a/34333710
@contextlib.contextmanager
def set_env(**environ):
    """
    Temporarily set the process environment variables.

    >>> with set_env(PLUGINS_DIR='test/plugins'):
    ...   "PLUGINS_DIR" in os.environ
    True

    >>> "PLUGINS_DIR" in os.environ
    False

    :type environ: dict[str, unicode]
    :param environ: Environment variables to set
    """
    old_environ = dict(os.environ)
    os.environ.update(environ)
    try:
        yield
    finally:
        os.environ.clear()
        os.environ.update(old_environ)


class CreateFunctionExecutor(AbstractExecutor):
    def __init__(self, db: EvaDBDatabase, node: CreateFunctionPlan):
        super().__init__(db, node)
        self.function_dir = Path(EvaDB_INSTALLATION_DIR) / "functions"

    def handle_huggingface_function(self):
        """Handle HuggingFace functions

        HuggingFace functions are special functions that are not loaded from a file.
        So we do not need to call the setup method on them like we do for other functions.
        """
        # We need at least one deep learning framework for HuggingFace
        # Torch or Tensorflow
        try_to_import_torch()
        impl_path = f"{self.function_dir}/abstract/hf_abstract_function.py"
        io_list = gen_hf_io_catalog_entries(self.node.name, self.node.metadata)
        return (
            self.node.name,
            impl_path,
            self.node.function_type,
            io_list,
            self.node.metadata,
        )

    def handle_ludwig_function(self):
        """Handle ludwig functions

        Use Ludwig's auto_train engine to train/tune models.
        """
        try_to_import_ludwig()
        from ludwig.automl import auto_train

        assert (
            len(self.children) == 1
        ), "Create ludwig function expects 1 child, finds {}.".format(
            len(self.children)
        )

        aggregated_batch_list = []
        child = self.children[0]
        for batch in child.exec():
            aggregated_batch_list.append(batch)
        aggregated_batch = Batch.concat(aggregated_batch_list, copy=False)
        aggregated_batch.drop_column_alias()

        arg_map = {arg.key: arg.value for arg in self.node.metadata}
        start_time = int(time.time())
        auto_train_results = auto_train(
            dataset=aggregated_batch.frames,
            target=arg_map["predict"],
            tune_for_memory=arg_map.get("tune_for_memory", False),
            time_limit_s=arg_map.get("time_limit", DEFAULT_TRAIN_TIME_LIMIT),
            output_directory=self.db.catalog().get_configuration_catalog_value(
                "tmp_dir"
            ),
        )
        train_time = int(time.time()) - start_time
        model_path = os.path.join(
            self.db.catalog().get_configuration_catalog_value("model_dir"),
            self.node.name,
        )
        auto_train_results.best_model.save(model_path)
        best_score = auto_train_results.experiment_analysis.best_result["metric_score"]
        self.node.metadata.append(
            FunctionMetadataCatalogEntry("model_path", model_path)
        )

        impl_path = Path(f"{self.function_dir}/ludwig.py").absolute().as_posix()
        io_list = self._resolve_function_io(None)
        return (
            self.node.name,
            impl_path,
            self.node.function_type,
            io_list,
            self.node.metadata,
            best_score,
            train_time,
        )

    def handle_sklearn_function(self):
        """Handle sklearn functions

        Use Sklearn's regression to train models.
        """
        try_to_import_flaml_automl()

        assert (
            len(self.children) == 1
        ), "Create sklearn function expects 1 child, finds {}.".format(
            len(self.children)
        )

        aggregated_batch_list = []
        child = self.children[0]
        for batch in child.exec():
            aggregated_batch_list.append(batch)
        aggregated_batch = Batch.concat(aggregated_batch_list, copy=False)
        aggregated_batch.drop_column_alias()

        arg_map = {arg.key: arg.value for arg in self.node.metadata}
        from flaml import AutoML

        model = AutoML()
        sklearn_model = arg_map.get("model", DEFAULT_SKLEARN_TRAIN_MODEL)
        if sklearn_model not in SKLEARN_SUPPORTED_MODELS:
            raise ValueError(
                f"Sklearn Model {sklearn_model} provided as input is not supported."
            )
        settings = {
            "time_budget": arg_map.get("time_limit", DEFAULT_TRAIN_TIME_LIMIT),
            "metric": arg_map.get("metric", DEFAULT_TRAIN_REGRESSION_METRIC),
            "estimator_list": [sklearn_model],
            "task": arg_map.get("task", DEFAULT_XGBOOST_TASK),
        }
        start_time = int(time.time())
        model.fit(
            dataframe=aggregated_batch.frames, label=arg_map["predict"], **settings
        )
        train_time = int(time.time()) - start_time
        score = model.best_loss
        model_path = os.path.join(
            self.db.catalog().get_configuration_catalog_value("model_dir"),
            self.node.name,
        )
        pickle.dump(model, open(model_path, "wb"))
        self.node.metadata.append(
            FunctionMetadataCatalogEntry("model_path", model_path)
        )
        # Pass the prediction column name to sklearn.py
        self.node.metadata.append(
            FunctionMetadataCatalogEntry("predict_col", arg_map["predict"])
        )

        impl_path = Path(f"{self.function_dir}/sklearn.py").absolute().as_posix()
        io_list = self._resolve_function_io(None)
        return (
            self.node.name,
            impl_path,
            self.node.function_type,
            io_list,
            self.node.metadata,
            score,
            train_time,
        )

    def convert_to_numeric(self, x):
        x = re.sub("[^0-9.,]", "", str(x))
        locale.setlocale(locale.LC_ALL, "")
        x = float(locale.atof(x))
        if x.is_integer():
            return int(x)
        else:
            return x

    def handle_xgboost_function(self):
        """Handle xgboost functions

        We use the Flaml AutoML model for training xgboost models.
        """
        try_to_import_flaml_automl()

        assert (
            len(self.children) == 1
        ), "Create sklearn function expects 1 child, finds {}.".format(
            len(self.children)
        )

        aggregated_batch_list = []
        child = self.children[0]
        for batch in child.exec():
            aggregated_batch_list.append(batch)
        aggregated_batch = Batch.concat(aggregated_batch_list, copy=False)
        aggregated_batch.drop_column_alias()

        arg_map = {arg.key: arg.value for arg in self.node.metadata}
        from flaml import AutoML

        model = AutoML()
        settings = {
            "time_budget": arg_map.get("time_limit", DEFAULT_TRAIN_TIME_LIMIT),
            "metric": arg_map.get("metric", DEFAULT_TRAIN_REGRESSION_METRIC),
            "estimator_list": ["xgboost"],
            "task": arg_map.get("task", DEFAULT_XGBOOST_TASK),
        }
        start_time = int(time.time())
        model.fit(
            dataframe=aggregated_batch.frames, label=arg_map["predict"], **settings
        )
        train_time = int(time.time()) - start_time
        model_path = os.path.join(
            self.db.catalog().get_configuration_catalog_value("model_dir"),
            self.node.name,
        )
        pickle.dump(model, open(model_path, "wb"))
        self.node.metadata.append(
            FunctionMetadataCatalogEntry("model_path", model_path)
        )
        # Pass the prediction column to xgboost.py.
        self.node.metadata.append(
            FunctionMetadataCatalogEntry("predict_col", arg_map["predict"])
        )

        impl_path = Path(f"{self.function_dir}/xgboost.py").absolute().as_posix()
        io_list = self._resolve_function_io(None)
        best_score = model.best_loss
        return (
            self.node.name,
            impl_path,
            self.node.function_type,
            io_list,
            self.node.metadata,
            best_score,
            train_time,
        )

    def handle_ultralytics_function(self):
        """Handle Ultralytics functions"""
        try_to_import_ultralytics()

        impl_path = (
            Path(f"{self.function_dir}/yolo_object_detector.py").absolute().as_posix()
        )
        function = self._try_initializing_function(
            impl_path, function_args=get_metadata_properties(self.node)
        )
        io_list = self._resolve_function_io(function)
        return (
            self.node.name,
            impl_path,
            self.node.function_type,
            io_list,
            self.node.metadata,
        )

    def handle_forecasting_function(self):
        """Handle forecasting functions"""
        aggregated_batch_list = []
        child = self.children[0]
        for batch in child.exec():
            aggregated_batch_list.append(batch)
        aggregated_batch = Batch.concat(aggregated_batch_list, copy=False)
        aggregated_batch.drop_column_alias()

        arg_map = {arg.key: arg.value for arg in self.node.metadata}
        if not self.node.impl_path:
            impl_path = Path(f"{self.function_dir}/forecast.py").absolute().as_posix()
        else:
            impl_path = self.node.impl_path.absolute().as_posix()
        library = "statsforecast"
        supported_libraries = ["statsforecast", "neuralforecast"]

        if "horizon" not in arg_map.keys():
            raise ValueError(
                "Horizon must be provided while creating function of type FORECASTING"
            )
        try:
            horizon = int(arg_map["horizon"])
        except Exception as e:
            err_msg = f"{str(e)}. HORIZON must be integral."
            logger.error(err_msg)
            raise FunctionIODefinitionError(err_msg)

        if "library" in arg_map.keys():
            try:
                assert arg_map["library"].lower() in supported_libraries
            except Exception:
                err_msg = (
                    "EvaDB currently supports " + str(supported_libraries) + " only."
                )
                logger.error(err_msg)
                raise FunctionIODefinitionError(err_msg)

            library = arg_map["library"].lower()

        """
        The following rename is needed for statsforecast/neuralforecast, which requires the column name to be the following:
        - The unique_id (string, int or category) represents an identifier for the series.
        - The ds (datestamp) column should be of a format expected by Pandas, ideally YYYY-MM-DD for a date or YYYY-MM-DD HH:MM:SS for a timestamp.
        - The y (numeric) represents the measurement we wish to forecast.
        For reference: https://nixtla.github.io/statsforecast/docs/getting-started/getting_started_short.html
        """
        aggregated_batch.rename(columns={arg_map["predict"]: "y"})
        if "time" in arg_map.keys():
            aggregated_batch.rename(columns={arg_map["time"]: "ds"})
        if "id" in arg_map.keys():
            aggregated_batch.rename(columns={arg_map["id"]: "unique_id"})
        if "conf" in arg_map.keys():
            try:
                conf = round(arg_map["conf"])
            except Exception:
                err_msg = "Confidence must be a number."
                logger.error(err_msg)
                raise FunctionIODefinitionError(err_msg)
        else:
            conf = 90

        if conf > 100:
            err_msg = "Confidence must <= 100."
            logger.error(err_msg)
            raise FunctionIODefinitionError(err_msg)

        data = aggregated_batch.frames
        if "unique_id" not in list(data.columns):
            data["unique_id"] = [1 for x in range(len(data))]

        if "ds" not in list(data.columns):
            data["ds"] = [x + 1 for x in range(len(data))]

        """
            Set or infer data frequency
        """

        if "frequency" not in arg_map.keys() or arg_map["frequency"] == "auto":
            arg_map["frequency"] = pd.infer_freq(data["ds"])
        frequency = arg_map["frequency"]
        if frequency is None:
            raise RuntimeError(
                f"Can not infer the frequency for {self.node.name}. Please explicitly set it."
            )

        season_dict = {  # https://pandas.pydata.org/docs/user_guide/timeseries.html#timeseries-offset-aliases
            "H": 24,
            "M": 12,
            "Q": 4,
            "SM": 24,
            "BM": 12,
            "BMS": 12,
            "BQ": 4,
            "BH": 24,
        }

        new_freq = (
            frequency.split("-")[0] if "-" in frequency else frequency
        )  # shortens longer frequencies like Q-DEC
        season_length = season_dict[new_freq] if new_freq in season_dict else 1

        """
            Neuralforecast implementation
        """
        if library == "neuralforecast":
            try_to_import_neuralforecast()
            from neuralforecast import NeuralForecast
            from neuralforecast.auto import (
                AutoDeepAR,
                AutoFEDformer,
                AutoInformer,
                AutoNBEATS,
                AutoNHITS,
                AutoPatchTST,
                AutoTFT,
<<<<<<< HEAD
                AutoTimesNet,
=======
>>>>>>> c2457b2a
            )

            # from neuralforecast.auto import AutoAutoformer as AutoAFormer
            from neuralforecast.losses.pytorch import MQLoss
            from neuralforecast.models import (
                NBEATS,
                NHITS,
                TFT,
                DeepAR,
                FEDformer,
                Informer,
                PatchTST,
<<<<<<< HEAD
                TimesNet,
=======
>>>>>>> c2457b2a
            )

            # from neuralforecast.models import Autoformer as AFormer

            model_dict = {
                "AutoNBEATS": AutoNBEATS,
                "AutoNHITS": AutoNHITS,
                "NBEATS": NBEATS,
                "NHITS": NHITS,
                "PatchTST": PatchTST,
                "AutoPatchTST": AutoPatchTST,
                "DeepAR": DeepAR,
                "AutoDeepAR": AutoDeepAR,
                "FEDformer": FEDformer,
                "AutoFEDformer": AutoFEDformer,
                # "AFormer": AFormer,
                # "AutoAFormer": AutoAFormer,
                "Informer": Informer,
                "AutoInformer": AutoInformer,
<<<<<<< HEAD
                "TimesNet": TimesNet,
                "AutoTimesNet": AutoTimesNet,
=======
>>>>>>> c2457b2a
                "TFT": TFT,
                "AutoTFT": AutoTFT,
            }

            if "model" not in arg_map.keys():
                arg_map["model"] = "TFT"

            if "auto" not in arg_map.keys() or (
                arg_map["auto"].lower()[0] == "t"
                and "auto" not in arg_map["model"].lower()
            ):
                arg_map["model"] = "Auto" + arg_map["model"]

            try:
                model_here = model_dict[arg_map["model"]]
            except Exception:
                err_msg = "Supported models: " + str(model_dict.keys())
                logger.error(err_msg)
                raise FunctionIODefinitionError(err_msg)
            model_args = {}

            if "auto" not in arg_map["model"].lower():
                model_args["input_size"] = 2 * horizon
                model_args["early_stop_patience_steps"] = 20
            else:
                model_args_config = {
                    "input_size": 2 * horizon,
                    "early_stop_patience_steps": 20,
                }

            if len(data.columns) >= 4:
                exogenous_columns = [
                    x for x in list(data.columns) if x not in ["ds", "y", "unique_id"]
                ]
                if "auto" not in arg_map["model"].lower():
                    model_args["hist_exog_list"] = exogenous_columns
                else:
                    model_args_config["hist_exog_list"] = exogenous_columns

            if "auto" in arg_map["model"].lower():

                def get_optuna_config(trial):
                    return model_args_config

                model_args["config"] = get_optuna_config
                model_args["backend"] = "optuna"

            model_args["h"] = horizon
            model_args["loss"] = MQLoss(level=[conf])

            model = NeuralForecast(
                [model_here(**model_args)],
                freq=new_freq,
            )

        # """
        #     Statsforecast implementation
        # """
        else:
            if "auto" in arg_map.keys() and arg_map["auto"].lower()[0] != "t":
                raise RuntimeError(
                    "Statsforecast implementation only supports automatic hyperparameter optimization. Please set AUTO to true."
                )
            try_to_import_statsforecast()
            from statsforecast import StatsForecast
            from statsforecast.models import AutoARIMA, AutoCES, AutoETS, AutoTheta

            model_dict = {
                "AutoARIMA": AutoARIMA,
                "AutoCES": AutoCES,
                "AutoETS": AutoETS,
                "AutoTheta": AutoTheta,
            }

            if "model" not in arg_map.keys():
                arg_map["model"] = "ARIMA"

            if "auto" not in arg_map["model"].lower():
                arg_map["model"] = "Auto" + arg_map["model"]

            try:
                model_here = model_dict[arg_map["model"]]
            except Exception:
                err_msg = "Supported models: " + str(model_dict.keys())
                logger.error(err_msg)
                raise FunctionIODefinitionError(err_msg)

            model = StatsForecast(
                [model_here(season_length=season_length)], freq=new_freq, n_jobs=-1
            )

        data["ds"] = pd.to_datetime(data["ds"])

        model_save_dir_name = (
            library + "_" + arg_map["model"] + "_" + new_freq
            if "statsforecast" in library
            else library + "_" + str(conf) + "_" + arg_map["model"] + "_" + new_freq
        )
        if len(data.columns) >= 4 and library == "neuralforecast":
            model_save_dir_name += "_exogenous_" + str(sorted(exogenous_columns))

        model_dir = os.path.join(
            self.db.catalog().get_configuration_catalog_value("model_dir"),
            "tsforecasting",
            model_save_dir_name,
            str(hashlib.sha256(data.to_string().encode()).hexdigest()),
        )
        Path(model_dir).mkdir(parents=True, exist_ok=True)

        model_save_name = "horizon" + str(horizon) + ".pkl"

        model_path = os.path.join(model_dir, model_save_name)

        existing_model_files = sorted(
            os.listdir(model_dir),
            key=lambda x: int(x.split("horizon")[1].split(".pkl")[0]),
        )
        existing_model_files = [
            x
            for x in existing_model_files
            if int(x.split("horizon")[1].split(".pkl")[0]) >= horizon
        ]
        if len(existing_model_files) == 0:
            logger.info("Training, please wait...")
            for column in data.columns:
                if column != "ds" and column != "unique_id":
                    data[column] = data.apply(
                        lambda x: self.convert_to_numeric(x[column]), axis=1
                    )
            rmses = []
            if library == "neuralforecast":
                cuda_devices_here = "0"
                if "CUDA_VISIBLE_DEVICES" in os.environ:
                    cuda_devices_here = os.environ["CUDA_VISIBLE_DEVICES"].split(",")[0]

                with set_env(CUDA_VISIBLE_DEVICES=cuda_devices_here):
                    model.fit(df=data, val_size=horizon)
                    model.save(model_path, overwrite=True)
                    if "metrics" in arg_map and arg_map["metrics"].lower()[0] == "t":
                        crossvalidation_df = model.cross_validation(
                            df=data, val_size=horizon
                        )
                        for uid in crossvalidation_df.unique_id.unique():
                            crossvalidation_df_here = crossvalidation_df[
                                crossvalidation_df.unique_id == uid
                            ]
                            rmses.append(
<<<<<<< HEAD
                                mean_squared_error(
=======
                                root_mean_squared_error(
>>>>>>> c2457b2a
                                    crossvalidation_df_here.y,
                                    crossvalidation_df_here[
                                        arg_map["model"] + "-median"
                                    ],
<<<<<<< HEAD
                                    squared=False,
=======
>>>>>>> c2457b2a
                                )
                                / np.mean(crossvalidation_df_here.y)
                            )
                            mean_rmse = np.mean(rmses)
                            with open(model_path + "_rmse", "w") as f:
                                f.write(str(mean_rmse) + "\n")
            else:
                # The following lines of code helps eliminate the math error encountered in statsforecast when only one datapoint is available in a time series
                for col in data["unique_id"].unique():
                    if len(data[data["unique_id"] == col]) == 1:
                        data = data._append(
                            [data[data["unique_id"] == col]], ignore_index=True
                        )

                model.fit(df=data[["ds", "y", "unique_id"]])
                hypers = ""
                if "arima" in arg_map["model"].lower():
                    from statsforecast.arima import arima_string

                    hypers += arima_string(model.fitted_[0, 0].model_)
                f = open(model_path, "wb")
                pickle.dump(model, f)
                f.close()
                if "metrics" not in arg_map or arg_map["metrics"].lower()[0] == "t":
                    crossvalidation_df = model.cross_validation(
                        df=data[["ds", "y", "unique_id"]],
                        h=horizon,
                        step_size=24,
                        n_windows=1,
                    ).reset_index()
                    for uid in crossvalidation_df.unique_id.unique():
                        crossvalidation_df_here = crossvalidation_df[
                            crossvalidation_df.unique_id == uid
                        ]
                        rmses.append(
<<<<<<< HEAD
                            mean_squared_error(
                                crossvalidation_df_here.y,
                                crossvalidation_df_here[arg_map["model"]],
                                squared=False,
=======
                            root_mean_squared_error(
                                crossvalidation_df_here.y,
                                crossvalidation_df_here[arg_map["model"]],
>>>>>>> c2457b2a
                            )
                            / np.mean(crossvalidation_df_here.y)
                        )
                    mean_rmse = np.mean(rmses)
                    with open(model_path + "_rmse", "w") as f:
                        f.write(str(mean_rmse) + "\n")
                        f.write(hypers + "\n")
        elif not Path(model_path).exists():
            model_path = os.path.join(model_dir, existing_model_files[-1])
        io_list = self._resolve_function_io(None)
        data["ds"] = data.ds.astype(str)
<<<<<<< HEAD
        last_ds = list(data["ds"])[-2 * horizon :]
        last_y = list(data["y"])[-2 * horizon :]
=======
>>>>>>> c2457b2a
        metadata_here = [
            FunctionMetadataCatalogEntry("model_name", arg_map["model"]),
            FunctionMetadataCatalogEntry("model_path", model_path),
            FunctionMetadataCatalogEntry(
                "predict_column_rename", arg_map.get("predict", "y")
            ),
            FunctionMetadataCatalogEntry(
                "time_column_rename", arg_map.get("time", "ds")
            ),
            FunctionMetadataCatalogEntry(
                "id_column_rename", arg_map.get("id", "unique_id")
            ),
            FunctionMetadataCatalogEntry("horizon", horizon),
            FunctionMetadataCatalogEntry("library", library),
            FunctionMetadataCatalogEntry("conf", conf),
<<<<<<< HEAD
            FunctionMetadataCatalogEntry("last_ds", last_ds),
            FunctionMetadataCatalogEntry("last_y", last_y),
=======
>>>>>>> c2457b2a
        ]

        return (
            self.node.name,
            impl_path,
            self.node.function_type,
            io_list,
            metadata_here,
        )

    def handle_generic_function(self):
        """Handle generic functions

        Generic functions are loaded from a file. We check for inputs passed by the user during CREATE or try to load io from decorators.
        """
        impl_path = self.node.impl_path.absolute().as_posix()
        function = self._try_initializing_function(impl_path)
        io_list = self._resolve_function_io(function)

        return (
            self.node.name,
            impl_path,
            self.node.function_type,
            io_list,
            self.node.metadata,
        )

    def exec(self, *args, **kwargs):
        """Create function executor

        Calls the catalog to insert a function catalog entry.
        """
        assert (
            self.node.if_not_exists and self.node.or_replace
        ) is False, (
            "OR REPLACE and IF NOT EXISTS can not be both set for CREATE FUNCTION."
        )

        overwrite = False
        best_score = False
        train_time = False
        # check catalog if it already has this function entry
        if self.catalog().get_function_catalog_entry_by_name(self.node.name):
            if self.node.if_not_exists:
                msg = f"Function {self.node.name} already exists, nothing added."
                yield Batch(pd.DataFrame([msg]))
                return
            elif self.node.or_replace:
                # We use DropObjectExecutor to avoid bookkeeping the code. The drop function should be moved to catalog.
                from evadb.executor.drop_object_executor import DropObjectExecutor

                drop_executor = DropObjectExecutor(self.db, None)
                try:
                    drop_executor._handle_drop_function(self.node.name, if_exists=False)
                except RuntimeError:
                    pass
                else:
                    overwrite = True
            else:
                msg = f"Function {self.node.name} already exists."
                logger.error(msg)
                raise RuntimeError(msg)

        # if it's a type of HuggingFaceModel, override the impl_path
        if string_comparison_case_insensitive(self.node.function_type, "HuggingFace"):
            (
                name,
                impl_path,
                function_type,
                io_list,
                metadata,
            ) = self.handle_huggingface_function()
        elif string_comparison_case_insensitive(self.node.function_type, "ultralytics"):
            (
                name,
                impl_path,
                function_type,
                io_list,
                metadata,
            ) = self.handle_ultralytics_function()
        elif string_comparison_case_insensitive(self.node.function_type, "Ludwig"):
            (
                name,
                impl_path,
                function_type,
                io_list,
                metadata,
                best_score,
                train_time,
            ) = self.handle_ludwig_function()
        elif string_comparison_case_insensitive(self.node.function_type, "Sklearn"):
            (
                name,
                impl_path,
                function_type,
                io_list,
                metadata,
                best_score,
                train_time,
            ) = self.handle_sklearn_function()
        elif string_comparison_case_insensitive(self.node.function_type, "XGBoost"):
            (
                name,
                impl_path,
                function_type,
                io_list,
                metadata,
                best_score,
                train_time,
            ) = self.handle_xgboost_function()
        elif string_comparison_case_insensitive(self.node.function_type, "Forecasting"):
            (
                name,
                impl_path,
                function_type,
                io_list,
                metadata,
            ) = self.handle_forecasting_function()
        else:
            (
                name,
                impl_path,
                function_type,
                io_list,
                metadata,
            ) = self.handle_generic_function()

        self.catalog().insert_function_catalog_entry(
            name, impl_path, function_type, io_list, metadata
        )

        if overwrite:
            msg = f"Function {self.node.name} overwritten."
        else:
            msg = f"Function {self.node.name} added to the database."
        if best_score and train_time:
            yield Batch(
                pd.DataFrame(
                    [
                        msg,
                        "Validation Score: " + str(best_score),
                        "Training time: " + str(train_time) + " secs.",
                    ]
                )
            )
        else:
            yield Batch(pd.DataFrame([msg]))

    def _try_initializing_function(
        self, impl_path: str, function_args: Dict = {}
    ) -> FunctionCatalogEntry:
        """Attempts to initialize function given the implementation file path and arguments.

        Args:
            impl_path (str): The file path of the function implementation file.
            function_args (Dict, optional): Dictionary of arguments to pass to the function. Defaults to {}.

        Returns:
            FunctionCatalogEntry: A FunctionCatalogEntry object that represents the initialized function.

        Raises:
            RuntimeError: If an error occurs while initializing the function.
        """

        # load the function class from the file
        try:
            # loading the function class from the file
            function = load_function_class_from_file(impl_path, self.node.name)
            # initializing the function class calls the setup method internally
            function(**function_args)
        except Exception as e:
            err_msg = f"Error creating function {self.node.name}: {str(e)}"
            # logger.error(err_msg)
            raise RuntimeError(err_msg)

        return function

    def _resolve_function_io(
        self, function: FunctionCatalogEntry
    ) -> List[FunctionIOCatalogEntry]:
        """Private method that resolves the input/output definitions for a given function.
        It first searches for the input/outputs in the CREATE statement. If not found, it resolves them using decorators. If not found there as well, it raises an error.

        Args:
            function (FunctionCatalogEntry): The function for which to resolve input and output definitions.

        Returns:
            A List of FunctionIOCatalogEntry objects that represent the resolved input and
            output definitions for the function.

        Raises:
            RuntimeError: If an error occurs while resolving the function input/output
            definitions.
        """
        io_list = []
        try:
            if self.node.inputs:
                io_list.extend(self.node.inputs)
            else:
                # try to load the inputs from decorators, the inputs from CREATE statement take precedence
                io_list.extend(
                    load_io_from_function_decorators(function, is_input=True)
                )

            if self.node.outputs:
                io_list.extend(self.node.outputs)
            else:
                # try to load the outputs from decorators, the outputs from CREATE statement take precedence
                io_list.extend(
                    load_io_from_function_decorators(function, is_input=False)
                )

        except FunctionIODefinitionError as e:
            err_msg = (
                f"Error creating function, input/output definition incorrect: {str(e)}"
            )
            logger.error(err_msg)
            raise RuntimeError(err_msg)

        return io_list<|MERGE_RESOLUTION|>--- conflicted
+++ resolved
@@ -437,10 +437,6 @@
                 AutoNHITS,
                 AutoPatchTST,
                 AutoTFT,
-<<<<<<< HEAD
-                AutoTimesNet,
-=======
->>>>>>> c2457b2a
             )
 
             # from neuralforecast.auto import AutoAutoformer as AutoAFormer
@@ -453,10 +449,6 @@
                 FEDformer,
                 Informer,
                 PatchTST,
-<<<<<<< HEAD
-                TimesNet,
-=======
->>>>>>> c2457b2a
             )
 
             # from neuralforecast.models import Autoformer as AFormer
@@ -476,11 +468,6 @@
                 # "AutoAFormer": AutoAFormer,
                 "Informer": Informer,
                 "AutoInformer": AutoInformer,
-<<<<<<< HEAD
-                "TimesNet": TimesNet,
-                "AutoTimesNet": AutoTimesNet,
-=======
->>>>>>> c2457b2a
                 "TFT": TFT,
                 "AutoTFT": AutoTFT,
             }
@@ -628,19 +615,11 @@
                                 crossvalidation_df.unique_id == uid
                             ]
                             rmses.append(
-<<<<<<< HEAD
-                                mean_squared_error(
-=======
                                 root_mean_squared_error(
->>>>>>> c2457b2a
                                     crossvalidation_df_here.y,
                                     crossvalidation_df_here[
                                         arg_map["model"] + "-median"
                                     ],
-<<<<<<< HEAD
-                                    squared=False,
-=======
->>>>>>> c2457b2a
                                 )
                                 / np.mean(crossvalidation_df_here.y)
                             )
@@ -676,16 +655,9 @@
                             crossvalidation_df.unique_id == uid
                         ]
                         rmses.append(
-<<<<<<< HEAD
-                            mean_squared_error(
-                                crossvalidation_df_here.y,
-                                crossvalidation_df_here[arg_map["model"]],
-                                squared=False,
-=======
                             root_mean_squared_error(
                                 crossvalidation_df_here.y,
                                 crossvalidation_df_here[arg_map["model"]],
->>>>>>> c2457b2a
                             )
                             / np.mean(crossvalidation_df_here.y)
                         )
@@ -697,11 +669,8 @@
             model_path = os.path.join(model_dir, existing_model_files[-1])
         io_list = self._resolve_function_io(None)
         data["ds"] = data.ds.astype(str)
-<<<<<<< HEAD
         last_ds = list(data["ds"])[-2 * horizon :]
         last_y = list(data["y"])[-2 * horizon :]
-=======
->>>>>>> c2457b2a
         metadata_here = [
             FunctionMetadataCatalogEntry("model_name", arg_map["model"]),
             FunctionMetadataCatalogEntry("model_path", model_path),
@@ -717,11 +686,8 @@
             FunctionMetadataCatalogEntry("horizon", horizon),
             FunctionMetadataCatalogEntry("library", library),
             FunctionMetadataCatalogEntry("conf", conf),
-<<<<<<< HEAD
             FunctionMetadataCatalogEntry("last_ds", last_ds),
             FunctionMetadataCatalogEntry("last_y", last_y),
-=======
->>>>>>> c2457b2a
         ]
 
         return (

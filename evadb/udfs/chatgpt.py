# coding=utf-8
# Copyright 2018-2023 EvaDB
#
# Licensed under the Apache License, Version 2.0 (the "License");
# you may not use this file except in compliance with the License.
# You may obtain a copy of the License at
#
#     http://www.apache.org/licenses/LICENSE-2.0
#
# Unless required by applicable law or agreed to in writing, software
# distributed under the License is distributed on an "AS IS" BASIS,
# WITHOUT WARRANTIES OR CONDITIONS OF ANY KIND, either express or implied.
# See the License for the specific language governing permissions and
# limitations under the License.


import os

import pandas as pd
from retry import retry

from evadb.catalog.catalog_type import NdArrayType
from evadb.configuration.configuration_manager import ConfigurationManager
from evadb.udfs.abstract.abstract_udf import AbstractUDF
from evadb.udfs.decorators.decorators import forward, setup
from evadb.udfs.decorators.io_descriptors.data_types import PandasDataframe
from evadb.utils.generic_utils import try_to_import_openai

_VALID_CHAT_COMPLETION_MODEL = [
    "gpt-4",
    "gpt-4-0314",
    "gpt-4-32k",
    "gpt-4-32k-0314",
    "gpt-3.5-turbo",
    "gpt-3.5-turbo-0301",
]


class ChatGPT(AbstractUDF):
    @property
    def name(self) -> str:
        return "ChatGPT"

    @setup(cacheable=False, udf_type="chat-completion", batchable=True)
    def setup(
        self,
        model="gpt-3.5-turbo",
        temperature: float = 0,
    ) -> None:
        assert model in _VALID_CHAT_COMPLETION_MODEL, f"Unsupported ChatGPT {model}"
        self.model = model
        self.temperature = temperature

    @forward(
        input_signatures=[
            PandasDataframe(
                columns=["prompt", "query"],
                column_types=[
                    NdArrayType.STR,
                    NdArrayType.STR,
                ],
                column_shapes=[(1,), (1,)],
            )
        ],
        output_signatures=[
            PandasDataframe(
                columns=["response"],
                column_types=[
                    NdArrayType.STR,
                ],
                column_shapes=[(1,)],
            )
        ],
    )
    def forward(self, text_df):
        try_to_import_openai()
        import openai

        @retry(tries=6, delay=20)
        def completion_with_backoff(**kwargs):
            try:
                response = openai.ChatCompletion.create(**kwargs)
                answer = response.choices[0].message.content
            # ignore API rate limit error etc.
            except Exception as e:
                answer = f"{e}"
            return answer

        # Register API key, try configuration manager first
        openai.api_key = ConfigurationManager().get_value("third_party", "OPENAI_KEY")
        # If not found, try OS Environment Variable
        if len(openai.api_key) == 0:
            openai.api_key = os.environ.get("OPENAI_KEY", "")
        assert (
            len(openai.api_key) != 0
        ), "Please set your OpenAI API key in evadb.yml file (third_party, open_api_key) or environment variable (OPENAI_KEY)"

        prompts = text_df[text_df.columns[0]]
        queries = text_df[text_df.columns[0]]
        if len(text_df.columns) > 1:
            queries = text_df[text_df.columns[1]]

        # openai api currently supports answers to a single prompt only
        # so this udf is designed for that
        results = []

        for prompt, query in zip(prompts, queries):
<<<<<<< HEAD
            if prompt != "None" and prompt != query:
                prompt = f"{prompt}: {query}"

=======
>>>>>>> 3e95be81
            params = {
                "model": self.model,
                "temperature": self.temperature,
                "messages": [
                    {
                        "role": "user",
<<<<<<< HEAD
                        "content": prompt,
                    }
=======
                        "content": f"Context to answer the question : {query}",
                    },
                    {
                        "role": "user",
                        "content": f"Answer the question based on context : {prompt}",
                    },
>>>>>>> 3e95be81
                ],
            }

            answer = completion_with_backoff(**params)
            results.append(answer)

        df = pd.DataFrame({"response": results})

        return df<|MERGE_RESOLUTION|>--- conflicted
+++ resolved
@@ -105,29 +105,18 @@
         results = []
 
         for prompt, query in zip(prompts, queries):
-<<<<<<< HEAD
-            if prompt != "None" and prompt != query:
-                prompt = f"{prompt}: {query}"
-
-=======
->>>>>>> 3e95be81
             params = {
                 "model": self.model,
                 "temperature": self.temperature,
                 "messages": [
                     {
                         "role": "user",
-<<<<<<< HEAD
-                        "content": prompt,
-                    }
-=======
                         "content": f"Context to answer the question : {query}",
                     },
                     {
                         "role": "user",
                         "content": f"Answer the question based on context : {prompt}",
                     },
->>>>>>> 3e95be81
                 ],
             }
 

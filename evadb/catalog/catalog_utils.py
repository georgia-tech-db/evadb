--- conflicted
+++ resolved
@@ -120,20 +120,9 @@
 
 def get_document_table_column_definitions() -> List[ColumnDefinition]:
     """
-<<<<<<< HEAD
-        name: file path
-    <<<<<<< HEAD
-        chunk_id: chunk id
-        data: file extracted data
-    =======
-        chunk_id: chunk id (0-indexed for each file)
-        data: text data associated with the chunk
-    >>>>>>> minor-fixes
-=======
     name: file path
     chunk_id: chunk id (0-indexed for each file)
     data: text data associated with the chunk
->>>>>>> 3add8136
     """
     columns = [
         ColumnDefinition(

# coding=utf-8
# Copyright 2018-2023 EvaDB
#
# Licensed under the Apache License, Version 2.0 (the "License");
# you may not use this file except in compliance with the License.
# You may obtain a copy of the License at
#
#     http://www.apache.org/licenses/LICENSE-2.0
#
# Unless required by applicable law or agreed to in writing, software
# distributed under the License is distributed on an "AS IS" BASIS,
# WITHOUT WARRANTIES OR CONDITIONS OF ANY KIND, either express or implied.
# See the License for the specific language governing permissions and
# limitations under the License.
from threading import Lock
from weakref import WeakValueDictionary

from sqlalchemy import create_engine, event
from sqlalchemy.orm import scoped_session, sessionmaker
from sqlalchemy.pool import NullPool

from evadb.utils.generic_utils import is_postgres_uri, parse_config_yml

IDENTIFIER_COLUMN = "_row_id"

CATALOG_TABLES = [
    "column_catalog",
    "table_catalog",
    "depend_column_and_udf_cache",
    "udf_cache",
    "udf_catalog",
    "depend_udf_and_udf_cache",
    "index_catalog",
    "udfio_catalog",
    "udf_cost_catalog",
    "udf_metadata_catalog",
]


class SingletonMeta(type):
    """
    This is a thread-safe implementation of Singleton.
    """
<<<<<<< HEAD
    _instances = WeakValueDictionary()
=======
    _instances = dict()

>>>>>>> 5e862e05
    _lock: Lock = Lock()

    def __call__(cls, uri):
        key = (cls, uri)
        instances = cls._instances
        print(instances)
        with cls._lock:
            if key not in cls._instances:
                instance = super().__call__(uri)
                cls._instances[key] = instance
        return cls._instances[key]


class SQLConfig(metaclass=SingletonMeta):
    def __init__(self, uri):
        """Initializes the engine and session for database operations

        Retrieves the database uri for connection from ConfigurationManager.
        """

        self.worker_uri = str(uri)
        # set echo=True to log SQL

        connect_args = {}
        config_obj = parse_config_yml()
        if is_postgres_uri(config_obj["core"]["catalog_database_uri"]):
            # Set the arguments for postgres backend.
            connect_args = {"connect_timeout": 1000}
            # https://www.oddbird.net/2014/06/14/sqlalchemy-postgres-autocommit/
            self.engine = create_engine(
                self.worker_uri,
                poolclass=NullPool,
                isolation_level="AUTOCOMMIT",
                connect_args=connect_args,
            )
        else:
            # Default to SQLite.
            connect_args = {"timeout": 1000}
            self.engine = create_engine(
                self.worker_uri,
                connect_args=connect_args,
            )

        if self.engine.url.get_backend_name() == "sqlite":
            # enforce foreign key constraint and wal logging for sqlite
            # https://docs.sqlalchemy.org/en/20/dialects/sqlite.html#foreign-key-support

            def _enable_sqlite_pragma(dbapi_con, con_record):
                dbapi_con.execute("pragma foreign_keys=ON")
                dbapi_con.execute("pragma synchronous=NORMAL")

                # disabling WAL for now, we need to fix the catalog operations.
                # Currently, there are too many connections being made, which is not an
                # optimal design. Ideally, we should implement a connection pool for
                # better management.
<<<<<<< HEAD
                dbapi_con.execute("pragma journal_mode=WAL")
=======
                # dbapi_con.execute("pragma journal_mode=WAL")
>>>>>>> 5e862e05
                # dbapi_con.close()

            event.listen(self.engine, "connect", _enable_sqlite_pragma)
        # statements
        self.session = scoped_session(sessionmaker(bind=self.engine))
        self.session.close()<|MERGE_RESOLUTION|>--- conflicted
+++ resolved
@@ -41,12 +41,7 @@
     """
     This is a thread-safe implementation of Singleton.
     """
-<<<<<<< HEAD
     _instances = WeakValueDictionary()
-=======
-    _instances = dict()
-
->>>>>>> 5e862e05
     _lock: Lock = Lock()
 
     def __call__(cls, uri):
@@ -102,11 +97,7 @@
                 # Currently, there are too many connections being made, which is not an
                 # optimal design. Ideally, we should implement a connection pool for
                 # better management.
-<<<<<<< HEAD
                 dbapi_con.execute("pragma journal_mode=WAL")
-=======
-                # dbapi_con.execute("pragma journal_mode=WAL")
->>>>>>> 5e862e05
                 # dbapi_con.close()
 
             event.listen(self.engine, "connect", _enable_sqlite_pragma)

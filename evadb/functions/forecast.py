# coding=utf-8
# Copyright 2018-2023 EvaDB
#
# Licensed under the Apache License, Version 2.0 (the "License");
# you may not use this file except in compliance with the License.
# You may obtain a copy of the License at
#
#     http://www.apache.org/licenses/LICENSE-2.0
#
# Unless required by applicable law or agreed to in writing, software
# distributed under the License is distributed on an "AS IS" BASIS,
# WITHOUT WARRANTIES OR CONDITIONS OF ANY KIND, either express or implied.
# See the License for the specific language governing permissions and
# limitations under the License.


import os
import pickle

import cv2
import matplotlib.pyplot as plt
import numpy as np
import pandas as pd

from evadb.functions.abstract.abstract_function import AbstractFunction
from evadb.functions.decorators.decorators import setup


class ForecastModel(AbstractFunction):
    @property
    def name(self) -> str:
        return "ForecastModel"

    @setup(cacheable=False, function_type="Forecasting", batchable=True)
    def setup(
        self,
        model_name: str,
        model_path: str,
        predict_column_rename: str,
        time_column_rename: str,
        id_column_rename: str,
        horizon: int,
        library: str,
        conf: int,
<<<<<<< HEAD
        last_ds: list,
        last_y: list,
=======
>>>>>>> 69b39b82
    ):
        self.library = library
        if "neuralforecast" in self.library:
            from neuralforecast import NeuralForecast

            loaded_model = NeuralForecast.load(path=model_path)
            self.model_name = model_name[4:] if "Auto" in model_name else model_name
        else:
            with open(model_path, "rb") as f:
                loaded_model = pickle.load(f)
            self.model_name = model_name
        self.model = loaded_model
        self.predict_column_rename = predict_column_rename
        self.time_column_rename = time_column_rename
        self.id_column_rename = id_column_rename
        self.horizon = int(horizon)
        self.library = library
        self.suggestion_dict = {
            1: "Predictions are flat. Consider using LIBRARY 'neuralforecast' for more accrate predictions.",
        }
        self.conf = conf
        self.hypers = None
        self.rmse = None
        if os.path.isfile(model_path + "_rmse"):
            with open(model_path + "_rmse", "r") as f:
                self.rmse = float(f.readline())
                if "arima" in model_name.lower():
                    self.hypers = "p,d,q: " + f.readline()
<<<<<<< HEAD
        self.last_ds = last_ds
        self.last_y = last_y
=======
>>>>>>> 69b39b82

    def forward(self, data) -> pd.DataFrame:
        log_str = ""
        if self.library == "statsforecast":
            forecast_df = self.model.predict(
                h=self.horizon, level=[self.conf]
            ).reset_index()
        else:
            forecast_df = self.model.predict().reset_index()

        # Feedback
        if len(data) == 0 or list(list(data.iloc[0]))[0] is True:
<<<<<<< HEAD
            ## Suggestions
=======
            # Suggestions
>>>>>>> 69b39b82
            suggestion_list = []
            # 1: Flat predictions
            if self.library == "statsforecast":
                for type_here in forecast_df["unique_id"].unique():
                    if (
                        forecast_df.loc[forecast_df["unique_id"] == type_here][
                            self.model_name
                        ].nunique()
                        == 1
                    ):
                        suggestion_list.append(1)

            for suggestion in set(suggestion_list):
                log_str += "\nSUGGESTION: " + self.suggestion_dict[suggestion]

<<<<<<< HEAD
            ## Metrics
=======
            # Metrics
>>>>>>> 69b39b82
            if self.rmse is not None:
                log_str += "\nMean normalized RMSE: " + str(self.rmse)
            if self.hypers is not None:
                log_str += "\nHyperparameters: " + self.hypers

<<<<<<< HEAD
            ## Plot figure

            pred_plt = self.last_y + list(
                forecast_df[
                    self.model_name
                    if self.library == "statsforecast"
                    else self.model_name + "-median"
                ]
            )
            pred_plt_lo = self.last_y + list(
                forecast_df[self.model_name + "-lo-" + str(self.conf)]
            )
            pred_plt_hi = self.last_y + list(
                forecast_df[self.model_name + "-hi-" + str(self.conf)]
            )

            plt.plot(pred_plt, label="Prediction")
            plt.fill_between(
                x=range(len(pred_plt)), y1=pred_plt_lo, y2=pred_plt_hi, alpha=0.3
            )
            plt.plot(self.last_y, label="Actual")
            plt.xlabel("Time")
            plt.ylabel("Value")
            xtick_strs = self.last_ds + list(forecast_df["ds"])
            num_to_keep_args = list(
                range(0, len(xtick_strs), int((len(xtick_strs) - 2) / 8))
            ) + [len(xtick_strs) - 1]
            xtick_strs = [
                x if i in num_to_keep_args else "" for i, x in enumerate(xtick_strs)
            ]
            plt.xticks(range(len(pred_plt)), xtick_strs, rotation=85)
            plt.legend()
            plt.tight_layout()

            # convert plt figure to opencv, inspired from https://copyprogramming.com/howto/convert-matplotlib-figure-to-cv2-image-a-complete-guide-with-examples#converting-matplotlib-figure-to-cv2-image
            # convert figure to canvas
            canvas = plt.get_current_fig_manager().canvas

            # render the canvas
            canvas.draw()

            # convert canvas to image
            img = np.fromstring(canvas.tostring_rgb(), dtype="uint8")
            img = img.reshape(canvas.get_width_height()[::-1] + (3,))

            # convert image to cv2 format
            cv2_img = cv2.cvtColor(img, cv2.COLOR_RGB2BGR)

            # Conver to bytes
            _, buffer = cv2.imencode(".jpg", cv2_img)
            img_bytes = buffer.tobytes()

            # Add to dataframe as a plot
            forecast_df["plot"] = [img_bytes] + [None] * (len(forecast_df) - 1)

            log_str += "\nA plot has been saved in the 'plot' column of the output table. It maybe rendered using the cv2.imdecode function."

=======
>>>>>>> 69b39b82
            print(log_str)

        forecast_df = forecast_df.rename(
            columns={
                "unique_id": self.id_column_rename,
                "ds": self.time_column_rename,
                self.model_name
                if self.library == "statsforecast"
                else self.model_name + "-median": self.predict_column_rename,
                self.model_name
                + "-lo-"
                + str(self.conf): self.predict_column_rename
                + "-lo",
                self.model_name
                + "-hi-"
                + str(self.conf): self.predict_column_rename
                + "-hi",
            }
        )[: self.horizon * forecast_df["unique_id"].nunique()]
        return forecast_df<|MERGE_RESOLUTION|>--- conflicted
+++ resolved
@@ -42,11 +42,8 @@
         horizon: int,
         library: str,
         conf: int,
-<<<<<<< HEAD
         last_ds: list,
         last_y: list,
-=======
->>>>>>> 69b39b82
     ):
         self.library = library
         if "neuralforecast" in self.library:
@@ -75,11 +72,8 @@
                 self.rmse = float(f.readline())
                 if "arima" in model_name.lower():
                     self.hypers = "p,d,q: " + f.readline()
-<<<<<<< HEAD
         self.last_ds = last_ds
         self.last_y = last_y
-=======
->>>>>>> 69b39b82
 
     def forward(self, data) -> pd.DataFrame:
         log_str = ""
@@ -92,11 +86,7 @@
 
         # Feedback
         if len(data) == 0 or list(list(data.iloc[0]))[0] is True:
-<<<<<<< HEAD
-            ## Suggestions
-=======
             # Suggestions
->>>>>>> 69b39b82
             suggestion_list = []
             # 1: Flat predictions
             if self.library == "statsforecast":
@@ -112,17 +102,12 @@
             for suggestion in set(suggestion_list):
                 log_str += "\nSUGGESTION: " + self.suggestion_dict[suggestion]
 
-<<<<<<< HEAD
-            ## Metrics
-=======
             # Metrics
->>>>>>> 69b39b82
             if self.rmse is not None:
                 log_str += "\nMean normalized RMSE: " + str(self.rmse)
             if self.hypers is not None:
                 log_str += "\nHyperparameters: " + self.hypers
 
-<<<<<<< HEAD
             ## Plot figure
 
             pred_plt = self.last_y + list(
@@ -180,8 +165,6 @@
 
             log_str += "\nA plot has been saved in the 'plot' column of the output table. It maybe rendered using the cv2.imdecode function."
 
-=======
->>>>>>> 69b39b82
             print(log_str)
 
         forecast_df = forecast_df.rename(

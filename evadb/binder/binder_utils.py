# coding=utf-8
# Copyright 2018-2023 EvaDB
#
# Licensed under the Apache License, Version 2.0 (the "License");
# you may not use this file except in compliance with the License.
# You may obtain a copy of the License at
#
#     http://www.apache.org/licenses/LICENSE-2.0
#
# Unless required by applicable law or agreed to in writing, software
# distributed under the License is distributed on an "AS IS" BASIS,
# WITHOUT WARRANTIES OR CONDITIONS OF ANY KIND, either express or implied.
# See the License for the specific language governing permissions and
# limitations under the License.
from __future__ import annotations

import re
from typing import TYPE_CHECKING, List

from evadb.catalog.catalog_type import ColumnType, TableType
from evadb.catalog.catalog_utils import (
    get_video_table_column_definitions,
    is_document_table,
    is_pdf_table,
    is_string_col,
    is_video_table,
)
<<<<<<< HEAD
from evadb.catalog.models.table_catalog import TableCatalogEntry
=======
from evadb.catalog.models.column_catalog import ColumnCatalogEntry
from evadb.catalog.models.table_catalog import TableCatalogEntry
from evadb.catalog.sql_config import IDENTIFIER_COLUMN
>>>>>>> 39f70717

if TYPE_CHECKING:
    from evadb.binder.statement_binder_context import StatementBinderContext
    from evadb.catalog.catalog_manager import CatalogManager
<<<<<<< HEAD
=======

>>>>>>> 39f70717
from evadb.expression.abstract_expression import AbstractExpression, ExpressionType
from evadb.expression.function_expression import FunctionExpression
from evadb.expression.tuple_value_expression import TupleValueExpression
from evadb.parser.alias import Alias
from evadb.parser.create_statement import ColumnDefinition
from evadb.parser.table_ref import TableInfo, TableRef
from evadb.third_party.databases.interface import get_database_handler
from evadb.utils.logging_manager import logger


class BinderError(Exception):
    pass


def check_data_source_and_table_are_valid(
    catalog: CatalogManager, database_name: str, table_name: str
):
    """
    Validate the database is valid and the requested table in database is
    also valid.
    """
    db_catalog_entry = catalog.get_database_catalog_entry(database_name)

    if db_catalog_entry is not None:
        handler = get_database_handler(
            db_catalog_entry.engine, **db_catalog_entry.params
        )
        handler.connect()

        # Get table definition.
        resp = handler.get_tables()
        if resp.error is not None:
            error = "There is no table in data source {}. Create the table using native query.".format(
                database_name,
            )
            logger.error(error)
            raise BinderError(error)

        # Check table existance.
        table_df = resp.data
        if table_name not in table_df["table_name"].values:
            error = "Table {} does not exist in data source {}. Create the table using native query.".format(
                table_name,
                database_name,
            )
            logger.error(error)
            raise BinderError(error)
    else:
        error = "{} data source does not exist. Create the new database source using CREATE DATABASE.".format(
            database_name,
        )
        logger.error(error)
        raise BinderError(error)


def create_table_catalog_entry_for_data_source(
    table_name: str, column_name_list: List[str]
):
    column_list = []
    for column_name in column_name_list:
        column_list.append(ColumnCatalogEntry(column_name, ColumnType.ANY))

    # Assemble table.
    table_catalog_entry = TableCatalogEntry(
        name=table_name,
        file_url=None,
        table_type=TableType.NATIVE_DATA,
        columns=column_list,
    )
    return table_catalog_entry


def bind_table_info(catalog: CatalogManager, table_info: TableInfo):
    """
    Uses catalog to bind the table information .

    Arguments:
         catalog (CatalogManager): catalog manager to use
         table_info (TableInfo): table information obtained from SQL query

    Returns:
        TableCatalogEntry  -  corresponding table catalog entry for the input table info
    """
    if table_info.database_name is not None:
        bind_native_table_info(catalog, table_info)
    else:
        bind_evadb_table_info(catalog, table_info)


def bind_native_table_info(catalog: CatalogManager, table_info: TableInfo):
    check_data_source_and_table_are_valid(
        catalog, table_info.database_name, table_info.table_name
    )

    db_catalog_entry = catalog.get_database_catalog_entry(table_info.database_name)
    handler = get_database_handler(db_catalog_entry.engine, **db_catalog_entry.params)
    handler.connect()

    # Assemble columns.
    column_df = handler.get_columns(table_info.table_name).data
    table_info.table_obj = create_table_catalog_entry_for_data_source(
        table_info.table_name, list(column_df["column_name"])
    )


def bind_evadb_table_info(catalog: CatalogManager, table_info: TableInfo):
    obj = catalog.get_table_catalog_entry(
        table_info.table_name,
        table_info.database_name,
    )

    # Users should not be allowed to directly access or modify the SYSTEM tables, as
    # doing so can lead to the corruption of other tables. These tables include
    # metadata tables associated with unstructured data, such as the list of video
    # files in the video table. Protecting these tables is crucial in order to maintain
    # the integrity of the system.
    if obj and obj.table_type == TableType.SYSTEM_STRUCTURED_DATA:
        err_msg = (
            "The query attempted to access or modify the internal table"
            f"{table_info.table_name} of the system, but permission was denied."
        )
        logger.error(err_msg)
        raise BinderError(err_msg)

    if obj:
        table_info.table_obj = obj
    else:
        error = "{} does not exist. Create the table using" " CREATE TABLE.".format(
            table_info.table_name
        )
        logger.error(error)
        raise BinderError(error)


def extend_star(
    binder_context: StatementBinderContext,
) -> List[TupleValueExpression]:
    col_objs = binder_context._get_all_alias_and_col_name()

    target_list = list(
        [
            TupleValueExpression(name=col_name, table_alias=alias)
            for alias, col_name in col_objs
        ]
    )
    return target_list


def check_groupby_pattern(table_ref: TableRef, groupby_string: str) -> None:
    # match the pattern of group by clause (e.g., 16 frames or 8 samples)
    pattern = re.search(r"^\d+\s*(?:frames|samples|paragraphs)$", groupby_string)
    # if valid pattern
    if not pattern:
        err_msg = "Incorrect GROUP BY pattern: {}".format(groupby_string)
        raise BinderError(err_msg)
    match_string = pattern.group(0)
    suffix_string = re.sub(r"^\d+\s*", "", match_string)

    if suffix_string not in ["frames", "samples", "paragraphs"]:
        err_msg = "Grouping only supported by frames for videos, by samples for audio, and by paragraphs for documents"
        raise BinderError(err_msg)

    if suffix_string == "frames" and not is_video_table(table_ref.table.table_obj):
        err_msg = "Grouping by frames only supported for videos"
        raise BinderError(err_msg)

    if suffix_string == "samples" and not is_video_table(table_ref.table.table_obj):
        err_msg = "Grouping by samples only supported for videos"
        raise BinderError(err_msg)

    if suffix_string == "paragraphs" and not is_pdf_table(table_ref.table.table_obj):
        err_msg = "Grouping by paragraphs only supported for pdf tables"
        raise BinderError(err_msg)

    # TODO ACTION condition on segment length?


def check_table_object_is_groupable(table_ref: TableRef) -> None:
    table_obj = table_ref.table.table_obj

    if not (
        is_video_table(table_obj)
        or is_document_table(table_obj)
        or is_pdf_table(table_obj)
    ):
        raise BinderError("GROUP BY only supported for video and document tables")


def check_column_name_is_string(col_ref) -> None:
    if not is_string_col(col_ref.col_object):
        err_msg = "LIKE only supported for string columns"
        raise BinderError(err_msg)


def resolve_alias_table_value_expression(node: FunctionExpression):
    default_alias_name = node.name.lower()
    default_output_col_aliases = [str(obj.name.lower()) for obj in node.output_objs]
    if not node.alias:
        node.alias = Alias(default_alias_name, default_output_col_aliases)
    else:
        if not len(node.alias.col_names):
            node.alias = Alias(node.alias.alias_name, default_output_col_aliases)
        else:
            output_aliases = [
                str(col_name.lower()) for col_name in node.alias.col_names
            ]
            node.alias = Alias(node.alias.alias_name, output_aliases)

    assert len(node.alias.col_names) == len(
        node.output_objs
    ), f"""Expected {len(node.output_objs)} output columns for {node.alias.alias_name}, got {len(node.alias.col_names)}."""


def handle_bind_extract_object_function(
    node: FunctionExpression, binder_context: StatementBinderContext
):
    """Handles the binding of extract_object function.
        1. Bind the source video data
        2. Create and bind the detector function expression using the provided name.
        3. Create and bind the tracker function expression.
            Its inputs are id, data, output of detector.
        4. Bind the EXTRACT_OBJECT function expression and append the new children.
        5. Handle the alias and populate the outputs of the EXTRACT_OBJECT function

    Args:
        node (FunctionExpression): The function expression representing the extract object operation.
        binder_context (StatementBinderContext): The context object used to bind expressions in the statement.

    Raises:
        AssertionError: If the number of children in the `node` is not equal to 3.
    """
    assert (
        len(node.children) == 3
    ), f"Invalid arguments provided to {node}. Example correct usage, (data, Detector, Tracker)"

    # 1. Bind the source video
    video_data = node.children[0]
    binder_context.bind(video_data)

    # 2. Construct the detector
    # convert detector to FunctionExpression before binding
    # eg. YoloV5 -> YoloV5(data)
    detector = FunctionExpression(None, node.children[1].name)
    detector.append_child(video_data.copy())
    binder_context.bind(detector)

    # 3. Construct the tracker
    # convert tracker to FunctionExpression before binding
    # eg. ByteTracker -> ByteTracker(id, data, labels, bboxes, scores)
    tracker = FunctionExpression(None, node.children[2].name)
    # create the video id expression
    columns = get_video_table_column_definitions()
    tracker.append_child(
        TupleValueExpression(name=columns[1].name, table_alias=video_data.table_alias)
    )
    tracker.append_child(video_data.copy())
    binder_context.bind(tracker)
    # append the bound output of detector
    for obj in detector.output_objs:
        col_alias = "{}.{}".format(obj.udf_name.lower(), obj.name.lower())
        child = TupleValueExpression(
            obj.name,
            table_alias=obj.udf_name.lower(),
            col_object=obj,
            col_alias=col_alias,
        )
        tracker.append_child(child)

    # 4. Bind the EXTRACT_OBJECT expression and append the new children.
    node.children = []
    node.children = [video_data, detector, tracker]

    # 5. assign the outputs of tracker to the output of extract_object
    node.output_objs = tracker.output_objs
    node.projection_columns = [obj.name.lower() for obj in node.output_objs]

    # 5. resolve alias based on the what user provided
    # we assign the alias to tracker as it governs the output of the extract object
    resolve_alias_table_value_expression(node)
    tracker.alias = node.alias


def get_column_definition_from_select_target_list(
    target_list: List[AbstractExpression],
) -> List[ColumnDefinition]:
    """
    This function is used by CREATE TABLE AS (SELECT...) and
    CREATE UDF FROM (SELECT ...) to get the output objs from the
    child SELECT statement.
    """
    binded_col_list = []
    for expr in target_list:
        output_objs = (
            [(expr.name, expr.col_object)]
            if expr.etype == ExpressionType.TUPLE_VALUE
            else zip(expr.projection_columns, expr.output_objs)
        )
        for col_name, output_obj in output_objs:
            binded_col_list.append(
                ColumnDefinition(
                    col_name,
                    output_obj.type,
                    output_obj.array_type,
                    output_obj.array_dimensions,
                )
            )
<<<<<<< HEAD
    return binded_col_list
=======
    return binded_col_list


def drop_row_id_from_target_list(
    target_list: List[AbstractExpression],
) -> List[AbstractExpression]:
    """
    This function is intended to be used by CREATE UDF FROM (SELECT * FROM ...) and CREATE TABLE AS SELECT * FROM ... to exclude the row_id column.
    """
    filtered_list = []
    for expr in target_list:
        if isinstance(expr, TupleValueExpression):
            if expr.name == IDENTIFIER_COLUMN:
                continue
        filtered_list.append(expr)
    return filtered_list
>>>>>>> 39f70717
<|MERGE_RESOLUTION|>--- conflicted
+++ resolved
@@ -25,21 +25,13 @@
     is_string_col,
     is_video_table,
 )
-<<<<<<< HEAD
-from evadb.catalog.models.table_catalog import TableCatalogEntry
-=======
 from evadb.catalog.models.column_catalog import ColumnCatalogEntry
 from evadb.catalog.models.table_catalog import TableCatalogEntry
 from evadb.catalog.sql_config import IDENTIFIER_COLUMN
->>>>>>> 39f70717
 
 if TYPE_CHECKING:
     from evadb.binder.statement_binder_context import StatementBinderContext
     from evadb.catalog.catalog_manager import CatalogManager
-<<<<<<< HEAD
-=======
-
->>>>>>> 39f70717
 from evadb.expression.abstract_expression import AbstractExpression, ExpressionType
 from evadb.expression.function_expression import FunctionExpression
 from evadb.expression.tuple_value_expression import TupleValueExpression
@@ -346,9 +338,6 @@
                     output_obj.array_dimensions,
                 )
             )
-<<<<<<< HEAD
-    return binded_col_list
-=======
     return binded_col_list
 
 
@@ -364,5 +353,4 @@
             if expr.name == IDENTIFIER_COLUMN:
                 continue
         filtered_list.append(expr)
-    return filtered_list
->>>>>>> 39f70717
+    return filtered_list
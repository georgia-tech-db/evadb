--- conflicted
+++ resolved
@@ -76,13 +76,10 @@
     def _bind_create_udf_statement(self, node: CreateUDFStatement):
         if node.query is not None:
             self.bind(node.query)
-<<<<<<< HEAD
-=======
             # Drop the automatically generated _row_id column
             node.query.target_list = drop_row_id_from_target_list(
                 node.query.target_list
             )
->>>>>>> 39f70717
             all_column_list = get_column_definition_from_select_target_list(
                 node.query.target_list
             )
@@ -95,10 +92,7 @@
             inputs, outputs = [], []
             for column in all_column_list:
                 if column.name in predict_columns:
-<<<<<<< HEAD
-=======
                     column.name = column.name + "_predictions"
->>>>>>> 39f70717
                     outputs.append(column)
                 else:
                     inputs.append(column)

--- conflicted
+++ resolved
@@ -85,9 +85,6 @@
 
         if not node.udf_func:
             # Feature table type needs to be float32 numpy array.
-<<<<<<< HEAD
-            col_entry = node.col_list[0].col_object
-=======
             assert (
                 len(node.col_list) == 1
             ), f"Index can be only created on one column, but instead {len(node.col_list)} are provided"
@@ -102,7 +99,6 @@
             ), f"Index is created on non-existent column {col_def.name}"
 
             col = col_list[0]
->>>>>>> 9f33a147
             assert (
                 col_entry.array_type == NdArrayType.FLOAT32
             ), "Index input needs to be float32."

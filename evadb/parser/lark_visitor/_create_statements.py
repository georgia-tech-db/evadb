--- conflicted
+++ resolved
@@ -295,13 +295,7 @@
                 index_elem = index_elem.children[0]
             index_elem = [index_elem]
 
-<<<<<<< HEAD
         col_list = index_elem
-=======
-        col_list = [
-            ColumnDefinition(tv_expr.name, None, None, None) for tv_expr in index_elem
-        ]
->>>>>>> 4e81dc11
 
         return CreateIndexStatement(
             index_name, table_ref, col_list, vector_store_type, udf_func

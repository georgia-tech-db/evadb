--- conflicted
+++ resolved
@@ -18,13 +18,9 @@
 
 from evadb.parser.lark_visitor._common_clauses_ids import CommonClauses
 from evadb.parser.lark_visitor._create_statements import (
-<<<<<<< HEAD
     CreateApplication,
     CreateDatabase,
-=======
-    CreateDatabase,
     CreateIndex,
->>>>>>> d0cb268e
     CreateTable,
 )
 from evadb.parser.lark_visitor._delete_statement import Delete

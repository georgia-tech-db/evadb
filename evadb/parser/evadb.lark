// Top Level Description

start: (sql_statement? ";")+

sql_statement: ddl_statement | dml_statement | utility_statement | context_statement
        
ddl_statement: create_database | create_table | create_index | create_udf
    | drop_database | drop_table | drop_udf | drop_index | rename_table
    
dml_statement: select_statement | insert_statement | update_statement
    | delete_statement | load_statement
    
utility_statement: describe_statement | show_statement | help_statement | explain_statement

context_statement: use_statement

// Data Definition Language

//    Create statements

create_database: CREATE DATABASE if_not_exists? uid create_database_engine_clause

colon_param: string_literal ":" string_literal

colon_param_dict: LR_CURLY_BRACKET colon_param ("," colon_param)* RR_CURLY_BRACKET

create_database_engine_clause: WITH ENGINE "=" string_literal "," PARAMETERS "=" colon_param_dict 

create_index: CREATE INDEX uid ON table_name index_elem vector_store_type?

create_table: CREATE TABLE if_not_exists? table_name (create_definitions | (AS select_statement))
    
// Rename statements

rename_table: RENAME TABLE table_name TO table_name
    
// Create UDFs
create_udf: CREATE UDF if_not_exists? udf_name INPUT create_definitions OUTPUT create_definitions TYPE udf_type IMPL udf_impl udf_metadata*
	| CREATE UDF if_not_exists? udf_name IMPL udf_impl udf_metadata* 
	| CREATE UDF if_not_exists? udf_name TYPE udf_type udf_metadata*
<<<<<<< HEAD
	| CREATE UDF if_not_exists? udf_name FROM (select_statement) TYPE udf_type udf_metadata*
=======
	| CREATE UDF if_not_exists? udf_name FROM LR_BRACKET select_statement RR_BRACKET TYPE udf_type udf_metadata*
>>>>>>> 39f70717

// Details
udf_name: uid

udf_type: uid

udf_impl: string_literal

udf_metadata: udf_metadata_key udf_metadata_value

udf_metadata_key: string_literal

udf_metadata_value: string_literal | decimal_literal

vector_store_type: USING (FAISS | QDRANT)

index_elem: ("(" uid_list ")"
          | "(" function_call ")")

create_definitions: "(" create_definition ("," create_definition)* ")"

create_definition: uid column_definition          -> column_declaration

column_definition: data_type column_constraint*
    
column_constraint: null_notnull            ->null_column_constraint
                 | DEFAULT default_value   ->default_column_constraint   
                 | PRIMARY? KEY   ->primary_key_column_constraint
                 | UNIQUE KEY?    ->unique_key_column_constraint    

//    Drop statements

drop_database: DROP DATABASE if_exists? uid
    
drop_index: DROP INDEX if_exists? uid
    
drop_table: DROP TABLE if_exists? uid
    
drop_udf: DROP UDF if_exists? uid
    

// Data Manipulation Language

//    Primary DML Statements

delete_statement: DELETE FROM table_name (WHERE where_expr)?
    
insert_statement: INSERT INTO? table_name (("(" uid_list ")")? insert_statement_value)
    
select_statement: query_specification                          ->simple_select
               | select_statement UNION ALL? select_statement  ->union_select
    
update_statement: UPDATE table_name (AS? uid)? SET updated_element ("," updated_element)* (WHERE expression)? order_by_clause? limit_clause?
    
load_statement: LOAD file_format file_name INTO table_name (("(" uid_list ")"))?
    
file_format: CSV | VIDEO | IMAGE | DOCUMENT | PDF

file_options: FORMAT file_format
    
file_name: string_literal
        
// details

insert_statement_value: select_statement
    | (VALUES | VALUE) "(" expressions_with_defaults ")" ("," "(" expressions_with_defaults ")")*
    

updated_element: full_column_name "=" (expression | DEFAULT)
 
order_by_clause: ORDER BY order_by_expression ("," order_by_expression)*

order_by_expression: expression sort_order?

sort_order: ASC | DESC

// Forcing EXPLICIT JOIN KEYWORD
table_sources: table_source
    
table_source: table_source_item_with_param join_part* 

table_source_item_with_param: table_source_item alias_clause? (sample_params | chunk_params)?

sample_params:  sample_clause | sample_clause_with_type

chunk_params: CHUNK_SIZE decimal_literal | CHUNK_SIZE decimal_literal CHUNK_OVERLAP decimal_literal | CHUNK_OVERLAP decimal_literal

table_source_item: table_name | subquery_table_source_item   
    

table_valued_function: function_call                                
    | UNNEST LR_BRACKET function_call RR_BRACKET   
    
subquery_table_source_item: (select_statement | LR_BRACKET select_statement RR_BRACKET)
    
sample_clause: SAMPLE decimal_literal

sample_clause_with_type: SAMPLE sample_type decimal_literal*

sample_type: IFRAMES | AUDIORATE


join_part: JOIN table_source_item_with_param (ON expression | USING LR_BRACKET uid_list RR_BRACKET)?  ->inner_join
         | JOIN LATERAL table_valued_function alias_clause? ->lateral_join
    
alias_clause: AS? uid "(" uid_list ")" | AS? uid
    
// Select Statement Details

query_expression: "(" query_specification ")" | "(" query_expression ")"
    
query_specification: SELECT select_elements from_clause order_by_clause? limit_clause?
    
select_elements: (STAR | select_element ) ("," select_element)*
    
select_element: full_id "." STAR       ->select_star_element      
              | (LOCAL_ID VAR_ASSIGN)? expression (AS? uid)?  ->select_expression_element                 
    
from_clause: FROM table_sources (WHERE where_expr)? (GROUP BY  group_by_item ("," group_by_item)* )? (HAVING expression)?

where_expr: expression

group_by_item: expression sort_order?
    
limit_clause: LIMIT ((decimal_literal ",")? decimal_literal  | decimal_literal OFFSET decimal_literal)
    	
// Utility Statements

describe_statement: DESCRIBE table_name
    
help_statement: HELP STRING_LITERAL
    
show_statement: SHOW (UDFS | TABLES)

explain_statement: EXPLAIN explainable_statement

explainable_statement : select_statement | insert_statement | update_statement | delete_statement | create_table

// Context Statements

use_statement: USE database_name "{" query_string "}" // One shortcoming that query string cannot have parenthesis

// Common Clauses

//    DB Objects

query_string: QUERY_STRING

full_id: uid dotted_id?

database_name: full_id
    
table_name: full_id
        
full_column_name: uid (dotted_id dotted_id? )?
    
index_column_name: uid ("(" decimal_literal ")")? sort_order?
    
user_name: STRING_USER_NAME | ID

uuid_set: decimal_literal "-" decimal_literal "-" decimal_literal "-" decimal_literal "-" decimal_literal (":" decimal_literal "-" decimal_literal)+
    
uid: simple_id | REVERSE_QUOTE_ID
    
simple_id: ID
    
dotted_id: DOT_ID | "." uid

//    Literals
    
string_literal: STRING_LITERAL

boolean_literal: TRUE | FALSE

null_notnull: NOT? NULL_LITERAL

array_literal: LR_SQ_BRACKET  constant ("," constant)* RR_SQ_BRACKET
             | LR_SQ_BRACKET RR_SQ_BRACKET

constant: string_literal | decimal_literal | boolean_literal | real_literal | array_literal

real_literal: REAL_LITERAL

decimal_literal: DECIMAL_LITERAL | ZERO_DECIMAL | ONE_DECIMAL | TWO_DECIMAL | ANYDIM

//    Data Types

array_type: INT8 | UINT8 | INT16 | INT32 | INT64
    | UNICODE | BOOLEAN
    | FLOAT32 | FLOAT64 | DECIMAL
    | STR | DATETIME | ANYTYPE
    

data_type: BOOLEAN      ->simple_data_type                                  
    | TEXT length_one_dimension?   ->dimension_data_type                     
    | INTEGER UNSIGNED?      ->integer_data_type                        
    | FLOAT length_two_dimension? UNSIGNED?      ->dimension_data_type         
    | NDARRAY array_type? length_dimension_list?    ->array_data_type     
    | ANYTYPE        ->any_data_type                                 
    

length_one_dimension: "(" decimal_literal ")"
    
length_two_dimension: "(" decimal_literal "," decimal_literal ")"
    
length_dimension_list: "(" ( decimal_literal  ",")* decimal_literal ")"
    
//    Common Lists

uid_list: uid ("," uid)*
            
expressions: expression ("," expression)*
    
expressions_with_defaults: expression_or_default ("," expression_or_default)*
    

//    Common Expressions

default_value: NULL_LITERAL | constant
    
expression_or_default: expression | DEFAULT
    
if_exists: IF EXISTS

if_not_exists: IF NOT EXISTS

//    Functions

function_call: udf_function         ->udf_function_call           
    | aggregate_windowed_function   ->aggregate_function_call

udf_function: simple_id "(" function_args ")" dotted_id?
    
aggregate_windowed_function: aggregate_function_name "(" function_arg ")"
                           | COUNT "(" (STAR | function_arg) ")"
    

aggregate_function_name: AVG | MAX | MIN | SUM | FIRST | LAST | SEGMENT

function_args: (function_arg) ("," function_arg)*
    
function_arg: constant | expression

//    Expressions, predicates

// Simplified approach for expression
expression: (NOT | "!") expression ->not_expression  | expression logical_operator expression ->logical_expression | predicate IS NOT? (TRUE | FALSE | UNKNOWN) ->is_expression | predicate   ->predicate_expression
    

predicate: predicate NOT? IN "(" (select_statement | expressions) ")"  ->in_predicate
    | predicate IS null_notnull   ->is_null_predicate
    | predicate comparison_operator predicate  -> binary_comparison_predicate 
    | predicate comparison_operator (ALL | ANY | SOME) "(" select_statement ")"   ->subquery_comparison_predicate
    | assign_var   ->expression_atom_predicate   
    | expression_atom 

assign_var.1: LOCAL_ID VAR_ASSIGN expression_atom  

// Add in ASTVisitor null_notnull in constant
expression_atom.2: constant       ->constant_expression_atom                                              
    | full_column_name           ->full_column_name_expression_atom                                     
    | function_call    ->function_call_expression_atom                                             
    | unary_operator expression_atom   ->unary_expression_atom                               
    | "(" expression ("," expression)* ")"    ->nested_expression_atom                     
    | "(" select_statement ")" ->subquery_expession_atom                                       
    | expression_atom bit_operator expression_atom   ->bit_expression_atom       
    | expression_atom math_operator expression_atom 

unary_operator: EXCLAMATION_SYMBOL | BIT_NOT_OP | PLUS | MINUS | NOT 
    
comparison_operator: EQUAL_SYMBOL | GREATER_SYMBOL | LESS_SYMBOL | GREATER_OR_EQUAL_SYMBOL | LESS_OR_EQUAL_SYMBOL | NOT_EQUAL_SYMBOL | CONTAINS_SYMBOL | CONTAINED_IN_SYMBOL | LIKE_SYMBOL
    
logical_operator: AND | XOR | OR 
    
bit_operator: "<<" | ">>" | "&" | "^" | "|"

math_operator: STAR | DIVIDE | MODULUS | DIV | MOD | PLUS | MINUS | MINUSMINUS

// KEYWORDS

ALL:                                 "ALL"i
ALTER:                               "ALTER"i
AND:                                 "AND"i
ANY:                                 "ANY"i
ANYDIM:                              "ANYDIM"i
AS:                                  "AS"i
ASC:                                 "ASC"i
BLOB:                                "BLOB"i
BY:                                  "BY"i
CHUNK_SIZE:                          "CHUNK_SIZE"i
CHUNK_OVERLAP:                       "CHUNK_OVERLAP"i
COLUMN:                              "COLUMN"i
CREATE:                              "CREATE"i
DATABASE:                            "DATABASE"i
DEFAULT:                             "DEFAULT"i
DELETE:                              "DELETE"i
DESC:                                "DESC"i
DESCRIBE:                            "DESCRIBE"i
DISTINCT:                            "DISTINCT"i
DROP:                                "DROP"i
ENGINE:                              "ENGINE"i
EXIT:                                "EXIT"i
EXISTS:                              "EXISTS"i
EXPLAIN:                             "EXPLAIN"i
FALSE:                               "FALSE"i
FROM:                                "FROM"i
GROUP:                               "GROUP"i
HAVING:                              "HAVING"i
IF:                                  "IF"i
IN:                                  "IN"i
FILE:                                "FILE"i
INDIR:                               "INDIR"i
INTO:                                "INTO"i
INDEX:                               "INDEX"i
INSERT:                              "INSERT"i
IS:                                  "IS"i
JOIN:                                "JOIN"i
KEY:                                 "KEY"i
LATERAL:                             "LATERAL"i
LIKE:                                "LIKE"i
LIMIT:                               "LIMIT"i
LOAD:                                "LOAD"i
NO:                                  "NO"i
NOT:                                 "NOT"i
NULL_LITERAL:                        "NULL"i
OFFSET:                              "OFFSET"i
ON:                                  "ON"i
OR:                                  "OR"i
ORDER:                               "ORDER"i
PATH:                                "PATH"i
PARAMETERS:                          "PARAMETERS"i
PRIMARY:                             "PRIMARY"i
REFERENCES:                          "REFERENCES"i
RENAME:                              "RENAME"i
USE:                                 "USE"i
SAMPLE:                              "SAMPLE"i
IFRAMES:                             "IFRAMES"i
AUDIORATE:                           "AUDIORATE"i
SELECT:                             "SELECT"i
SET:                                 "SET"i
SHUTDOWN:                            "SHUTDOWN"i
SHOW:                                "SHOW"i
SOME:                                "SOME"i
TABLE:                               "TABLE"i
TABLES:                              "TABLES"i
TO:                                  "TO"i
TRUE:                                "TRUE"i
UDFS:                                "UDFS"i
UNION:                               "UNION"i
UNIQUE:                              "UNIQUE"i
UNKNOWN:                             "UNKNOWN"i
UNLOCK:                              "UNLOCK"i
UNNEST:                              "UNNEST"i
UNSIGNED:                            "UNSIGNED"i
UPDATE:                              "UPDATE"i
USING:                               "USING"i
VALUES:                              "VALUES"i
WHERE:                               "WHERE"i
XOR:                                 "XOR"i

// File Formats
WITH:                 "WITH"i
FORMAT:               "FORMAT"i
CSV:                  "CSV"i
VIDEO:                "VIDEO"i
IMAGE:                "IMAGE"i
DOCUMENT:             "DOCUMENT"i
PDF:                  "PDF"i

// Index types
HNSW:                                "HNSW"i
FAISS:                               "FAISS"i
QDRANT:                              "QDRANT"i

// Computer vision tasks

OBJECT_DETECTION:                    "OBJECT_DETECTION"i
ACTION_CLASSICATION:                 "ACTION_CLASSICATION"i

// DATA TYPE Keywords

BOOLEAN:                             "BOOLEAN"i
INTEGER:                             "INTEGER"i
FLOAT:                               "FLOAT"i
TEXT:                                "TEXT"i
NDARRAY:                             "NDARRAY"i
INT8:                                "INT8"i
UINT8:                               "UINT8"i
INT16:                               "INT16"i
INT32:                               "INT32"i
INT64:                               "INT64"i
UNICODE:                             "UNICODE"i
FLOAT32:                             "FLOAT32"i
FLOAT64:                             "FLOAT64"i
DECIMAL:                             "DECIMAL"i
STR:                                 "STR"i
DATETIME:                            "DATETIME"i
ANYTYPE:                             "ANYTYPE"i

// Group function Keywords

AVG:                                 "AVG"i
COUNT:                               "COUNT"i
MAX:                                 "MAX"i
MIN:                                 "MIN"i
STD:                                 "STD"i
SUM:                                 "SUM"i
FCOUNT: 						     "FCOUNT"i
FIRST:                               "FIRST"i
LAST:                                "LAST"i
SEGMENT:                             "SEGMENT"i

// Keywords, but can be ID
// Common Keywords, but can be ID

AUTO_INCREMENT:                      "AUTO_INCREMENT"i
HELP:                                "HELP"i
TEMPTABLE:                           "TEMPTABLE"i
VALUE:                               "VALUE"i

// UDF
UDF:						         "UDF"i
INPUT:                               "INPUT"i
OUTPUT:                              "OUTPUT"i
TYPE:                                "TYPE"i
IMPL:                                "IMPL"i

// Common function names

ABS:                                 "ABS"i

// Operators
// Operators. Assignment

VAR_ASSIGN:                          ":="
PLUS_ASSIGN:                         "+="
MINUS_ASSIGN:                        "-="
MULT_ASSIGN:                         "*="
DIV_ASSIGN:                          "/="
MOD_ASSIGN:                          "%="
AND_ASSIGN:                          "&="
XOR_ASSIGN:                          "^="
OR_ASSIGN:                           "|="


// Operators. Arithmetic

STAR:                                "*"
DIVIDE:                              "/"
MODULUS:                              "%"
PLUS:                                "+"
MINUSMINUS:                          "--"
MINUS:                               "-"
DIV:                                 "DIV"
MOD:                                 "MOD"


// Operators. Comparison

EQUAL_SYMBOL:                        "="
GREATER_SYMBOL:                      ">"
LESS_SYMBOL:                         "<"
EXCLAMATION_SYMBOL:                  "!"
GREATER_OR_EQUAL_SYMBOL:             "<="
LESS_OR_EQUAL_SYMBOL:                ">="
NOT_EQUAL_SYMBOL:                    "!="
CONTAINS_SYMBOL:                     "@>"
CONTAINED_IN_SYMBOL:                 "<@"
LIKE_SYMBOL:                         "LIKE"

// Operators. Bit

BIT_NOT_OP:                          "~"
BIT_OR_OP:                           "|"
BIT_AND_OP:                          "&"
BIT_XOR_OP:                          "^"

// Constructors symbols

DOT:                                 "."
LR_BRACKET:                          "("
RR_BRACKET:                          ")"
LR_SQ_BRACKET:                       "["
RR_SQ_BRACKET:                       "]"
LR_CURLY_BRACKET:                    "{"
RR_CURLY_BRACKET:                    "}"
COMMA:                               ","
SEMI:                                ";"
AT_SIGN:                             "@"
ZERO_DECIMAL:                        "0"
ONE_DECIMAL:                         "1"
TWO_DECIMAL:                         "2"
SINGLE_QUOTE_SYMB:                   "\""
DOUBLE_QUOTE_SYMB:                   "\"\""
REVERSE_QUOTE_SYMB:                  "`"
COLON_SYMB:                          ":"

// Literal Primitives

STRING_LITERAL:                      DQUOTA_STRING | SQUOTA_STRING
DECIMAL_LITERAL:                     DEC_DIGIT+
REAL_LITERAL:                        (DEC_DIGIT+)? "." DEC_DIGIT+
                                     | DEC_DIGIT+ "." EXPONENT_NUM_PART
                                     | (DEC_DIGIT+)? "." (DEC_DIGIT+ EXPONENT_NUM_PART)
                                     | DEC_DIGIT+ EXPONENT_NUM_PART
                                     | (DEC_DIGIT+) "." (DEC_DIGIT+) "e" "-"? DEC_DIGIT+


// Hack for dotID
// Prevent recognize string:         .123somelatin AS ((.123), FLOAT_LITERAL), ((somelatin), ID)
//  it must recoginze:               .123somelatin AS ((.), DOT), (123somelatin, ID)

DOT_ID:                              "." ID_LITERAL



// Identifiers

ID:                                  ID_LITERAL
REVERSE_QUOTE_ID:                    "`" /[^"`"]*/ "`"
STRING_USER_NAME:                    (SQUOTA_STRING | DQUOTA_STRING | BQUOTA_STRING | ID_LITERAL) "@" (SQUOTA_STRING | DQUOTA_STRING | BQUOTA_STRING | ID_LITERAL)
LOCAL_ID:                            "@" (/[A-Z0-9._$]+/ | SQUOTA_STRING | DQUOTA_STRING | BQUOTA_STRING)
GLOBAL_ID:                           "@" "@" (/[A-Z0-9._$]+/ | BQUOTA_STRING)

// Fragments for Literal primitives

EXPONENT_NUM_PART:          /"E" "-"? DEC_DIGIT+/
ID_LITERAL:                 /[A-Za-z_$0-9]*?[A-Za-z_$]+?[A-Za-z_$0-9]*/
DQUOTA_STRING:              /"[^";]*"/
SQUOTA_STRING:              /'[^';]*'/
BQUOTA_STRING:              /`[^'`]*`/
QUERY_STRING:               /[^{};]+/
DEC_DIGIT:                  /[0-9]/

// LARK

NEWLINE: "\n"
COMMENT: MINUSMINUS /[^\n]*/ NEWLINE
MULTILINE_COMMENT: /\/\*(\*(?!\/)|[^*])*\*\//

%import common.CNAME
%import common.ESCAPED_STRING
%import common.WS

%ignore WS
%ignore COMMENT
%ignore MULTILINE_COMMENT<|MERGE_RESOLUTION|>--- conflicted
+++ resolved
@@ -38,11 +38,7 @@
 create_udf: CREATE UDF if_not_exists? udf_name INPUT create_definitions OUTPUT create_definitions TYPE udf_type IMPL udf_impl udf_metadata*
 	| CREATE UDF if_not_exists? udf_name IMPL udf_impl udf_metadata* 
 	| CREATE UDF if_not_exists? udf_name TYPE udf_type udf_metadata*
-<<<<<<< HEAD
-	| CREATE UDF if_not_exists? udf_name FROM (select_statement) TYPE udf_type udf_metadata*
-=======
 	| CREATE UDF if_not_exists? udf_name FROM LR_BRACKET select_statement RR_BRACKET TYPE udf_type udf_metadata*
->>>>>>> 39f70717
 
 // Details
 udf_name: uid

--- conflicted
+++ resolved
@@ -32,10 +32,7 @@
 SKIP_BINDER_AND_OPTIMIZER_STATEMENTS = (
     CreateDatabaseStatement,
     UseStatement,
-<<<<<<< HEAD
-=======
     SetStatement,
->>>>>>> 2f1756fe
 )
 
 

--- conflicted
+++ resolved
@@ -35,7 +35,7 @@
     prompt = str(body["event"]["text"]).split(">")[1]
 
     # Let the user know that we are busy with the request
-    response = client.chat_postMessage(
+    response = client.chat_postMessage(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
         channel=body["event"]["channel"],
         thread_ts=body["event"]["event_ts"],
         text=f'{"Hello from EVADB bot! :robot_face:"}',
@@ -43,7 +43,6 @@
 
     # Check ChatGPT
     openai.api_key = OPENAI_API_KEY
-<<<<<<< HEAD
     response = (
         openai.Completion.create(
             engine="text-davinci-003",
@@ -66,24 +65,4 @@
 
 
 def create_slack_bot():
-    SocketModeHandler(app, SLACK_APP_TOKEN).start()
-
-
-create_slack_bot()
-=======
-    response = openai.Completion.create(
-        engine="text-davinci-003",
-        prompt=prompt,
-        max_tokens=1024,
-        n=1,
-        stop=None,
-        temperature=0.5).choices[0].text
-
-    # Reply to thread 
-    response = client.chat_postMessage(channel=body["event"]["channel"], 
-                                       thread_ts=body["event"]["event_ts"],
-                                       text=f"{response}")
-
-def create_slack_bot ():
-    SocketModeHandler(app, SLACK_APP_TOKEN).start()
->>>>>>> f3b6565c
+    SocketModeHandler(app, SLACK_APP_TOKEN).start()
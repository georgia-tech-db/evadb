_MAJOR = "0"
_MINOR = "3"
<<<<<<< HEAD
_REVISION = "2+dev"
=======
_REVISION = "1"
>>>>>>> c733971c

VERSION_SHORT = f"{_MAJOR}.{_MINOR}"
VERSION = f"{_MAJOR}.{_MINOR}.{_REVISION}"<|MERGE_RESOLUTION|>--- conflicted
+++ resolved
@@ -1,10 +1,6 @@
 _MAJOR = "0"
 _MINOR = "3"
-<<<<<<< HEAD
 _REVISION = "2+dev"
-=======
-_REVISION = "1"
->>>>>>> c733971c
 
 VERSION_SHORT = f"{_MAJOR}.{_MINOR}"
 VERSION = f"{_MAJOR}.{_MINOR}.{_REVISION}"
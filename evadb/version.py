--- conflicted
+++ resolved
@@ -1,10 +1,6 @@
 _MAJOR = "0"
 _MINOR = "2"
-<<<<<<< HEAD
 _REVISION = "14+dev"
-=======
-_REVISION = "13"
->>>>>>> 05c6b1a3
 
 VERSION_SHORT = f"{_MAJOR}.{_MINOR}"
 VERSION = f"{_MAJOR}.{_MINOR}.{_REVISION}"
--- conflicted
+++ resolved
@@ -99,7 +99,6 @@
 
                 while idx < len(iframes) and iframes[idx] <= end:
                     frame_id = iframes[idx]
-<<<<<<< HEAD
                     if has_audio:
                         frame_audio, frame = av_reader[frame_id]
                         frame_audio = frame_audio.asnumpy()
@@ -110,20 +109,13 @@
                         frame_audio = np.empty(0)
                     frame = frame.asnumpy()
                     timestamp = v_reader.get_frame_timestamp(frame_id)[0]
-=======
-                    frame = video[frame_id].asnumpy()
->>>>>>> ff0615f5
                     idx += self._sampling_rate
                     if frame is not None:
                         yield {
                             "id": frame_id,
                             "data": frame,
-<<<<<<< HEAD
-                            "seconds": math.floor(timestamp),
+                            "seconds": round(timestamp, 2),
                             "audio": frame_audio,
-=======
-                            "seconds": round(video.get_frame_timestamp(frame_id)[0], 2),
->>>>>>> ff0615f5
                         }
                     else:
                         break
@@ -131,7 +123,6 @@
             for begin, end in range_list:
                 frame_id = begin
                 while frame_id <= end:
-<<<<<<< HEAD
                     if has_audio:
                         frame_audio, frame = av_reader[frame_id]
                         frame_audio = frame_audio.asnumpy()
@@ -142,19 +133,12 @@
                         frame_audio = np.empty(0)
                     frame = frame.asnumpy()
                     timestamp = v_reader.get_frame_timestamp(frame_id)[0]
-=======
-                    frame = video[frame_id].asnumpy()
->>>>>>> ff0615f5
                     if frame is not None:
                         yield {
                             "id": frame_id,
                             "data": frame,
-<<<<<<< HEAD
-                            "seconds": math.floor(timestamp),
+                            "seconds": round(timestamp, 2),
                             "audio": frame_audio,
-=======
-                            "seconds": round(video.get_frame_timestamp(frame_id)[0], 2),
->>>>>>> ff0615f5
                         }
                     else:
                         break
@@ -165,7 +149,6 @@
                 if begin % self._sampling_rate:
                     begin += self._sampling_rate - (begin % self._sampling_rate)
                 for frame_id in range(begin, end + 1, self._sampling_rate):
-<<<<<<< HEAD
                     if has_audio:
                         frame_audio, frame = av_reader[frame_id]
                         frame_audio = frame_audio.asnumpy()
@@ -176,19 +159,12 @@
                         frame_audio = np.empty(0)
                     frame = frame.asnumpy()
                     timestamp = v_reader.get_frame_timestamp(frame_id)[0]
-=======
-                    frame = video[frame_id].asnumpy()
->>>>>>> ff0615f5
                     if frame is not None:
                         yield {
                             "id": frame_id,
                             "data": frame,
-<<<<<<< HEAD
-                            "seconds": math.floor(timestamp),
+                            "seconds": round(timestamp, 2),
                             "audio": frame_audio,
-=======
-                            "seconds": round(video.get_frame_timestamp(frame_id)[0], 2),
->>>>>>> ff0615f5
                         }
                     else:
                         break
--- conflicted
+++ resolved
@@ -13,34 +13,20 @@
 # See the License for the specific language governing permissions and
 # limitations under the License.
 from typing import List, Tuple
-<<<<<<< HEAD
-from eva.expression.abstract_expression import (
-    AbstractExpression,
-    ExpressionType,
-)
+
+from eva.catalog.catalog_manager import CatalogManager
+from eva.expression.abstract_expression import AbstractExpression, ExpressionType
 from eva.expression.expression_utils import (
     conjuction_list_to_expression_tree,
     contains_single_column,
     expression_tree_to_conjunction_list,
-    is_simple_predicate
+    is_simple_predicate,
 )
-=======
-
->>>>>>> 47494ca2
-from eva.catalog.catalog_manager import CatalogManager
-from eva.expression.abstract_expression import AbstractExpression, ExpressionType
-from eva.expression.expression_utils import expression_tree_to_conjunction_list
 from eva.parser.create_statement import ColumnDefinition
 from eva.utils.logging_manager import logger
 
 
-<<<<<<< HEAD
-def column_definition_to_udf_io(
-    col_list: List[ColumnDefinition], is_input: bool
-):
-=======
 def column_definition_to_udf_io(col_list: List[ColumnDefinition], is_input: bool):
->>>>>>> 47494ca2
     """Create the UdfIO object fro each column definition provided
 
     Arguments:
@@ -124,9 +110,7 @@
     rem_pred = []
     pred_list = expression_tree_to_conjunction_list(predicate)
     for pred in pred_list:
-        if contains_single_column(pred, column_alias) and is_simple_predicate(
-            pred
-        ):
+        if contains_single_column(pred, column_alias) and is_simple_predicate(pred):
             pushdown_preds.append(pred)
         else:
             rem_pred.append(pred)

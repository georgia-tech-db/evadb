--- conflicted
+++ resolved
@@ -15,11 +15,8 @@
 from typing import List, Tuple
 
 from eva.catalog.catalog_manager import CatalogManager
-<<<<<<< HEAD
 from eva.catalog.catalog_utils import get_table_primary_columns
 from eva.catalog.models.column_catalog import ColumnCatalogEntry
-=======
->>>>>>> c352c5ea
 from eva.catalog.models.udf_io_catalog import UdfIOCatalogEntry
 from eva.catalog.models.udf_metadata_catalog import UdfMetadataCatalogEntry
 from eva.constants import DEFAULT_FUNCTION_EXPRESSION_COST
@@ -31,15 +28,11 @@
     is_simple_predicate,
     to_conjunction_list,
 )
-<<<<<<< HEAD
 from eva.expression.function_expression import (
     FunctionExpression,
     FunctionExpressionCache,
 )
 from eva.expression.tuple_value_expression import TupleValueExpression
-=======
-from eva.expression.function_expression import FunctionExpression
->>>>>>> c352c5ea
 from eva.parser.alias import Alias
 from eva.parser.create_statement import ColumnDefinition
 from eva.utils.kv_cache import DiskKVCache
@@ -189,9 +182,8 @@
         else:
             rem_pred.append(pred)
     return (
-<<<<<<< HEAD
-        conjuction_list_to_expression_tree(pushdown_preds),
-        conjuction_list_to_expression_tree(rem_pred),
+        conjunction_list_to_expression_tree(pushdown_preds),
+        conjunction_list_to_expression_tree(rem_pred),
     )
 
 
@@ -219,7 +211,7 @@
 
     return (
         function_exprs,
-        conjuction_list_to_expression_tree(remaining_exprs),
+        conjunction_list_to_expression_tree(remaining_exprs),
     )
 
 
@@ -294,10 +286,6 @@
         key=tuple(optimized_key), store=DiskKVCache(cache_entry.cache_path)
     )
     return func_expr.copy().enable_cache(cache)
-=======
-        conjunction_list_to_expression_tree(pushdown_preds),
-        conjunction_list_to_expression_tree(rem_pred),
-    )
 
 
 def get_expression_execution_cost(expr: AbstractExpression) -> float:
@@ -323,5 +311,4 @@
             total_cost += cost_entry.cost
         else:
             total_cost += DEFAULT_FUNCTION_EXPRESSION_COST
-    return total_cost
->>>>>>> c352c5ea
+    return total_cost
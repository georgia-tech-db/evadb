--- conflicted
+++ resolved
@@ -34,11 +34,7 @@
 from eva.expression.tuple_value_expression import TupleValueExpression
 from eva.parser.alias import Alias
 from eva.parser.create_statement import ColumnDefinition
-<<<<<<< HEAD
 from eva.utils.kv_cache import DiskKVCache
-from eva.utils.logging_manager import logger
-=======
->>>>>>> 8f8de1f5
 
 
 def column_definition_to_udf_io(col_list: List[ColumnDefinition], is_input: bool):
@@ -275,16 +271,16 @@
         optimized_key = [None]
 
     name = func_expr.signature()
-    cache_entry = CatalogManager().get_udf_cache_catalog_entry_by_name(name)    
+    cache_entry = CatalogManager().get_udf_cache_catalog_entry_by_name(name)
     if not cache_entry:
         cache_entry = CatalogManager().insert_udf_cache_catalog_entry(func_expr)
-    
-    # if the cache entry is no longer valid (udf has been modified), delete the cache 
+
+    # if the cache entry is no longer valid (udf has been modified), delete the cache
     # entry and insert a new one
-    elif not is_cache_valid(cache_entry):
-        CatalogManager().drop_udf_cache_catalog_entry(cache_entry)
-        cache_entry = CatalogManager().insert_udf_cache_catalog_entry(func_expr)
-    
+    # elif not is_cache_valid(cache_entry):
+    #     CatalogManager().drop_udf_cache_catalog_entry(cache_entry)
+    #     cache_entry = CatalogManager().insert_udf_cache_catalog_entry(func_expr)
+
     cache = FunctionExpressionCache(
         key=tuple(optimized_key), store=DiskKVCache(cache_entry.cache_path)
     )

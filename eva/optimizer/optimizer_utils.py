--- conflicted
+++ resolved
@@ -21,12 +21,8 @@
 from eva.catalog.models.udf_io_catalog import UdfIOCatalogEntry
 from eva.expression.abstract_expression import AbstractExpression, ExpressionType
 from eva.expression.expression_utils import (
-    and_,
+    conjuction_list_to_expression_tree,
     contains_single_column,
-<<<<<<< HEAD
-    to_conjunction_list,
-=======
->>>>>>> 762f232b
     get_columns_in_predicate,
     is_simple_predicate,
     to_conjunction_list,
@@ -133,8 +129,8 @@
             rem_pred.append(pred)
 
     return (
-        and_(pushdown_preds),
-        and_(rem_pred),
+        conjuction_list_to_expression_tree(pushdown_preds),
+        conjuction_list_to_expression_tree(rem_pred),
     )
 
 
@@ -165,8 +161,8 @@
         else:
             rem_pred.append(pred)
     return (
-        and_(pushdown_preds),
-        and_(rem_pred),
+        conjuction_list_to_expression_tree(pushdown_preds),
+        conjuction_list_to_expression_tree(rem_pred),
     )
 
 
@@ -194,7 +190,7 @@
 
     return (
         function_exprs,
-        and_(remaining_exprs),
+        conjuction_list_to_expression_tree(remaining_exprs),
     )
 
 

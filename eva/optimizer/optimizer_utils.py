# coding=utf-8
# Copyright 2018-2020 EVA
#
# Licensed under the Apache License, Version 2.0 (the "License");
# you may not use this file except in compliance with the License.
# You may obtain a copy of the License at
#
#     http://www.apache.org/licenses/LICENSE-2.0
#
# Unless required by applicable law or agreed to in writing, software
# distributed under the License is distributed on an "AS IS" BASIS,
# WITHOUT WARRANTIES OR CONDITIONS OF ANY KIND, either express or implied.
# See the License for the specific language governing permissions and
# limitations under the License.
from typing import List
<<<<<<< HEAD
from eva.optimizer.operators import LogicalJoin
from eva.parser.table_ref import TableRef, TableInfo
from eva.catalog.models.df_metadata import DataFrameMetadata
=======
>>>>>>> a7a72801

from eva.catalog.catalog_manager import CatalogManager
from eva.parser.create_statement import ColumnDefinition
from eva.utils.logging_manager import LoggingLevel
from eva.utils.logging_manager import LoggingManager


def column_definition_to_udf_io(
        col_list: List[ColumnDefinition], is_input: bool):
    """Create the UdfIO object fro each column definition provided

    Arguments:
        col_list(List[ColumnDefinition]): parsed input/output definitions
        is_input(bool): true if input else false
    """
    if isinstance(col_list, ColumnDefinition):
        col_list = [col_list]

    result_list = []
    for col in col_list:
        if col is None:
            LoggingManager().log(
                "Empty column definition while creating udf io",
                LoggingLevel.ERROR)
            result_list.append(col)
        result_list.append(
            CatalogManager().udf_io(col.name, col.type,
                                    array_type=col.array_type,
                                    dimensions=col.dimension,
                                    is_input=is_input)
        )
<<<<<<< HEAD
    return result_list


def create_video_metadata(name: str) -> DataFrameMetadata:
    """Create video metadata object.
        We have predefined columns for such a object
        id:  the frame id
        data: the frame data

    Arguments:
        name (str): name of the metadata to be added to the catalog

    Returns:
        DataFrameMetadata:  corresponding metadata for the input table info
    """
    catalog = CatalogManager()
    columns = [ColumnDefinition('id', ColumnType.INTEGER, None,
                                [], ColConstraintInfo(unique=True))]
    # the ndarray dimensions are set as None. We need to fix this as we
    # cannot assume. Either ask the user to provide this with load or
    # we infer this from the provided video.
    columns.append(
        ColumnDefinition(
            'data', ColumnType.NDARRAY, NdArrayType.UINT8, [None, None, None]
        )
    )
    col_metadata = create_column_metadata(columns)
    uri = str(generate_file_path(name))
    metadata = catalog.create_metadata(
        name, uri, col_metadata, identifier_column='id', is_video=True)
    return metadata


def create_table_metadata(table_ref: TableRef,
                          columns: List[ColumnDefinition])\
        -> DataFrameMetadata:
    table_name = table_ref.table.table_name
    column_metadata_list = create_column_metadata(columns)
    file_url = str(generate_file_path(table_name))
    metadata = CatalogManager().create_metadata(table_name,
                                                file_url,
                                                column_metadata_list)
    return metadata


def handle_if_not_exists(table_ref: TableRef, if_not_exist=False):
    if CatalogManager().check_table_exists(table_ref.table.database_name,
                                           table_ref.table.table_name):
        err_msg = 'Table: {} already exsits'.format(table_ref)
        if if_not_exist:
            LoggingManager().log(err_msg, LoggingLevel.WARNING)
            return True
        else:
            LoggingManager().log(err_msg, LoggingLevel.ERROR)
            raise RuntimeError(err_msg)
    else:
        return False


def get_columns_of_table(self, dataset_metadata: DataFrameMetadata):
    cols = set()
    for col in dataset_metadata.columns:
        if not col.array_type:
            cols.add(col.name)
    return cols


def extract_join_keys(self, join_node: LogicalJoin):
    predicate = join_node.join_predicate
    pred_list = ExpressionUtils.expression_tree_to_conjunction_list(predicate)
    # need to have the column map -
    left_table_metadata = join_node.lhs().dataset_metadata
    left_columns = self.get_columns_of_table(left_table_metadata)
    right_table_metadata = join_node.rhs().dataset_metadata
    right_columns = self.get_columns_of_table(right_table_metadata)
    return left_columns.intersection(right_columns)
=======
    return result_list
>>>>>>> a7a72801
<|MERGE_RESOLUTION|>--- conflicted
+++ resolved
@@ -13,12 +13,8 @@
 # See the License for the specific language governing permissions and
 # limitations under the License.
 from typing import List
-<<<<<<< HEAD
 from eva.optimizer.operators import LogicalJoin
-from eva.parser.table_ref import TableRef, TableInfo
 from eva.catalog.models.df_metadata import DataFrameMetadata
-=======
->>>>>>> a7a72801
 
 from eva.catalog.catalog_manager import CatalogManager
 from eva.parser.create_statement import ColumnDefinition
@@ -50,64 +46,7 @@
                                     dimensions=col.dimension,
                                     is_input=is_input)
         )
-<<<<<<< HEAD
     return result_list
-
-
-def create_video_metadata(name: str) -> DataFrameMetadata:
-    """Create video metadata object.
-        We have predefined columns for such a object
-        id:  the frame id
-        data: the frame data
-
-    Arguments:
-        name (str): name of the metadata to be added to the catalog
-
-    Returns:
-        DataFrameMetadata:  corresponding metadata for the input table info
-    """
-    catalog = CatalogManager()
-    columns = [ColumnDefinition('id', ColumnType.INTEGER, None,
-                                [], ColConstraintInfo(unique=True))]
-    # the ndarray dimensions are set as None. We need to fix this as we
-    # cannot assume. Either ask the user to provide this with load or
-    # we infer this from the provided video.
-    columns.append(
-        ColumnDefinition(
-            'data', ColumnType.NDARRAY, NdArrayType.UINT8, [None, None, None]
-        )
-    )
-    col_metadata = create_column_metadata(columns)
-    uri = str(generate_file_path(name))
-    metadata = catalog.create_metadata(
-        name, uri, col_metadata, identifier_column='id', is_video=True)
-    return metadata
-
-
-def create_table_metadata(table_ref: TableRef,
-                          columns: List[ColumnDefinition])\
-        -> DataFrameMetadata:
-    table_name = table_ref.table.table_name
-    column_metadata_list = create_column_metadata(columns)
-    file_url = str(generate_file_path(table_name))
-    metadata = CatalogManager().create_metadata(table_name,
-                                                file_url,
-                                                column_metadata_list)
-    return metadata
-
-
-def handle_if_not_exists(table_ref: TableRef, if_not_exist=False):
-    if CatalogManager().check_table_exists(table_ref.table.database_name,
-                                           table_ref.table.table_name):
-        err_msg = 'Table: {} already exsits'.format(table_ref)
-        if if_not_exist:
-            LoggingManager().log(err_msg, LoggingLevel.WARNING)
-            return True
-        else:
-            LoggingManager().log(err_msg, LoggingLevel.ERROR)
-            raise RuntimeError(err_msg)
-    else:
-        return False
 
 
 def get_columns_of_table(self, dataset_metadata: DataFrameMetadata):
@@ -119,14 +58,13 @@
 
 
 def extract_join_keys(self, join_node: LogicalJoin):
-    predicate = join_node.join_predicate
-    pred_list = ExpressionUtils.expression_tree_to_conjunction_list(predicate)
+    pass
+    # predicate = join_node.join_predicate
+    # pred_list = ExpressionUtils.\
+    #  expression_tree_to_conjunction_list(predicate)
     # need to have the column map -
-    left_table_metadata = join_node.lhs().dataset_metadata
-    left_columns = self.get_columns_of_table(left_table_metadata)
-    right_table_metadata = join_node.rhs().dataset_metadata
-    right_columns = self.get_columns_of_table(right_table_metadata)
-    return left_columns.intersection(right_columns)
-=======
-    return result_list
->>>>>>> a7a72801
+    # left_table_metadata = join_node.lhs().dataset_metadata
+    # left_columns = self.get_columns_of_table(left_table_metadata)
+    # right_table_metadata = join_node.rhs().dataset_metadata
+    # right_columns = self.get_columns_of_table(right_table_metadata)
+    # return left_columns.intersection(right_columns)
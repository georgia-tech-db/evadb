--- conflicted
+++ resolved
@@ -15,115 +15,6 @@
 from typing import List, Tuple
 
 from eva.catalog.catalog_manager import CatalogManager
-<<<<<<< HEAD
-from eva.catalog.column_type import ColumnType, NdArrayType
-
-from eva.expression.abstract_expression import AbstractExpression
-from eva.expression.tuple_value_expression import ExpressionType, \
-    TupleValueExpression
-
-from eva.parser.create_statement import ColumnDefinition, \
-    ColConstraintInfo
-from eva.utils.generic_utils import path_to_class, generate_file_path
-
-from eva.utils.logging_manager import LoggingLevel
-from eva.utils.logging_manager import LoggingManager
-
-
-def bind_dataset(video_info: TableInfo) -> DataFrameMetadata:
-    """
-    Uses catalog to bind the dataset information for given video string.
-
-    Arguments:
-         video_info (TableInfo): video information obtained in SQL query
-
-    Returns:
-        DataFrameMetadata  -  corresponding metadata for the input table info
-    """
-    catalog = CatalogManager()
-    return catalog.get_dataset_metadata(video_info.database_name,
-                                        video_info.table_name)
-
-
-def bind_columns_expr(target_columns: List[AbstractExpression],
-                      column_mapping):
-    if target_columns is None:
-        return
-
-    for column_exp in target_columns:
-        child_count = column_exp.get_children_count()
-        for i in range(child_count):
-            bind_columns_expr([column_exp.get_child(i)], column_mapping)
-
-        if column_exp.etype == ExpressionType.TUPLE_VALUE:
-            bind_tuple_value_expr(column_exp, column_mapping)
-        if column_exp.etype == ExpressionType.FUNCTION_EXPRESSION:
-            bind_function_expr(column_exp, column_mapping)
-
-
-def bind_tuple_value_expr(expr: TupleValueExpression, column_mapping):
-    expr.col_object = column_mapping.get(expr.col_name.lower(), None)
-
-
-def bind_predicate_expr(predicate: AbstractExpression, column_mapping):
-    # This function will be expanded as we add support for
-    # complex predicate expressions and sub select predicates
-
-    child_count = predicate.get_children_count()
-    for i in range(child_count):
-        bind_predicate_expr(predicate.get_child(i), column_mapping)
-
-    if predicate.etype == ExpressionType.TUPLE_VALUE:
-        bind_tuple_value_expr(predicate, column_mapping)
-
-    if predicate.etype == ExpressionType.FUNCTION_EXPRESSION:
-        bind_function_expr(predicate, column_mapping)
-
-
-def bind_function_expr(expr: FunctionExpression, column_mapping):
-    catalog = CatalogManager()
-    udf_obj = catalog.get_udf_by_name(expr.name)
-    # bind if the user queried a physical functional expression
-    if udf_obj:
-        if expr.output:
-            expr.output_obj = catalog.get_udf_io_by_name(udf_obj, expr.output)
-            if expr.output_obj is None:
-                LoggingManager().log(
-                    'Invalid output {} selected for UDF {}'.format(
-                        expr.output, expr.name), LoggingLevel().ERROR)
-        expr.function = path_to_class(udf_obj.impl_file_path, udf_obj.name)
-
-
-def create_column_metadata(col_list: List[ColumnDefinition]):
-    """Create column metadata for the input parsed column list. This function
-    will not commit the provided column into catalog table.
-    Will only return in memory list of ColumnDataframe objects
-
-    Arguments:
-        col_list {List[ColumnDefinition]} -- parsed col list to be created
-    """
-    if isinstance(col_list, ColumnDefinition):
-        col_list = [col_list]
-
-    result_list = []
-    for col in col_list:
-        if col is None:
-            LoggingManager().log(
-                "Empty column while creating column metadata",
-                LoggingLevel.ERROR)
-            result_list.append(col)
-        result_list.append(
-            CatalogManager().create_column_metadata(
-                col.name, col.type, col.array_type, col.dimension
-            )
-        )
-
-    return result_list
-
-
-def column_definition_to_udf_io(
-        col_list: List[ColumnDefinition], is_input: bool):
-=======
 from eva.expression.abstract_expression import AbstractExpression, ExpressionType
 from eva.expression.expression_utils import (
     conjuction_list_to_expression_tree,
@@ -136,7 +27,6 @@
 
 
 def column_definition_to_udf_io(col_list: List[ColumnDefinition], is_input: bool):
->>>>>>> 9d1144c2
     """Create the UdfIO object fro each column definition provided
 
     Arguments:

--- conflicted
+++ resolved
@@ -38,14 +38,10 @@
     LogicalShow,
     LogicalUnion,
 )
-<<<<<<< HEAD
-from eva.optimizer.optimizer_utils import column_definition_to_udf_io, metadata_definition_to_udf_metadata
-=======
 from eva.optimizer.optimizer_utils import (
     column_definition_to_udf_io,
     metadata_definition_to_udf_metadata,
 )
->>>>>>> 5c70a017
 from eva.parser.create_index_statement import CreateIndexStatement
 from eva.parser.create_mat_view_statement import CreateMaterializedViewStatement
 from eva.parser.create_statement import CreateTableStatement
@@ -269,11 +265,7 @@
             annotated_outputs,
             statement.impl_path,
             statement.udf_type,
-<<<<<<< HEAD
-            annotated_metadata
-=======
             annotated_metadata,
->>>>>>> 5c70a017
         )
         self._plan = create_udf_opr
 

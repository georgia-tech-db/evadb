--- conflicted
+++ resolved
@@ -33,11 +33,7 @@
 from eva.parser.upload_statement import UploadStatement
 from eva.optimizer.optimizer_utils import (bind_columns_expr,
                                            bind_predicate_expr,
-<<<<<<< HEAD
-                                           bind_dataset, check_table_exists,
-=======
                                            bind_dataset,
->>>>>>> dc2410a6
                                            column_definition_to_udf_io,
                                            create_video_metadata)
 from eva.parser.table_ref import TableRef
@@ -224,29 +220,13 @@
             statement(LoadDataStatement): [Load data statement]
         """
         table_ref = statement.table
-<<<<<<< HEAD
-        table_metainfo = None
-        if statement.file_options['file_format'] == FileFormatType.VIDEO:
-            if not check_table_exists(table_ref):
-=======
         table_metainfo = bind_dataset(table_ref.table)
         if table_metainfo is None:
             if statement.file_options['file_format'] == FileFormatType.VIDEO:
->>>>>>> dc2410a6
                 # Create a new metadata object
                 table_metainfo = create_video_metadata(
                     table_ref.table.table_name)
             else:
-<<<<<<< HEAD
-                error = '{} already exists'.format(table_ref.table.table_name)
-                LoggingManager().log(error, LoggingLevel.ERROR)
-                raise RuntimeError(error)
-
-        else:
-            table_metainfo = bind_dataset(table_ref.table)
-            if table_metainfo is None:
-=======
->>>>>>> dc2410a6
                 error = '{} does not exists. Create the table using \
                             CREATE TABLE.'.format(table_ref.table.table_name)
                 LoggingManager().log(error, LoggingLevel.ERROR)

--- conflicted
+++ resolved
@@ -99,11 +99,7 @@
                 self.optimizer_context.task_stack.push(TopDownRewrite(
                     new_expr, self.rule_set, self.optimizer_context))
 
-<<<<<<< HEAD
-        self.root_expr.mark_rule_explored(rule.rule_type)
-=======
             self.root_expr.mark_rule_explored(rule.rule_type)
->>>>>>> 6d753bce
         for child in self.root_expr.children:
             child_expr = self.optimizer_context.memo.groups[child] \
                 .logical_exprs[0]
@@ -174,17 +170,10 @@
                          OptimizerTaskType.OPTIMIZE_EXPRESSION)
 
     def execute(self):
-<<<<<<< HEAD
-        all_rules = RulesManager().rewrite_rules
-        # if exploring, we don't need to consider implementation rules
-        if not self.explore:
-            all_rules.append(RulesManager().implementation_rules)
-=======
         all_rules = RulesManager().logical_rules
         # if exploring, we don't need to consider implementation rules
         if not self.explore:
             all_rules.extend(RulesManager().implementation_rules)
->>>>>>> 6d753bce
 
         valid_rules = []
         for rule in all_rules:
@@ -214,13 +203,6 @@
 class ApplyRule(OptimizerTask):
     '''apply a transformation or implementation rule'''
 
-<<<<<<< HEAD
-    def __init__(self, rule: Rule, root_expr: GroupExpression, optimizer_context: OptimizerContext, explore: bool):
-        self.rule = rule
-        self.root_expr = root_expr
-        self.explore = explore
-        super().__init__(optimizer_context, OptimizerTaskType.ApplyRule)
-=======
     def __init__(self,
                  rule: Rule,
                  root_expr: GroupExpression,
@@ -230,7 +212,6 @@
         self.root_expr = root_expr
         self.explore = explore
         super().__init__(optimizer_context, OptimizerTaskType.APPLY_RULE)
->>>>>>> 6d753bce
 
     def execute(self):
         # return if already explored
@@ -242,14 +223,8 @@
             if not self.rule.check(match, self.optimizer_context):
                 continue
             after = self.rule.apply(match, self.optimizer_context)
-<<<<<<< HEAD
-            new_expr = GroupExpression(
-                after, self.root_expr.group_id, self.root_expr.children)
-            self.optimizer_context.memo.add_group_expr(new_expr)
-=======
             new_expr = self.optimizer_context.add_opr_to_group(
                 after, self.root_expr.group_id)
->>>>>>> 6d753bce
 
             if new_expr.is_logical():
                 # optimize expressions

--- conflicted
+++ resolved
@@ -14,14 +14,9 @@
 # limitations under the License.
 
 from eva.optimizer.group_expression import GroupExpression
-<<<<<<< HEAD
-from eva.optimizer.group import Group, INVALID_GROUP_ID
-from eva.utils.logging_manager import LoggingLevel, LoggingManager
-=======
 from eva.optimizer.group import Group
 from eva.utils.logging_manager import LoggingLevel, LoggingManager
 from eva.constants import UNDEFINED_GROUP_ID
->>>>>>> 6d753bce
 
 
 class Memo:
@@ -32,11 +27,7 @@
     def __init__(self):
         # self map to speed up finding duplicates
         self._group_exprs = dict()
-<<<<<<< HEAD
-        self._groups = {}
-=======
         self._groups = dict()
->>>>>>> 6d753bce
 
     @property
     def groups(self):

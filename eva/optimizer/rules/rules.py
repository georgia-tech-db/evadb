--- conflicted
+++ resolved
@@ -671,11 +671,7 @@
             before.outputs,
             before.impl_path,
             before.udf_type,
-<<<<<<< HEAD
-            before.metadata
-=======
             before.metadata,
->>>>>>> 5c70a017
         )
         yield after
 

# coding=utf-8
# Copyright 2018-2022 EVA
#
# Licensed under the Apache License, Version 2.0 (the "License");
# you may not use this file except in compliance with the License.
# You may obtain a copy of the License at
#
#     http://www.apache.org/licenses/LICENSE-2.0
#
# Unless required by applicable law or agreed to in writing, software
# distributed under the License is distributed on an "AS IS" BASIS,
# WITHOUT WARRANTIES OR CONDITIONS OF ANY KIND, either express or implied.
# See the License for the specific language governing permissions and
# limitations under the License.
from __future__ import annotations

<<<<<<< HEAD
from abc import ABC, abstractmethod
from enum import Flag, IntEnum, auto
from typing import TYPE_CHECKING, Optional, List
=======
from typing import TYPE_CHECKING
>>>>>>> 1c7597c0

from eva.catalog.catalog_type import TableType
from eva.catalog.catalog_utils import is_video_table
from eva.expression.expression_utils import conjuction_list_to_expression_tree
from eva.expression.comparison_expression import ComparisonExpression
from eva.expression.tuple_value_expression import TupleValueExpression
from eva.expression.abstract_expression import ExpressionType
from eva.optimizer.optimizer_utils import (
    extract_equi_join_keys,
    extract_pushdown_predicate,
    extract_pushdown_predicate_for_alias,
)
from eva.optimizer.rules.pattern import Pattern
<<<<<<< HEAD
from eva.parser.create_statement import ColumnDefinition
from eva.parser.table_ref import TableInfo, TableRef
=======
from eva.optimizer.rules.rules_base import Promise, Rule, RuleType
>>>>>>> 1c7597c0
from eva.parser.types import JoinType
from eva.planner.create_mat_view_plan import CreateMaterializedViewPlan
from eva.planner.explain_plan import ExplainPlan
from eva.planner.hash_join_build_plan import HashJoinBuildPlan
from eva.planner.predicate_plan import PredicatePlan
from eva.planner.project_plan import ProjectPlan
from eva.planner.show_info_plan import ShowInfoPlan
from eva.catalog.models.df_metadata import DataFrameMetadata
from eva.catalog.catalog_manager import CatalogManager
from eva.catalog.models.udf_history import UdfHistory
from eva.binder.binder_utils import create_table_metadata
from eva.catalog.column_type import ColumnType, NdArrayType
from eva.catalog.models.df_column import DataFrameColumn


if TYPE_CHECKING:
    from eva.optimizer.optimizer_context import OptimizerContext

from eva.configuration.configuration_manager import ConfigurationManager
from eva.optimizer.operators import (
    Dummy,
    LogicalCreate,
    LogicalCreateMaterializedView,
    LogicalCreateUDF,
    LogicalDrop,
    LogicalDropUDF,
    LogicalExplain,
    LogicalFilter,
    LogicalFunctionScan,
    LogicalGet,
    LogicalGroupBy,
    LogicalInsert,
    LogicalJoin,
    LogicalLimit,
    LogicalLoadData,
    LogicalOrderBy,
    LogicalProject,
    LogicalQueryDerivedGet,
    LogicalRename,
    LogicalSample,
    LogicalShow,
    LogicalUnion,
    LogicalUpload,
    Operator,
    OperatorType,
)
from eva.planner.create_plan import CreatePlan
from eva.planner.create_udf_plan import CreateUDFPlan
from eva.planner.drop_plan import DropPlan
from eva.planner.drop_udf_plan import DropUDFPlan
from eva.planner.function_scan_plan import FunctionScanPlan
from eva.planner.groupby_plan import GroupByPlan
from eva.planner.hash_join_probe_plan import HashJoinProbePlan
from eva.planner.insert_plan import InsertPlan
from eva.planner.lateral_join_plan import LateralJoinPlan
from eva.planner.limit_plan import LimitPlan
from eva.planner.load_data_plan import LoadDataPlan
from eva.planner.orderby_plan import OrderByPlan
from eva.planner.rename_plan import RenamePlan
from eva.planner.sample_plan import SamplePlan
from eva.planner.seq_scan_plan import SeqScanPlan
from eva.planner.storage_plan import StoragePlan
from eva.planner.union_plan import UnionPlan
from eva.planner.upload_plan import UploadPlan

<<<<<<< HEAD
# Modified


class RuleType(Flag):
    """
    Manages enums for all the supported rules
    """

    # Don't move this enum, else will break rule exploration logic
    INVALID_RULE = 0

    # REWRITE RULES(LOGICAL -> LOGICAL)
    EMBED_FILTER_INTO_GET = auto()
    EMBED_FILTER_INTO_DERIVED_GET = auto()
    EMBED_SAMPLE_INTO_GET = auto()
    EMBED_PROJECT_INTO_DERIVED_GET = auto()
    EMBED_PROJECT_INTO_GET = auto()
    UDF_REUSE_FUNCTION_SCAN = auto()
    PUSHDOWN_FILTER_THROUGH_JOIN = auto()
    REWRITE_DELIMETER = auto()

    # TRANSFORMATION RULES (LOGICAL -> LOGICAL)
    LOGICAL_INNER_JOIN_COMMUTATIVITY = auto()
    TRANSFORMATION_DELIMETER = auto()

    # IMPLEMENTATION RULES (LOGICAL -> PHYSICAL)
    LOGICAL_UNION_TO_PHYSICAL = auto()
    LOGICAL_ORDERBY_TO_PHYSICAL = auto()
    LOGICAL_LIMIT_TO_PHYSICAL = auto()
    LOGICAL_INSERT_TO_PHYSICAL = auto()
    LOGICAL_LOAD_TO_PHYSICAL = auto()
    LOGICAL_UPLOAD_TO_PHYSICAL = auto()
    LOGICAL_CREATE_TO_PHYSICAL = auto()
    LOGICAL_RENAME_TO_PHYSICAL = auto()
    LOGICAL_DROP_TO_PHYSICAL = auto()
    LOGICAL_CREATE_UDF_TO_PHYSICAL = auto()
    LOGICAL_MATERIALIZED_VIEW_TO_PHYSICAL = auto()
    LOGICAL_GET_TO_SEQSCAN = auto()
    LOGICAL_SAMPLE_TO_UNIFORMSAMPLE = auto()
    LOGICAL_DERIVED_GET_TO_PHYSICAL = auto()
    LOGICAL_LATERAL_JOIN_TO_PHYSICAL = auto()
    LOGICAL_JOIN_TO_PHYSICAL_HASH_JOIN = auto()
    LOGICAL_FUNCTION_SCAN_TO_PHYSICAL = auto()
    LOGICAL_FILTER_TO_PHYSICAL = auto()
    LOGICAL_PROJECT_TO_PHYSICAL = auto()
    LOGICAL_SHOW_TO_PHYSICAL = auto()
    LOGICAL_DROP_UDF_TO_PHYSICAL = auto()
    IMPLEMENTATION_DELIMETER = auto()

    NUM_RULES = auto()


class Promise(IntEnum):
    """
    Manages order in which rules should be applied.
    Rule with a higher enum will be preferred in case of
    conflict
    """

    # IMPLEMENTATION RULES
    LOGICAL_UNION_TO_PHYSICAL = auto()
    LOGICAL_MATERIALIZED_VIEW_TO_PHYSICAL = auto()
    LOGICAL_ORDERBY_TO_PHYSICAL = auto()
    LOGICAL_LIMIT_TO_PHYSICAL = auto()
    LOGICAL_INSERT_TO_PHYSICAL = auto()
    LOGICAL_RENAME_TO_PHYSICAL = auto()
    LOGICAL_DROP_TO_PHYSICAL = auto()
    LOGICAL_LOAD_TO_PHYSICAL = auto()
    LOGICAL_UPLOAD_TO_PHYSICAL = auto()
    LOGICAL_CREATE_TO_PHYSICAL = auto()
    LOGICAL_CREATE_UDF_TO_PHYSICAL = auto()
    LOGICAL_SAMPLE_TO_UNIFORMSAMPLE = auto()
    LOGICAL_GET_TO_SEQSCAN = auto()
    LOGICAL_DERIVED_GET_TO_PHYSICAL = auto()
    LOGICAL_LATERAL_JOIN_TO_PHYSICAL = auto()
    LOGICAL_JOIN_TO_PHYSICAL_HASH_JOIN = auto()
    LOGICAL_FUNCTION_SCAN_TO_PHYSICAL = auto()
    LOGICAL_FILTER_TO_PHYSICAL = auto()
    LOGICAL_PROJECT_TO_PHYSICAL = auto()
    LOGICAL_SHOW_TO_PHYSICAL = auto()
    LOGICAL_DROP_UDF_TO_PHYSICAL = auto()
    IMPLEMENTATION_DELIMETER = auto()

    # TRANSFORMATION RULES (LOGICAL -> LOGICAL)
    LOGICAL_INNER_JOIN_COMMUTATIVITY = auto()

    # REWRITE RULES
    EMBED_FILTER_INTO_GET = auto()
    EMBED_PROJECT_INTO_GET = auto()
    EMBED_FILTER_INTO_DERIVED_GET = auto()
    EMBED_PROJECT_INTO_DERIVED_GET = auto()
    EMBED_SAMPLE_INTO_GET = auto()
    UDF_REUSE_FUNCTION_SCAN = auto()
    PUSHDOWN_FILTER_THROUGH_JOIN = auto()


class Rule(ABC):
    """Base class to define any optimization rule

    Arguments:
        rule_type(RuleType): type of the rule, can be rewrite,
            logical->physical
        pattern: the match pattern for the rule
    """

    def __init__(self, rule_type: RuleType, pattern=None):
        self._pattern = pattern
        self._rule_type = rule_type

    @property
    def rule_type(self):
        return self._rule_type

    @property
    def pattern(self):
        return self._pattern

    @pattern.setter
    def pattern(self, pattern):
        self._pattern = pattern

    def top_match(self, opr: Operator) -> bool:
        return opr.opr_type == self.pattern.opr_type

    @abstractmethod
    def promise(self) -> int:
        raise NotImplementedError

    @abstractmethod
    def check(self, before: Operator, context: OptimizerContext) -> bool:
        """Check whether the rule is applicable for the input_expr

        Args:
            before (Operator): the before operator expression

        Returns:
            bool: If the rule is applicable, return true, else false
        """
        raise NotImplementedError

    @abstractmethod
    def apply(self, before: Operator) -> Operator:
        """Transform the before expression to the after expression

        Args:
            before (Operator): the before expression

        Returns:
            Operator: the transformed expression
        """
        raise NotImplementedError


=======
>>>>>>> 1c7597c0
##############################################
# REWRITE RULES START


class EmbedFilterIntoGet(Rule):
    def __init__(self):
        pattern = Pattern(OperatorType.LOGICALFILTER)
        pattern.append_child(Pattern(OperatorType.LOGICALGET))
        super().__init__(RuleType.EMBED_FILTER_INTO_GET, pattern)

    def promise(self):
        return Promise.EMBED_FILTER_INTO_GET

    def check(self, before: LogicalFilter, context: OptimizerContext):
        # System supports predicate pushdown only while reading video data
        predicate = before.predicate
        lget: LogicalGet = before.children[0]
        if predicate and is_video_table(lget.dataset_metadata):
            # System only supports pushing basic range predicates on id
            video_alias = lget.video.alias
            col_alias = f"{video_alias}.id"
            pushdown_pred, _ = extract_pushdown_predicate(predicate, col_alias)
            if pushdown_pred:
                return True
        return False

    def apply(self, before: LogicalFilter, context: OptimizerContext):
        predicate = before.predicate
        lget = before.children[0]
        # System only supports pushing basic range predicates on id
        video_alias = lget.video.alias
        col_alias = f"{video_alias}.id"
        pushdown_pred, unsupported_pred = extract_pushdown_predicate(
            predicate, col_alias
        )
        if pushdown_pred:
            new_get_opr = LogicalGet(
                lget.video,
                lget.dataset_metadata,
                alias=lget.alias,
                predicate=pushdown_pred,
                target_list=lget.target_list,
                sampling_rate=lget.sampling_rate,
                children=lget.children,
            )
            if unsupported_pred:
                unsupported_opr = LogicalFilter(unsupported_pred)
                unsupported_opr.append_child(new_get_opr)
                return unsupported_opr
            return new_get_opr
        else:
            return before


class EmbedSampleIntoGet(Rule):
    def __init__(self):
        pattern = Pattern(OperatorType.LOGICALSAMPLE)
        pattern.append_child(Pattern(OperatorType.LOGICALGET))
        super().__init__(RuleType.EMBED_SAMPLE_INTO_GET, pattern)

    def promise(self):
        return Promise.EMBED_SAMPLE_INTO_GET

    def check(self, before: LogicalSample, context: OptimizerContext):
        # System supports sample pushdown only while reading video data
        lget: LogicalGet = before.children[0]
        if lget.dataset_metadata.table_type == TableType.VIDEO_DATA:
            return True
        return False

    def apply(self, before: LogicalSample, context: OptimizerContext):
        sample_freq = before.sample_freq.value
        lget: LogicalGet = before.children[0]
        new_get_opr = LogicalGet(
            lget.video,
            lget.dataset_metadata,
            alias=lget.alias,
            predicate=lget.predicate,
            target_list=lget.target_list,
            sampling_rate=sample_freq,
            children=lget.children,
        )
        return new_get_opr


class EmbedProjectIntoGet(Rule):
    def __init__(self):
        pattern = Pattern(OperatorType.LOGICALPROJECT)
        pattern.append_child(Pattern(OperatorType.LOGICALGET))
        super().__init__(RuleType.EMBED_PROJECT_INTO_GET, pattern)

    def promise(self):
        return Promise.EMBED_PROJECT_INTO_GET

    def check(self, before: Operator, context: OptimizerContext):
        # nothing else to check if logical match found return true
        return True

    def apply(self, before: LogicalProject, context: OptimizerContext):
        target_list = before.target_list
        lget = before.children[0]
        new_get_opr = LogicalGet(
            lget.video,
            lget.dataset_metadata,
            alias=lget.alias,
            predicate=lget.predicate,
            target_list=target_list,
            sampling_rate=lget.sampling_rate,
            children=lget.children,
        )

        return new_get_opr


# For nested queries


class EmbedFilterIntoDerivedGet(Rule):
    def __init__(self):
        pattern = Pattern(OperatorType.LOGICALFILTER)
        pattern_get = Pattern(OperatorType.LOGICALQUERYDERIVEDGET)
        pattern_get.append_child(Pattern(OperatorType.DUMMY))
        pattern.append_child(pattern_get)
        super().__init__(RuleType.EMBED_FILTER_INTO_DERIVED_GET, pattern)

    def promise(self):
        return Promise.EMBED_FILTER_INTO_DERIVED_GET

    def check(self, before: Operator, context: OptimizerContext):
        # nothing else to check if logical match found return true
        return True

    def apply(self, before: LogicalFilter, context: OptimizerContext):
        predicate = before.predicate
        ld_get = before.children[0]
        new_opr = LogicalQueryDerivedGet(
            alias=ld_get.alias,
            predicate=predicate,
            target_list=ld_get.target_list,
            children=ld_get.children,
        )
        return new_opr


class EmbedProjectIntoDerivedGet(Rule):
    def __init__(self):
        pattern = Pattern(OperatorType.LOGICALPROJECT)
        pattern_get = Pattern(OperatorType.LOGICALQUERYDERIVEDGET)
        pattern_get.append_child(Pattern(OperatorType.DUMMY))
        pattern.append_child(pattern_get)
        super().__init__(RuleType.EMBED_PROJECT_INTO_DERIVED_GET, pattern)

    def promise(self):
        return Promise.EMBED_PROJECT_INTO_DERIVED_GET

    def check(self, before: Operator, context: OptimizerContext):
        # nothing else to check if logical match found return true
        return True

    def apply(self, before: LogicalProject, context: OptimizerContext):
        target_list = before.target_list
        ld_get = before.children[0]
        new_opr = LogicalQueryDerivedGet(
            alias=ld_get.alias,
            predicate=ld_get.predicate,
            target_list=target_list,
            children=ld_get.children,
        )
        return new_opr

class UdfReuseForFunctionScan(Rule):
    def __init__(self):
        pattern = Pattern(OperatorType.LOGICALJOIN)
        # We do not care about the left child of the lateral join
        pattern.append_child(Pattern(OperatorType.DUMMY))
        # As the first version, we do not support filter between function scan
        # and lateral join.
        pattern.append_child(Pattern(OperatorType.LOGICALFUNCTIONSCAN))
        super().__init__(RuleType.UDF_REUSE_FUNCTION_SCAN, pattern)

    def promise(self):
        return Promise.UDF_REUSE_FUNCTION_SCAN

    def check(self, before: Operator, context: OptimizerContext):
        """
        We can do cost analysis here. For example, skipping cheap UDFs.
        For now, we apply the rule for all function scan.
        """
        # The join type needs to be lateral 
        return (before.join_type == JoinType.LATERAL_JOIN)

    def apply(self, before: Operator, context: OptimizerContext):
        """
              LateralJoin                                LateralJoin
              /          \        -------------->        /          \
            SeqScan     FuncScan                   LeftOuterJoin   FuncScan
                                                       /     \
                                                   SeqScan  MatView
        """
        
        # Do this only for lateral join
        if before.join_type == JoinType.LATERAL_JOIN:

            lateral_join = before

            # seqscan plan
            input_relation = lateral_join.children[0]

            # function scan plan
            function_scan = lateral_join.children[1]

            # first call would return None
            view = self._check_udf_history(function_scan) 

            # you have a history of this udf
            if view is not None:

                # Left join btw input_relation and the mat view
                left_join = self._generate_left_join(lateral_join, view)
                left_join.append_child(input_relation)
                get = self._generate_get(view)
                left_join.append_child(get)

                # Set the guard predicate for the lateral_join
                # TODO: Ignore for now, since we don't have predicate
                #lateral_join = self._set_guard_predicate(lateral_join)
                lateral_join.children[0] = left_join

                # generate insert operator
                insert = self._generate_insert_operator(view, function_scan)

                # function scan is now the child of the insert operator
                insert.append_child(function_scan)

                # set insert operator as the right child of the lateral join
                lateral_join.children[1] = insert

            # no udf history
            else:

                # create udf historical record
                self._create_udf_history(function_scan)

                # create mat operator
                mat = self._generate_mat_operator(view, function_scan)

                # function scan is now the child of the mat operator
                mat.append_child(function_scan)

                # set mat operator as the right child of the lateral join
                lateral_join.children[1] = mat


            return lateral_join

    def _read_udf_history_catalog(self, udf_id: int, cols: List[int]):
        """
        Given a udf_id and a list of column ids, read the historical invocation
        of the udf_id and return the udf_history if the col list matches.
        """

        catalog = CatalogManager()
        history_service = catalog._udf_history_service
        history_col_service = catalog._udf_history_col_service

        # get udf histories for this udf id
        udf_histories = history_service.udf_history_by_udfid(udf_id)

        # if there are histories for this UDF, check if the col list matches
        if udf_histories:

            # iterate over the histories and check if col history matches
            for udf_history in udf_histories:
                col_histories = list(
                    [entry[0] for entry  in history_col_service.get_cols_by_udf_history_id(udf_history.id)]
                )

                # TODO: What about the predicate matching?
                # if there is a match, return the udf_history
                if col_histories == cols:
                    return udf_history

        # if no match, return None
        else:
            return None

        
    def _check_udf_history(self, fs: LogicalFunctionScan) \
            -> Optional[DataFrameMetadata]:

        # Hardcode all info for now
        udf_id = fs.func_expr.output_objs[0].udf_id
        col_ids = [1]
        metadata_id = 1

        udf_history = self._read_udf_history_catalog(udf_id, col_ids)

        # if there is a match, return the mat view
        if udf_history:

            catalog = CatalogManager()
            df_mat = catalog.get_dataset_metadata("", udf_history.materialize_view)

            return df_mat

        # if no match, return None
        else:
            return None

    def _create_udf_history(self, fs: LogicalFunctionScan) \
            -> DataFrameMetadata:

        # hardcode the col info as id for now
        col_defs = [
            ColumnDefinition(
                col_name="frame_id",
                col_type=ColumnType.INTEGER,
                col_array_type=NdArrayType.ANYTYPE,
                col_dim=[]
            )
        ]

        # append udf output cols
        for op_obj in fs.func_expr.output_objs:
            col_defs.append(
                ColumnDefinition(
                    col_name=op_obj.name,
                    col_type=op_obj.type,
                    col_array_type=op_obj.array_type,
                    col_dim=op_obj.array_dimensions
                )
            )

        udf_id = fs.func_expr.output_objs[0].udf_id
        col_ids = [1]


        # TODO: What should be the name of the view? -> Later
        # TODO: How to handle predicate info? -> Later 
        catalog = CatalogManager()

        # create a udf history instance
        udf_history = catalog._udf_history_service.create_udf_history(
            udf_id=udf_id, 
            predicate=None, 
            materialize_view=f"test_view",
        )

        # create a udf history col instance
        catalog._udf_history_col_service.create_udf_history_cols(
            udf_history_id=udf_history.id,
            cols=col_ids
        )

        # get a ref to the mat view
        view_ref = TableRef(
            TableInfo(table_name="test_view"),
        )

        # create table metadata for the mat view
        table_metadata = create_table_metadata(
            table_ref=view_ref,
            columns=col_defs,
        )

        return table_metadata
        

    def _function_scan_for_mat(self, fs: LogicalFunctionScan) \
            -> LogicalFunctionScan:
        
        # TODO: Need to return a modified function scan
        
        raise NotImplementedError

    def _generate_insert_operator(self,
        view: DataFrameMetadata,
        fs: LogicalFunctionScan
    ) -> LogicalInsert:


        # hardcode the col info as id for now
        col_defs = [
            ColumnDefinition(
                col_name="frame_id",
                col_type=ColumnType.INTEGER,
                col_array_type=NdArrayType.ANYTYPE,
                col_dim=[]
            )
        ]

        # append udf output cols
        for op_obj in fs.func_expr.output_objs:
            col_defs.append(
                ColumnDefinition(
                    col_name=op_obj.name,
                    col_type=op_obj.type,
                    col_array_type=op_obj.array_type,
                    col_dim=op_obj.array_dimensions
                )
            )

        # create insert operator
        insert = LogicalInsert(
            table_metainfo=view,
            column_list=col_defs,
            value_list=fs.func_expr.output_objs,
        )

        return insert

    def _generate_mat_operator(self,
        view: DataFrameMetadata, 
        fs: LogicalFunctionScan
    ) -> LogicalCreateMaterializedView:

        # get a ref to the mat view
        view_ref = TableRef(
            TableInfo(table_name="test_view"),
        )

        # hardcode the col info as id for now
        col_defs = [
            ColumnDefinition(
                col_name="frame_id",
                col_type=ColumnType.INTEGER,
                col_array_type=NdArrayType.ANYTYPE,
                col_dim=[]
            )
        ]

        # append udf output cols
        for op_obj in fs.func_expr.output_objs:
            col_defs.append(
                ColumnDefinition(
                    col_name=op_obj.name,
                    col_type=op_obj.type,
                    col_array_type=op_obj.array_type,
                    col_dim=op_obj.array_dimensions
                )
            )

        mat = LogicalCreateMaterializedView(view=view_ref, col_list=col_defs, if_not_exists=True)

        return mat

    def _generate_left_join(self, lj: LogicalJoin, view: DataFrameMetadata) \
            -> LogicalJoin:

        # TODO: Inner join?
        join_type = JoinType.INNER_JOIN

        # Create a logical join with left_key as id of video and right_key as id of view
        # the join should be done on the id
        tuple_value_exp_left = TupleValueExpression(
            col_name="id",
            table_alias="top_gun",
            col_idx=2,
        )
        tuple_value_exp_right = TupleValueExpression(
            col_name="frame_id",
            table_alias="test_view",
            col_idx=4,
        )

        left_join = LogicalJoin(
            join_type=join_type,
            join_predicate=ComparisonExpression(
                ExpressionType.COMPARE_EQUAL,
                tuple_value_exp_left,
                tuple_value_exp_right,
            ),
        )

        return left_join


    def _generate_get(self, view: DataFrameMetadata) -> LogicalGet:

        # need to create a new get operator to read from view
        new_get = LogicalGet(
            video=TableRef(
                TableInfo(table_name=view.name),
            ),
            dataset_metadata=view,
            alias="",
        )

        return new_get

        
    def _set_guard_predicate(self, ls: LogicalJoin) -> LogicalJoin:

        # TODO: Need to set the guard predicate

        raise NotImplementedError

# Join Queries
class PushDownFilterThroughJoin(Rule):
    def __init__(self):
        pattern = Pattern(OperatorType.LOGICALFILTER)
        pattern_join = Pattern(OperatorType.LOGICALJOIN)
        pattern_join.append_child(Pattern(OperatorType.DUMMY))
        pattern_join.append_child(Pattern(OperatorType.DUMMY))
        pattern.append_child(pattern_join)
        super().__init__(RuleType.PUSHDOWN_FILTER_THROUGH_JOIN, pattern)

    def promise(self):
        return Promise.PUSHDOWN_FILTER_THROUGH_JOIN

    def check(self, before: Operator, context: OptimizerContext):
        return True

    def apply(self, before: LogicalFilter, context: OptimizerContext):
        predicate = before.predicate
        join: LogicalJoin = before.children[0]
        left: Dummy = join.children[0]
        right: Dummy = join.children[1]

        new_join_node = LogicalJoin(
            join.join_type,
            join.join_predicate,
            join.left_keys,
            join.right_keys,
        )
        left_group_aliases = context.memo.get_group_by_id(left.group_id).aliases
        right_group_aliases = context.memo.get_group_by_id(right.group_id).aliases

        left_pushdown_pred, rem_pred = extract_pushdown_predicate_for_alias(
            predicate, left_group_aliases
        )
        right_pushdown_pred, rem_pred = extract_pushdown_predicate_for_alias(
            rem_pred, right_group_aliases
        )

        if left_pushdown_pred:
            left_filter = LogicalFilter(predicate=left_pushdown_pred)
            left_filter.append_child(left)
            new_join_node.append_child(left_filter)
        else:
            new_join_node.append_child(left)

        if right_pushdown_pred:
            right_filter = LogicalFilter(predicate=right_pushdown_pred)
            right_filter.append_child(right)
            new_join_node.append_child(right_filter)
        else:
            new_join_node.append_child(right)

        if rem_pred:
            new_join_node.join_predicate = conjuction_list_to_expression_tree(
                [rem_pred, new_join_node.join_predicate]
            )

        return new_join_node


# REWRITE RULES END
##############################################

##############################################
# LOGICAL RULES START


class LogicalInnerJoinCommutativity(Rule):
    def __init__(self):
        pattern = Pattern(OperatorType.LOGICALJOIN)
        pattern.append_child(Pattern(OperatorType.DUMMY))
        pattern.append_child(Pattern(OperatorType.DUMMY))
        super().__init__(RuleType.LOGICAL_INNER_JOIN_COMMUTATIVITY, pattern)

    def promise(self):
        return Promise.LOGICAL_INNER_JOIN_COMMUTATIVITY

    def check(self, before: LogicalJoin, context: OptimizerContext):
        # has to be an inner join
        return before.join_type == JoinType.INNER_JOIN

    def apply(self, before: LogicalJoin, context: OptimizerContext):
        #     LogicalJoin(Inner)            LogicalJoin(Inner)
        #     /           \        ->       /               \
        #    A             B               B                A

        new_join = LogicalJoin(before.join_type, before.join_predicate)
        new_join.append_child(before.rhs())
        new_join.append_child(before.lhs())
        return new_join


# LOGICAL RULES END
##############################################


##############################################
# IMPLEMENTATION RULES START


class LogicalCreateToPhysical(Rule):
    def __init__(self):
        pattern = Pattern(OperatorType.LOGICALCREATE)
        super().__init__(RuleType.LOGICAL_CREATE_TO_PHYSICAL, pattern)

    def promise(self):
        return Promise.LOGICAL_CREATE_TO_PHYSICAL

    def check(self, before: Operator, context: OptimizerContext):
        return True

    def apply(self, before: LogicalCreate, context: OptimizerContext):
        after = CreatePlan(before.video, before.column_list, before.if_not_exists)

        return after


class LogicalRenameToPhysical(Rule):
    def __init__(self):
        pattern = Pattern(OperatorType.LOGICALRENAME)
        super().__init__(RuleType.LOGICAL_RENAME_TO_PHYSICAL, pattern)

    def promise(self):
        return Promise.LOGICAL_RENAME_TO_PHYSICAL

    def check(self, before: Operator, context: OptimizerContext):
        return True

    def apply(self, before: LogicalRename, context: OptimizerContext):
        after = RenamePlan(before.old_table_ref, before.new_name)
        return after


class LogicalDropToPhysical(Rule):
    def __init__(self):
        pattern = Pattern(OperatorType.LOGICALDROP)
        super().__init__(RuleType.LOGICAL_DROP_TO_PHYSICAL, pattern)

    def promise(self):
        return Promise.LOGICAL_DROP_TO_PHYSICAL

    def check(self, before: Operator, context: OptimizerContext):
        return True

    def apply(self, before: LogicalDrop, context: OptimizerContext):
        after = DropPlan(before.table_refs, before.if_exists)
        return after


class LogicalCreateUDFToPhysical(Rule):
    def __init__(self):
        pattern = Pattern(OperatorType.LOGICALCREATEUDF)
        super().__init__(RuleType.LOGICAL_CREATE_UDF_TO_PHYSICAL, pattern)

    def promise(self):
        return Promise.LOGICAL_CREATE_UDF_TO_PHYSICAL

    def check(self, before: Operator, context: OptimizerContext):
        return True

    def apply(self, before: LogicalCreateUDF, context: OptimizerContext):
        after = CreateUDFPlan(
            before.name,
            before.if_not_exists,
            before.inputs,
            before.outputs,
            before.impl_path,
            before.udf_type,
        )
        return after


class LogicalDropUDFToPhysical(Rule):
    def __init__(self):
        pattern = Pattern(OperatorType.LOGICALDROPUDF)
        super().__init__(RuleType.LOGICAL_DROP_UDF_TO_PHYSICAL, pattern)

    def promise(self):
        return Promise.LOGICAL_DROP_UDF_TO_PHYSICAL

    def check(self, before: Operator, context: OptimizerContext):
        return True

    def apply(self, before: LogicalDropUDF, context: OptimizerContext):
        after = DropUDFPlan(before.name, before.if_exists)
        return after


class LogicalInsertToPhysical(Rule):
    def __init__(self):
        pattern = Pattern(OperatorType.LOGICALINSERT)
        super().__init__(RuleType.LOGICAL_INSERT_TO_PHYSICAL, pattern)

    def promise(self):
        return Promise.LOGICAL_INSERT_TO_PHYSICAL

    def check(self, before: Operator, context: OptimizerContext):
        return True

    def apply(self, before: LogicalInsert, context: OptimizerContext):
        after = InsertPlan(before.table_metainfo, before.column_list, before.value_list)
        return after


class LogicalLoadToPhysical(Rule):
    def __init__(self):
        pattern = Pattern(OperatorType.LOGICALLOADDATA)
        super().__init__(RuleType.LOGICAL_LOAD_TO_PHYSICAL, pattern)

    def promise(self):
        return Promise.LOGICAL_LOAD_TO_PHYSICAL

    def check(self, before: Operator, context: OptimizerContext):
        return True

    def apply(self, before: LogicalLoadData, context: OptimizerContext):
        # Configure the batch_mem_size.
        # We assume the optimizer decides the batch_mem_size.
        # ToDO: Experiment heuristics.

        batch_mem_size = 30000000  # 30mb
        config_batch_mem_size = ConfigurationManager().get_value(
            "executor", "batch_mem_size"
        )
        if config_batch_mem_size:
            batch_mem_size = config_batch_mem_size
        after = LoadDataPlan(
            before.table_info,
            before.path,
            batch_mem_size,
            before.column_list,
            before.file_options,
        )
        return after


class LogicalUploadToPhysical(Rule):
    def __init__(self):
        pattern = Pattern(OperatorType.LOGICALUPLOAD)
        super().__init__(RuleType.LOGICAL_UPLOAD_TO_PHYSICAL, pattern)

    def promise(self):
        return Promise.LOGICAL_UPLOAD_TO_PHYSICAL

    def check(self, before: Operator, context: OptimizerContext):
        return True

    def apply(self, before: LogicalUpload, context: OptimizerContext):
        # Configure the batch_mem_size.
        # We assume the optimizer decides the batch_mem_size.
        # ToDO: Experiment heuristics.

        batch_mem_size = 30000000  # 30mb
        config_batch_mem_size = ConfigurationManager().get_value(
            "executor", "batch_mem_size"
        )
        if config_batch_mem_size:
            batch_mem_size = config_batch_mem_size
        after = UploadPlan(
            before.path,
            before.video_blob,
            before.table_info,
            batch_mem_size,
            before.column_list,
            before.file_options,
        )

        return after


class LogicalGetToSeqScan(Rule):
    def __init__(self):
        pattern = Pattern(OperatorType.LOGICALGET)
        super().__init__(RuleType.LOGICAL_GET_TO_SEQSCAN, pattern)

    def promise(self):
        return Promise.LOGICAL_GET_TO_SEQSCAN

    def check(self, before: Operator, context: OptimizerContext):
        return True

    def apply(self, before: LogicalGet, context: OptimizerContext):
        # Configure the batch_mem_size. It decides the number of rows
        # read in a batch from storage engine.
        # ToDO: Experiment heuristics.

        batch_mem_size = 30000000  # 30mb
        config_batch_mem_size = ConfigurationManager().get_value(
            "executor", "batch_mem_size"
        )
        if config_batch_mem_size:
            batch_mem_size = config_batch_mem_size
        after = SeqScanPlan(None, before.target_list, before.alias)
        after.append_child(
            StoragePlan(
                before.dataset_metadata,
                batch_mem_size=batch_mem_size,
                predicate=before.predicate,
                sampling_rate=before.sampling_rate,
            )
        )
        return after


class LogicalSampleToUniformSample(Rule):
    def __init__(self):
        pattern = Pattern(OperatorType.LOGICALSAMPLE)
        pattern.append_child(Pattern(OperatorType.DUMMY))
        super().__init__(RuleType.LOGICAL_SAMPLE_TO_UNIFORMSAMPLE, pattern)

    def promise(self):
        return Promise.LOGICAL_SAMPLE_TO_UNIFORMSAMPLE

    def check(self, before: Operator, context: OptimizerContext):
        return True

    def apply(self, before: LogicalSample, context: OptimizerContext):
        after = SamplePlan(before.sample_freq)
        for child in before.children:
            after.append_child(child)
        return after


class LogicalDerivedGetToPhysical(Rule):
    def __init__(self):
        pattern = Pattern(OperatorType.LOGICALQUERYDERIVEDGET)
        pattern.append_child(Pattern(OperatorType.DUMMY))
        super().__init__(RuleType.LOGICAL_DERIVED_GET_TO_PHYSICAL, pattern)

    def promise(self):
        return Promise.LOGICAL_DERIVED_GET_TO_PHYSICAL

    def check(self, before: Operator, context: OptimizerContext):
        return True

    def apply(self, before: LogicalQueryDerivedGet, context: OptimizerContext):
        after = SeqScanPlan(before.predicate, before.target_list, before.alias)
        after.append_child(before.children[0])
        return after


class LogicalUnionToPhysical(Rule):
    def __init__(self):
        pattern = Pattern(OperatorType.LOGICALUNION)
        # add 2 dummy children
        pattern.append_child(Pattern(OperatorType.DUMMY))
        pattern.append_child(Pattern(OperatorType.DUMMY))
        super().__init__(RuleType.LOGICAL_UNION_TO_PHYSICAL, pattern)

    def promise(self):
        return Promise.LOGICAL_UNION_TO_PHYSICAL

    def check(self, before: Operator, context: OptimizerContext):
        return True

    def apply(self, before: LogicalUnion, context: OptimizerContext):
        after = UnionPlan(before.all)
        for child in before.children:
            after.append_child(child)
        return after


class LogicalGroupByToPhysical(Rule):
    def __init__(self):
        pattern = Pattern(OperatorType.LOGICALGROUPBY)
        pattern.append_child(Pattern(OperatorType.DUMMY))
        super().__init__(RuleType.LOGICAL_GROUPBY_TO_PHYSICAL, pattern)

    def promise(self):
        return Promise.LOGICAL_GROUPBY_TO_PHYSICAL

    def check(self, before: Operator, context: OptimizerContext):
        return True

    def apply(self, before: LogicalGroupBy, context: OptimizerContext):
        after = GroupByPlan(before.groupby_clause)
        for child in before.children:
            after.append_child(child)
        return after


class LogicalOrderByToPhysical(Rule):
    def __init__(self):
        pattern = Pattern(OperatorType.LOGICALORDERBY)
        pattern.append_child(Pattern(OperatorType.DUMMY))
        super().__init__(RuleType.LOGICAL_ORDERBY_TO_PHYSICAL, pattern)

    def promise(self):
        return Promise.LOGICAL_ORDERBY_TO_PHYSICAL

    def check(self, before: Operator, context: OptimizerContext):
        return True

    def apply(self, before: LogicalOrderBy, context: OptimizerContext):
        after = OrderByPlan(before.orderby_list)
        for child in before.children:
            after.append_child(child)
        return after


class LogicalLimitToPhysical(Rule):
    def __init__(self):
        pattern = Pattern(OperatorType.LOGICALLIMIT)
        pattern.append_child(Pattern(OperatorType.DUMMY))
        super().__init__(RuleType.LOGICAL_LIMIT_TO_PHYSICAL, pattern)

    def promise(self):
        return Promise.LOGICAL_LIMIT_TO_PHYSICAL

    def check(self, before: Operator, context: OptimizerContext):
        return True

    def apply(self, before: LogicalLimit, context: OptimizerContext):
        after = LimitPlan(before.limit_count)
        for child in before.children:
            after.append_child(child)
        return after


class LogicalFunctionScanToPhysical(Rule):
    def __init__(self):
        pattern = Pattern(OperatorType.LOGICALFUNCTIONSCAN)
        super().__init__(RuleType.LOGICAL_FUNCTION_SCAN_TO_PHYSICAL, pattern)

    def promise(self):
        return Promise.LOGICAL_FUNCTION_SCAN_TO_PHYSICAL

    def check(self, before: Operator, context: OptimizerContext):
        return True

    def apply(self, before: LogicalFunctionScan, context: OptimizerContext):
        after = FunctionScanPlan(before.func_expr, before.do_unnest)
        return after


class LogicalLateralJoinToPhysical(Rule):
    def __init__(self):
        pattern = Pattern(OperatorType.LOGICALJOIN)
        pattern.append_child(Pattern(OperatorType.DUMMY))
        pattern.append_child(Pattern(OperatorType.DUMMY))
        super().__init__(RuleType.LOGICAL_LATERAL_JOIN_TO_PHYSICAL, pattern)

    def promise(self):
        return Promise.LOGICAL_LATERAL_JOIN_TO_PHYSICAL

    def check(self, before: Operator, context: OptimizerContext):
        if before.join_type == JoinType.LATERAL_JOIN:
            return True
        else:
            return False

    def apply(self, join_node: LogicalJoin, context: OptimizerContext):
        lateral_join_plan = LateralJoinPlan(join_node.join_predicate)
        lateral_join_plan.join_project = join_node.join_project
        lateral_join_plan.append_child(join_node.lhs())
        lateral_join_plan.append_child(join_node.rhs())
        return lateral_join_plan


class LogicalJoinToPhysicalHashJoin(Rule):
    def __init__(self):
        pattern = Pattern(OperatorType.LOGICALJOIN)
        pattern.append_child(Pattern(OperatorType.DUMMY))
        pattern.append_child(Pattern(OperatorType.DUMMY))
        super().__init__(RuleType.LOGICAL_JOIN_TO_PHYSICAL_HASH_JOIN, pattern)

    def promise(self):
        return Promise.LOGICAL_JOIN_TO_PHYSICAL_HASH_JOIN

    def check(self, before: Operator, context: OptimizerContext):
        return before.join_type == JoinType.INNER_JOIN

    def apply(self, join_node: LogicalJoin, context: OptimizerContext):
        #          HashJoinPlan                       HashJoinProbePlan
        #          /           \     ->                  /               \
        #         A             B        HashJoinBuildPlan               B
        #                                              /
        #                                            A

        a: Dummy = join_node.lhs()
        b: Dummy = join_node.rhs()
        a_table_aliases = context.memo.get_group_by_id(a.group_id).aliases
        b_table_aliases = context.memo.get_group_by_id(b.group_id).aliases
        join_predicates = join_node.join_predicate
        a_join_keys, b_join_keys = extract_equi_join_keys(
            join_predicates, a_table_aliases, b_table_aliases
        )

        build_plan = HashJoinBuildPlan(join_node.join_type, a_join_keys)
        build_plan.append_child(a)
        probe_side = HashJoinProbePlan(
            join_node.join_type,
            b_join_keys,
            join_predicates,
            join_node.join_project,
        )
        probe_side.append_child(build_plan)
        probe_side.append_child(b)
        return probe_side


class LogicalCreateMaterializedViewToPhysical(Rule):
    def __init__(self):
        pattern = Pattern(OperatorType.LOGICAL_CREATE_MATERIALIZED_VIEW)
        pattern.append_child(Pattern(OperatorType.DUMMY))
        super().__init__(RuleType.LOGICAL_MATERIALIZED_VIEW_TO_PHYSICAL, pattern)

    def promise(self):
        return Promise.LOGICAL_MATERIALIZED_VIEW_TO_PHYSICAL

    def check(self, grp_id: int, context: OptimizerContext):
        return True

    def apply(self, before: LogicalCreateMaterializedView, context: OptimizerContext):
        after = CreateMaterializedViewPlan(
            before.view,
            columns=before.col_list,
            if_not_exists=before.if_not_exists,
        )
        for child in before.children:
            after.append_child(child)
        return after


class LogicalFilterToPhysical(Rule):
    def __init__(self):
        pattern = Pattern(OperatorType.LOGICALFILTER)
        pattern.append_child(Pattern(OperatorType.DUMMY))
        super().__init__(RuleType.LOGICAL_FILTER_TO_PHYSICAL, pattern)

    def promise(self):
        return Promise.LOGICAL_FILTER_TO_PHYSICAL

    def check(self, grp_id: int, context: OptimizerContext):
        return True

    def apply(self, before: LogicalFilter, context: OptimizerContext):
        after = PredicatePlan(before.predicate)
        for child in before.children:
            after.append_child(child)
        return after


class LogicalProjectToPhysical(Rule):
    def __init__(self):
        pattern = Pattern(OperatorType.LOGICALPROJECT)
        pattern.append_child(Pattern(OperatorType.DUMMY))
        super().__init__(RuleType.LOGICAL_PROJECT_TO_PHYSICAL, pattern)

    def promise(self):
        return Promise.LOGICAL_PROJECT_TO_PHYSICAL

    def check(self, grp_id: int, context: OptimizerContext):
        return True

    def apply(self, before: LogicalProject, context: OptimizerContext):
        after = ProjectPlan(before.target_list)
        for child in before.children:
            after.append_child(child)
        return after


class LogicalShowToPhysical(Rule):
    def __init__(self):
        pattern = Pattern(OperatorType.LOGICAL_SHOW)
        super().__init__(RuleType.LOGICAL_SHOW_TO_PHYSICAL, pattern)

    def promise(self):
        return Promise.LOGICAL_SHOW_TO_PHYSICAL

    def check(self, grp_id: int, context: OptimizerContext):
        return True

    def apply(self, before: LogicalShow, context: OptimizerContext):
        after = ShowInfoPlan(before.show_type)
        return after


class LogicalExplainToPhysical(Rule):
    def __init__(self):
<<<<<<< HEAD
        self._logical_rules = [
            LogicalInnerJoinCommutativity(),
            # TODO: Add a flag to enable/disable this rule
            UdfReuseForFunctionScan(),
        ]

        self._rewrite_rules = [
            EmbedFilterIntoGet(),
            # EmbedFilterIntoDerivedGet(),
            EmbedProjectIntoGet(),
            # EmbedProjectIntoDerivedGet(),
            EmbedSampleIntoGet(),
            PushDownFilterThroughJoin(),
        ]

        self._implementation_rules = [
            LogicalCreateToPhysical(),
            LogicalRenameToPhysical(),
            LogicalDropToPhysical(),
            LogicalCreateUDFToPhysical(),
            LogicalDropUDFToPhysical(),
            LogicalInsertToPhysical(),
            LogicalLoadToPhysical(),
            LogicalUploadToPhysical(),
            LogicalSampleToUniformSample(),
            LogicalGetToSeqScan(),
            LogicalDerivedGetToPhysical(),
            LogicalUnionToPhysical(),
            LogicalOrderByToPhysical(),
            LogicalLimitToPhysical(),
            LogicalLateralJoinToPhysical(),
            LogicalJoinToPhysicalHashJoin(),
            LogicalFunctionScanToPhysical(),
            LogicalCreateMaterializedViewToPhysical(),
            LogicalFilterToPhysical(),
            LogicalProjectToPhysical(),
            LogicalShowToPhysical(),
        ]
        self._all_rules = (
            self._rewrite_rules + self._logical_rules + self._implementation_rules
        )
=======
        pattern = Pattern(OperatorType.LOGICALEXPLAIN)
        pattern.append_child(Pattern(OperatorType.DUMMY))
        super().__init__(RuleType.LOGICAL_EXPLAIN_TO_PHYSICAL, pattern)
>>>>>>> 1c7597c0

    def promise(self):
        return Promise.LOGICAL_EXPLAIN_TO_PHYSICAL

    def check(self, grp_id: int, context: OptimizerContext):
        return True

    def apply(self, before: LogicalExplain, context: OptimizerContext):
        after = ExplainPlan(before.explainable_opr)
        for child in before.children:
            after.append_child(child)
        return after


# IMPLEMENTATION RULES END
##############################################<|MERGE_RESOLUTION|>--- conflicted
+++ resolved
@@ -14,13 +14,9 @@
 # limitations under the License.
 from __future__ import annotations
 
-<<<<<<< HEAD
 from abc import ABC, abstractmethod
 from enum import Flag, IntEnum, auto
 from typing import TYPE_CHECKING, Optional, List
-=======
-from typing import TYPE_CHECKING
->>>>>>> 1c7597c0
 
 from eva.catalog.catalog_type import TableType
 from eva.catalog.catalog_utils import is_video_table
@@ -34,12 +30,9 @@
     extract_pushdown_predicate_for_alias,
 )
 from eva.optimizer.rules.pattern import Pattern
-<<<<<<< HEAD
 from eva.parser.create_statement import ColumnDefinition
 from eva.parser.table_ref import TableInfo, TableRef
-=======
 from eva.optimizer.rules.rules_base import Promise, Rule, RuleType
->>>>>>> 1c7597c0
 from eva.parser.types import JoinType
 from eva.planner.create_mat_view_plan import CreateMaterializedViewPlan
 from eva.planner.explain_plan import ExplainPlan
@@ -50,8 +43,7 @@
 from eva.catalog.models.df_metadata import DataFrameMetadata
 from eva.catalog.catalog_manager import CatalogManager
 from eva.catalog.models.udf_history import UdfHistory
-from eva.binder.binder_utils import create_table_metadata
-from eva.catalog.column_type import ColumnType, NdArrayType
+from eva.catalog.catalog_type import ColumnType, NdArrayType
 from eva.catalog.models.df_column import DataFrameColumn
 
 
@@ -105,7 +97,6 @@
 from eva.planner.union_plan import UnionPlan
 from eva.planner.upload_plan import UploadPlan
 
-<<<<<<< HEAD
 # Modified
 
 
@@ -259,8 +250,6 @@
         raise NotImplementedError
 
 
-=======
->>>>>>> 1c7597c0
 ##############################################
 # REWRITE RULES START
 
@@ -621,7 +610,7 @@
         )
 
         # create table metadata for the mat view
-        table_metadata = create_table_metadata(
+        table_metadata = catalog.create_table_metadata(
             table_ref=view_ref,
             columns=col_defs,
         )
@@ -1338,7 +1327,38 @@
 
 class LogicalExplainToPhysical(Rule):
     def __init__(self):
-<<<<<<< HEAD
+        pattern = Pattern(OperatorType.LOGICALEXPLAIN)
+        pattern.append_child(Pattern(OperatorType.DUMMY))
+        super().__init__(RuleType.LOGICAL_EXPLAIN_TO_PHYSICAL, pattern)
+
+    def promise(self):
+        return Promise.LOGICAL_EXPLAIN_TO_PHYSICAL
+
+    def check(self, grp_id: int, context: OptimizerContext):
+        return True
+
+    def apply(self, before: LogicalExplain, context: OptimizerContext):
+        after = ExplainPlan(before.explainable_opr)
+        for child in before.children:
+            after.append_child(child)
+        return after
+
+
+# IMPLEMENTATION RULES END
+##############################################
+
+
+class RulesManager:
+    """Singelton class to manage all the rules in our system"""
+
+    _instance = None
+
+    def __new__(cls):
+        if cls._instance is None:
+            cls._instance = super(RulesManager, cls).__new__(cls)
+        return cls._instance
+
+    def __init__(self):
         self._logical_rules = [
             LogicalInnerJoinCommutativity(),
             # TODO: Add a flag to enable/disable this rule
@@ -1380,24 +1400,19 @@
         self._all_rules = (
             self._rewrite_rules + self._logical_rules + self._implementation_rules
         )
-=======
-        pattern = Pattern(OperatorType.LOGICALEXPLAIN)
-        pattern.append_child(Pattern(OperatorType.DUMMY))
-        super().__init__(RuleType.LOGICAL_EXPLAIN_TO_PHYSICAL, pattern)
->>>>>>> 1c7597c0
-
-    def promise(self):
-        return Promise.LOGICAL_EXPLAIN_TO_PHYSICAL
-
-    def check(self, grp_id: int, context: OptimizerContext):
-        return True
-
-    def apply(self, before: LogicalExplain, context: OptimizerContext):
-        after = ExplainPlan(before.explainable_opr)
-        for child in before.children:
-            after.append_child(child)
-        return after
-
-
-# IMPLEMENTATION RULES END
-##############################################+
+    @property
+    def rewrite_rules(self):
+        return self._rewrite_rules
+
+    @property
+    def implementation_rules(self):
+        return self._implementation_rules
+
+    @property
+    def logical_rules(self):
+        return self._logical_rules
+
+    @property
+    def all_rules(self):
+        return self._all_rules

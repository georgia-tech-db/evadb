# coding=utf-8
# Copyright 2018-2020 EVA
#
# Licensed under the Apache License, Version 2.0 (the "License");
# you may not use this file except in compliance with the License.
# You may obtain a copy of the License at
#
#     http://www.apache.org/licenses/LICENSE-2.0
#
# Unless required by applicable law or agreed to in writing, software
# distributed under the License is distributed on an "AS IS" BASIS,
# WITHOUT WARRANTIES OR CONDITIONS OF ANY KIND, either express or implied.
# See the License for the specific language governing permissions and
# limitations under the License.

from __future__ import annotations
from abc import ABC, abstractmethod
from enum import Flag, auto, IntEnum
from typing import TYPE_CHECKING
from eva.optimizer.optimizer_utils import (
    extract_equi_join_keys,
    extract_pushdown_predicate,
)
from eva.planner.hash_join_build_plan import HashJoinBuildPlan
from eva.planner.predicate_plan import PredicatePlan
from eva.planner.project_plan import ProjectPlan
from eva.planner.show_info_plan import ShowInfoPlan

if TYPE_CHECKING:
    from eva.optimizer.optimizer_context import OptimizerContext

from eva.parser.types import JoinType
from eva.optimizer.rules.pattern import Pattern
from eva.optimizer.operators import Dummy, LogicalShow, OperatorType, Operator
from eva.optimizer.operators import (
<<<<<<< HEAD
    LogicalCreate,
    LogicalDrop,
    LogicalInsert,
    LogicalLoadData,
    LogicalUpload,
    LogicalCreateUDF,
    LogicalProject,
    LogicalGet,
    LogicalFilter,
    LogicalUnion,
    LogicalOrderBy,
    LogicalLimit,
    LogicalQueryDerivedGet,
    LogicalSample,
    LogicalJoin,
    LogicalFunctionScan,
    LogicalCreateMaterializedView,
)
=======
    LogicalCreate, LogicalDrop, LogicalRename,
    LogicalInsert, LogicalLoadData, LogicalUpload,
    LogicalCreateUDF, LogicalDropUDF,
    LogicalProject, LogicalGet, LogicalFilter,
    LogicalUnion, LogicalOrderBy, LogicalLimit, LogicalQueryDerivedGet,
    LogicalSample, LogicalJoin, LogicalFunctionScan,
    LogicalCreateMaterializedView)
>>>>>>> 2132e7b0
from eva.planner.create_plan import CreatePlan
from eva.planner.rename_plan import RenamePlan
from eva.planner.drop_plan import DropPlan
from eva.planner.create_udf_plan import CreateUDFPlan
from eva.planner.drop_udf_plan import DropUDFPlan
from eva.planner.create_mat_view_plan import CreateMaterializedViewPlan
from eva.planner.insert_plan import InsertPlan
from eva.planner.load_data_plan import LoadDataPlan
from eva.planner.upload_plan import UploadPlan
from eva.planner.seq_scan_plan import SeqScanPlan
from eva.planner.storage_plan import StoragePlan
from eva.planner.union_plan import UnionPlan
from eva.planner.orderby_plan import OrderByPlan
from eva.planner.limit_plan import LimitPlan
from eva.planner.sample_plan import SamplePlan
from eva.planner.lateral_join_plan import LateralJoinPlan
from eva.planner.hash_join_probe_plan import HashJoinProbePlan
from eva.planner.function_scan_plan import FunctionScanPlan
from eva.configuration.configuration_manager import ConfigurationManager

# Modified


class RuleType(Flag):
    """
    Manages enums for all the supported rules
    """

    # Don't move this enum, else will break rule exploration logic
    INVALID_RULE = 0

    # REWRITE RULES(LOGICAL -> LOGICAL)
    EMBED_FILTER_INTO_GET = auto()
    EMBED_FILTER_INTO_DERIVED_GET = auto()
    PUSHDOWN_FILTER_THROUGH_SAMPLE = auto()
    PUSHDOWN_PROJECT_THROUGH_SAMPLE = auto()
    EMBED_PROJECT_INTO_DERIVED_GET = auto()
    EMBED_PROJECT_INTO_GET = auto()
    REWRITE_DELIMETER = auto()

    # TRANSFORMATION RULES (LOGICAL -> LOGICAL)
    LOGICAL_INNER_JOIN_COMMUTATIVITY = auto()
    TRANSFORMATION_DELIMETER = auto()

    # IMPLEMENTATION RULES (LOGICAL -> PHYSICAL)
    LOGICAL_UNION_TO_PHYSICAL = auto()
    LOGICAL_ORDERBY_TO_PHYSICAL = auto()
    LOGICAL_LIMIT_TO_PHYSICAL = auto()
    LOGICAL_INSERT_TO_PHYSICAL = auto()
    LOGICAL_LOAD_TO_PHYSICAL = auto()
    LOGICAL_UPLOAD_TO_PHYSICAL = auto()
    LOGICAL_CREATE_TO_PHYSICAL = auto()
    LOGICAL_RENAME_TO_PHYSICAL = auto()
    LOGICAL_DROP_TO_PHYSICAL = auto()
    LOGICAL_CREATE_UDF_TO_PHYSICAL = auto()
    LOGICAL_MATERIALIZED_VIEW_TO_PHYSICAL = auto()
    LOGICAL_GET_TO_SEQSCAN = auto()
    LOGICAL_SAMPLE_TO_UNIFORMSAMPLE = auto()
    LOGICAL_DERIVED_GET_TO_PHYSICAL = auto()
    LOGICAL_LATERAL_JOIN_TO_PHYSICAL = auto()
    LOGICAL_JOIN_TO_PHYSICAL_HASH_JOIN = auto()
    LOGICAL_FUNCTION_SCAN_TO_PHYSICAL = auto()
    LOGICAL_FILTER_TO_PHYSICAL = auto()
    LOGICAL_PROJECT_TO_PHYSICAL = auto()
    LOGICAL_SHOW_TO_PHYSICAL = auto()
    LOGICAL_DROP_UDF_TO_PHYSICAL = auto()
    IMPLEMENTATION_DELIMETER = auto()

    NUM_RULES = auto()


class Promise(IntEnum):
    """
    Manages order in which rules should be applied.
    Rule with a higher enum will be preferred in case of
    conflict
    """

    # IMPLEMENTATION RULES
    LOGICAL_UNION_TO_PHYSICAL = auto()
    LOGICAL_MATERIALIZED_VIEW_TO_PHYSICAL = auto()
    LOGICAL_ORDERBY_TO_PHYSICAL = auto()
    LOGICAL_LIMIT_TO_PHYSICAL = auto()
    LOGICAL_INSERT_TO_PHYSICAL = auto()
    LOGICAL_RENAME_TO_PHYSICAL = auto()
    LOGICAL_DROP_TO_PHYSICAL = auto()
    LOGICAL_LOAD_TO_PHYSICAL = auto()
    LOGICAL_UPLOAD_TO_PHYSICAL = auto()
    LOGICAL_CREATE_TO_PHYSICAL = auto()
    LOGICAL_CREATE_UDF_TO_PHYSICAL = auto()
    LOGICAL_SAMPLE_TO_UNIFORMSAMPLE = auto()
    LOGICAL_GET_TO_SEQSCAN = auto()
    LOGICAL_DERIVED_GET_TO_PHYSICAL = auto()
    LOGICAL_LATERAL_JOIN_TO_PHYSICAL = auto()
    LOGICAL_JOIN_TO_PHYSICAL_HASH_JOIN = auto()
    LOGICAL_FUNCTION_SCAN_TO_PHYSICAL = auto()
    LOGICAL_FILTER_TO_PHYSICAL = auto()
    LOGICAL_PROJECT_TO_PHYSICAL = auto()
    LOGICAL_SHOW_TO_PHYSICAL = auto()
    LOGICAL_DROP_UDF_TO_PHYSICAL = auto()
    IMPLEMENTATION_DELIMETER = auto()

    # TRANSFORMATION RULES (LOGICAL -> LOGICAL)
    LOGICAL_INNER_JOIN_COMMUTATIVITY = auto()

    # REWRITE RULES
    EMBED_FILTER_INTO_GET = auto()
    EMBED_PROJECT_INTO_GET = auto()
    EMBED_FILTER_INTO_DERIVED_GET = auto()
    EMBED_PROJECT_INTO_DERIVED_GET = auto()
    PUSHDOWN_FILTER_THROUGH_SAMPLE = auto()
    PUSHDOWN_PROJECT_THROUGH_SAMPLE = auto()


class Rule(ABC):
    """Base class to define any optimization rule

    Arguments:
        rule_type(RuleType): type of the rule, can be rewrite,
            logical->physical
        pattern: the match pattern for the rule
    """

    def __init__(self, rule_type: RuleType, pattern=None):
        self._pattern = pattern
        self._rule_type = rule_type

    @property
    def rule_type(self):
        return self._rule_type

    @property
    def pattern(self):
        return self._pattern

    @pattern.setter
    def pattern(self, pattern):
        self._pattern = pattern

    def top_match(self, opr: Operator) -> bool:
        return opr.opr_type == self.pattern.opr_type

    @abstractmethod
    def promise(self) -> int:
        raise NotImplementedError

    @abstractmethod
    def check(self, before: Operator, context: OptimizerContext) -> bool:
        """Check whether the rule is applicable for the input_expr

        Args:
            before (Operator): the before operator expression

        Returns:
            bool: If the rule is applicable, return true, else false
        """
        raise NotImplementedError

    @abstractmethod
    def apply(self, before: Operator) -> Operator:
        """Transform the before expression to the after expression

        Args:
            before (Operator): the before expression

        Returns:
            Operator: the transformed expression
        """
        raise NotImplementedError


##############################################
# REWRITE RULES START


class EmbedFilterIntoGet(Rule):
    def __init__(self):
        pattern = Pattern(OperatorType.LOGICALFILTER)
        pattern.append_child(Pattern(OperatorType.LOGICALGET))
        super().__init__(RuleType.EMBED_FILTER_INTO_GET, pattern)

    def promise(self):
        return Promise.EMBED_FILTER_INTO_GET

    def check(self, before: LogicalFilter, context: OptimizerContext):
        # System supports predicate pushdown only while reading video data
        predicate = before.predicate
        lget: LogicalGet = before.children[0]
        if predicate and lget.dataset_metadata.is_video:
            # System only supports pushing basic range predicates on id
            video_alias = lget.video.alias
            col_alias = f"{video_alias}.id"
            pushdown_pred, _ = extract_pushdown_predicate(predicate, col_alias)
            if pushdown_pred:
                return True
        return False

    def apply(self, before: LogicalFilter, context: OptimizerContext):
        predicate = before.predicate
        lget = before.children[0]
        # System only supports pushing basic range predicates on id
        video_alias = lget.video.alias
        col_alias = f"{video_alias}.id"
        pushdown_pred, unsupported_pred = extract_pushdown_predicate(
            predicate, col_alias
        )
        if pushdown_pred:
            new_get_opr = LogicalGet(
                lget.video,
                lget.dataset_metadata,
                alias=lget.alias,
                predicate=pushdown_pred,
                target_list=lget.target_list,
                children=lget.children,
            )
            if unsupported_pred:
                unsupported_opr = LogicalFilter(unsupported_pred)
                unsupported_opr.append_child(new_get_opr)
                return unsupported_opr
            return new_get_opr
        else:
            return before


class EmbedProjectIntoGet(Rule):
    def __init__(self):
        pattern = Pattern(OperatorType.LOGICALPROJECT)
        pattern.append_child(Pattern(OperatorType.LOGICALGET))
        super().__init__(RuleType.EMBED_PROJECT_INTO_GET, pattern)

    def promise(self):
        return Promise.EMBED_PROJECT_INTO_GET

    def check(self, before: Operator, context: OptimizerContext):
        # nothing else to check if logical match found return true
        return True

    def apply(self, before: LogicalProject, context: OptimizerContext):
        target_list = before.target_list
        lget = before.children[0]
        new_get_opr = LogicalGet(
            lget.video,
            lget.dataset_metadata,
            alias=lget.alias,
            predicate=lget.predicate,
            target_list=target_list,
            children=lget.children,
        )

        return new_get_opr


# For nested queries


class EmbedFilterIntoDerivedGet(Rule):
    def __init__(self):
        pattern = Pattern(OperatorType.LOGICALFILTER)
        pattern_get = Pattern(OperatorType.LOGICALQUERYDERIVEDGET)
        pattern_get.append_child(Pattern(OperatorType.DUMMY))
        pattern.append_child(pattern_get)
        super().__init__(RuleType.EMBED_FILTER_INTO_DERIVED_GET, pattern)

    def promise(self):
        return Promise.EMBED_FILTER_INTO_DERIVED_GET

    def check(self, before: Operator, context: OptimizerContext):
        # nothing else to check if logical match found return true
        return True

    def apply(self, before: LogicalFilter, context: OptimizerContext):
        predicate = before.predicate
        ld_get = before.children[0]
        new_opr = LogicalQueryDerivedGet(
            alias=ld_get.alias,
            predicate=predicate,
            target_list=ld_get.target_list,
            children=ld_get.children,
        )
        return new_opr


class EmbedProjectIntoDerivedGet(Rule):
    def __init__(self):
        pattern = Pattern(OperatorType.LOGICALPROJECT)
        pattern_get = Pattern(OperatorType.LOGICALQUERYDERIVEDGET)
        pattern_get.append_child(Pattern(OperatorType.DUMMY))
        pattern.append_child(pattern_get)
        super().__init__(RuleType.EMBED_PROJECT_INTO_DERIVED_GET, pattern)

    def promise(self):
        return Promise.EMBED_PROJECT_INTO_DERIVED_GET

    def check(self, before: Operator, context: OptimizerContext):
        # nothing else to check if logical match found return true
        return True

    def apply(self, before: LogicalProject, context: OptimizerContext):
        target_list = before.target_list
        ld_get = before.children[0]
        new_opr = LogicalQueryDerivedGet(
            alias=ld_get.alias,
            predicate=ld_get.predicate,
            target_list=target_list,
            children=ld_get.children,
        )
        return new_opr


class PushdownFilterThroughSample(Rule):
    def __init__(self):
        pattern = Pattern(OperatorType.LOGICALFILTER)
        pattern_sample = Pattern(OperatorType.LOGICALSAMPLE)
        pattern_sample.append_child(Pattern(OperatorType.LOGICALGET))
        pattern.append_child(pattern_sample)
        super().__init__(RuleType.PUSHDOWN_FILTER_THROUGH_SAMPLE, pattern)

    def promise(self):
        return Promise.PUSHDOWN_FILTER_THROUGH_SAMPLE

    def check(self, before: Operator, context: OptimizerContext):
        # nothing else to check if logical match found return true
        return True

    def apply(self, before: LogicalFilter, context: OptimizerContext):
        sample = before.children[0]
        logical_get = sample.children[0]
        new_filter = LogicalFilter(before.predicate)
        new_filter.append_child(logical_get)
        sample.clear_children()
        sample.append_child(new_filter)
        return sample


class PushdownProjectThroughSample(Rule):
    def __init__(self):
        pattern = Pattern(OperatorType.LOGICALPROJECT)
        pattern_sample = Pattern(OperatorType.LOGICALSAMPLE)
        pattern_sample.append_child(Pattern(OperatorType.LOGICALGET))
        pattern.append_child(pattern_sample)
        super().__init__(RuleType.PUSHDOWN_PROJECT_THROUGH_SAMPLE, pattern)

    def promise(self):
        return Promise.PUSHDOWN_PROJECT_THROUGH_SAMPLE

    def check(self, before: Operator, context: OptimizerContext):
        # nothing else to check if logical match found return true
        return True

    def apply(self, before: LogicalProject, context: OptimizerContext):
        sample = before.children[0]
        logical_get = sample.children[0]
        new_project = LogicalProject(before.target_list)
        new_project.append_child(logical_get)
        sample.clear_children()
        sample.append_child(new_project)
        return sample


# REWRITE RULES END
##############################################

##############################################
# LOGICAL RULES START


class LogicalInnerJoinCommutativity(Rule):
    def __init__(self):
        pattern = Pattern(OperatorType.LOGICALJOIN)
        pattern.append_child(Pattern(OperatorType.DUMMY))
        pattern.append_child(Pattern(OperatorType.DUMMY))
        super().__init__(RuleType.LOGICAL_INNER_JOIN_COMMUTATIVITY, pattern)

    def promise(self):
        return Promise.LOGICAL_INNER_JOIN_COMMUTATIVITY

    def check(self, before: LogicalJoin, context: OptimizerContext):
        # has to be an inner join
        return before.join_type == JoinType.INNER_JOIN

    def apply(self, before: LogicalJoin, context: OptimizerContext):
        #     LogicalJoin(Inner)            LogicalJoin(Inner)
        #     /           \        ->       /               \
        #    A             B               B                A

        new_join = LogicalJoin(before.join_type, before.join_predicate)
        new_join.append_child(before.rhs())
        new_join.append_child(before.lhs())
        return new_join


# LOGICAL RULES END
##############################################


##############################################
# IMPLEMENTATION RULES START


class LogicalCreateToPhysical(Rule):
    def __init__(self):
        pattern = Pattern(OperatorType.LOGICALCREATE)
        super().__init__(RuleType.LOGICAL_CREATE_TO_PHYSICAL, pattern)

    def promise(self):
        return Promise.LOGICAL_CREATE_TO_PHYSICAL

    def check(self, before: Operator, context: OptimizerContext):
        return True

    def apply(self, before: LogicalCreate, context: OptimizerContext):
        after = CreatePlan(
            before.video, before.column_list, before.if_not_exists
        )
        return after


class LogicalRenameToPhysical(Rule):
    def __init__(self):
        pattern = Pattern(OperatorType.LOGICALRENAME)
        super().__init__(RuleType.LOGICAL_RENAME_TO_PHYSICAL, pattern)

    def promise(self):
        return Promise.LOGICAL_RENAME_TO_PHYSICAL

    def check(self, before: Operator, context: OptimizerContext):
        return True

    def apply(self, before: LogicalRename, context: OptimizerContext):
        after = RenamePlan(before.old_table_ref, before.new_name)
        return after


class LogicalDropToPhysical(Rule):
    def __init__(self):
        pattern = Pattern(OperatorType.LOGICALDROP)
        super().__init__(RuleType.LOGICAL_DROP_TO_PHYSICAL, pattern)

    def promise(self):
        return Promise.LOGICAL_DROP_TO_PHYSICAL

    def check(self, before: Operator, context: OptimizerContext):
        return True

    def apply(self, before: LogicalDrop, context: OptimizerContext):
        after = DropPlan(before.table_refs, before.if_exists)
        return after


class LogicalCreateUDFToPhysical(Rule):
    def __init__(self):
        pattern = Pattern(OperatorType.LOGICALCREATEUDF)
        super().__init__(RuleType.LOGICAL_CREATE_UDF_TO_PHYSICAL, pattern)

    def promise(self):
        return Promise.LOGICAL_CREATE_UDF_TO_PHYSICAL

    def check(self, before: Operator, context: OptimizerContext):
        return True

    def apply(self, before: LogicalCreateUDF, context: OptimizerContext):
        after = CreateUDFPlan(
            before.name,
            before.if_not_exists,
            before.inputs,
            before.outputs,
            before.impl_path,
            before.udf_type,
        )
        return after


class LogicalDropUDFToPhysical(Rule):
    def __init__(self):
        pattern = Pattern(OperatorType.LOGICALDROPUDF)
        super().__init__(RuleType.LOGICAL_DROP_UDF_TO_PHYSICAL, pattern)

    def promise(self):
        return Promise.LOGICAL_DROP_UDF_TO_PHYSICAL

    def check(self, before: Operator, context: OptimizerContext):
        return True

    def apply(self, before: LogicalDropUDF, context: OptimizerContext):
        after = DropUDFPlan(before.name, before.if_exists)
        return after


class LogicalInsertToPhysical(Rule):
    def __init__(self):
        pattern = Pattern(OperatorType.LOGICALINSERT)
        super().__init__(RuleType.LOGICAL_INSERT_TO_PHYSICAL, pattern)

    def promise(self):
        return Promise.LOGICAL_INSERT_TO_PHYSICAL

    def check(self, before: Operator, context: OptimizerContext):
        return True

    def apply(self, before: LogicalInsert, context: OptimizerContext):
        after = InsertPlan(
            before.table_metainfo, before.column_list, before.value_list
        )
        return after


class LogicalLoadToPhysical(Rule):
    def __init__(self):
        pattern = Pattern(OperatorType.LOGICALLOADDATA)
        super().__init__(RuleType.LOGICAL_LOAD_TO_PHYSICAL, pattern)

    def promise(self):
        return Promise.LOGICAL_LOAD_TO_PHYSICAL

    def check(self, before: Operator, context: OptimizerContext):
        return True

    def apply(self, before: LogicalLoadData, context: OptimizerContext):
        # Configure the batch_mem_size.
        # We assume the optimizer decides the batch_mem_size.
        # ToDO: Experiment heuristics.

        batch_mem_size = 30000000  # 30mb
        config_batch_mem_size = ConfigurationManager().get_value(
            "executor", "batch_mem_size"
        )
        if config_batch_mem_size:
            batch_mem_size = config_batch_mem_size
        after = LoadDataPlan(
            before.table_metainfo,
            before.path,
            batch_mem_size,
            before.column_list,
            before.file_options,
        )
        return after


class LogicalUploadToPhysical(Rule):
    def __init__(self):
        pattern = Pattern(OperatorType.LOGICALUPLOAD)
        super().__init__(RuleType.LOGICAL_UPLOAD_TO_PHYSICAL, pattern)

    def promise(self):
        return Promise.LOGICAL_UPLOAD_TO_PHYSICAL

    def check(self, before: Operator, context: OptimizerContext):
        return True

    def apply(self, before: LogicalUpload, context: OptimizerContext):
        after = UploadPlan(before.path, before.video_blob)
        return after


class LogicalGetToSeqScan(Rule):
    def __init__(self):
        pattern = Pattern(OperatorType.LOGICALGET)
        super().__init__(RuleType.LOGICAL_GET_TO_SEQSCAN, pattern)

    def promise(self):
        return Promise.LOGICAL_GET_TO_SEQSCAN

    def check(self, before: Operator, context: OptimizerContext):
        return True

    def apply(self, before: LogicalGet, context: OptimizerContext):
        # Configure the batch_mem_size. It decides the number of rows
        # read in a batch from storage engine.
        # ToDO: Experiment heuristics.

        batch_mem_size = 30000000  # 30mb
        config_batch_mem_size = ConfigurationManager().get_value(
            "executor", "batch_mem_size"
        )
        if config_batch_mem_size:
            batch_mem_size = config_batch_mem_size
        after = SeqScanPlan(None, before.target_list, before.alias)
        after.append_child(
            StoragePlan(
                before.dataset_metadata,
                batch_mem_size=batch_mem_size,
                predicate=before.predicate,
            )
        )
        return after


class LogicalSampleToUniformSample(Rule):
    def __init__(self):
        pattern = Pattern(OperatorType.LOGICALSAMPLE)
        pattern.append_child(Pattern(OperatorType.DUMMY))
        super().__init__(RuleType.LOGICAL_SAMPLE_TO_UNIFORMSAMPLE, pattern)

    def promise(self):
        return Promise.LOGICAL_SAMPLE_TO_UNIFORMSAMPLE

    def check(self, before: Operator, context: OptimizerContext):
        return True

    def apply(self, before: LogicalSample, context: OptimizerContext):
        after = SamplePlan(before.sample_freq)
        for child in before.children:
            after.append_child(child)
        return after


class LogicalDerivedGetToPhysical(Rule):
    def __init__(self):
        pattern = Pattern(OperatorType.LOGICALQUERYDERIVEDGET)
        pattern.append_child(Pattern(OperatorType.DUMMY))
        super().__init__(RuleType.LOGICAL_DERIVED_GET_TO_PHYSICAL, pattern)

    def promise(self):
        return Promise.LOGICAL_DERIVED_GET_TO_PHYSICAL

    def check(self, before: Operator, context: OptimizerContext):
        return True

    def apply(self, before: LogicalQueryDerivedGet, context: OptimizerContext):
        after = SeqScanPlan(before.predicate, before.target_list, before.alias)
        after.append_child(before.children[0])
        return after


class LogicalUnionToPhysical(Rule):
    def __init__(self):
        pattern = Pattern(OperatorType.LOGICALUNION)
        # add 2 dummy children
        pattern.append_child(Pattern(OperatorType.DUMMY))
        pattern.append_child(Pattern(OperatorType.DUMMY))
        super().__init__(RuleType.LOGICAL_UNION_TO_PHYSICAL, pattern)

    def promise(self):
        return Promise.LOGICAL_UNION_TO_PHYSICAL

    def check(self, before: Operator, context: OptimizerContext):
        return True

    def apply(self, before: LogicalUnion, context: OptimizerContext):
        after = UnionPlan(before.all)
        for child in before.children:
            after.append_child(child)
        return after


class LogicalOrderByToPhysical(Rule):
    def __init__(self):
        pattern = Pattern(OperatorType.LOGICALORDERBY)
        pattern.append_child(Pattern(OperatorType.DUMMY))
        super().__init__(RuleType.LOGICAL_ORDERBY_TO_PHYSICAL, pattern)

    def promise(self):
        return Promise.LOGICAL_ORDERBY_TO_PHYSICAL

    def check(self, before: Operator, context: OptimizerContext):
        return True

    def apply(self, before: LogicalOrderBy, context: OptimizerContext):
        after = OrderByPlan(before.orderby_list)
        for child in before.children:
            after.append_child(child)
        return after


class LogicalLimitToPhysical(Rule):
    def __init__(self):
        pattern = Pattern(OperatorType.LOGICALLIMIT)
        pattern.append_child(Pattern(OperatorType.DUMMY))
        super().__init__(RuleType.LOGICAL_LIMIT_TO_PHYSICAL, pattern)

    def promise(self):
        return Promise.LOGICAL_LIMIT_TO_PHYSICAL

    def check(self, before: Operator, context: OptimizerContext):
        return True

    def apply(self, before: LogicalLimit, context: OptimizerContext):
        after = LimitPlan(before.limit_count)
        for child in before.children:
            after.append_child(child)
        return after


class LogicalFunctionScanToPhysical(Rule):
    def __init__(self):
        pattern = Pattern(OperatorType.LOGICALFUNCTIONSCAN)
        super().__init__(RuleType.LOGICAL_FUNCTION_SCAN_TO_PHYSICAL, pattern)

    def promise(self):
        return Promise.LOGICAL_FUNCTION_SCAN_TO_PHYSICAL

    def check(self, before: Operator, context: OptimizerContext):
        return True

    def apply(self, before: LogicalFunctionScan, context: OptimizerContext):
        after = FunctionScanPlan(before.func_expr)
        return after


class LogicalLateralJoinToPhysical(Rule):
    def __init__(self):
        pattern = Pattern(OperatorType.LOGICALJOIN)
        pattern.append_child(Pattern(OperatorType.DUMMY))
        pattern.append_child(Pattern(OperatorType.LOGICALFUNCTIONSCAN))
        super().__init__(RuleType.LOGICAL_LATERAL_JOIN_TO_PHYSICAL, pattern)

    def promise(self):
        return Promise.LOGICAL_LATERAL_JOIN_TO_PHYSICAL

    def check(self, before: Operator, context: OptimizerContext):
        assert before.join_type == JoinType.LATERAL_JOIN
        return True

    def apply(self, join_node: LogicalJoin, context: OptimizerContext):
        lateral_join_plan = LateralJoinPlan(join_node.join_predicate)
        lateral_join_plan.join_project = join_node.join_project
        lateral_join_plan.append_child(join_node.lhs())
        lateral_join_plan.append_child(join_node.rhs())
        return lateral_join_plan


class LogicalJoinToPhysicalHashJoin(Rule):
    def __init__(self):
        pattern = Pattern(OperatorType.LOGICALJOIN)
        pattern.append_child(Pattern(OperatorType.DUMMY))
        pattern.append_child(Pattern(OperatorType.DUMMY))
        super().__init__(RuleType.LOGICAL_JOIN_TO_PHYSICAL_HASH_JOIN, pattern)

    def promise(self):
        return Promise.LOGICAL_JOIN_TO_PHYSICAL_HASH_JOIN

    def check(self, before: Operator, context: OptimizerContext):
        return before.join_type == JoinType.INNER_JOIN

    def apply(self, join_node: LogicalJoin, context: OptimizerContext):
        #          HashJoinPlan                       HashJoinProbePlan
        #          /           \     ->                  /               \
        #         A             B        HashJoinBuildPlan               B
        #                                              /
        #                                            A

        a: Dummy = join_node.lhs()
        b: Dummy = join_node.rhs()
        a_table_aliases = context.memo.get_group_by_id(a.group_id).aliases
        b_table_aliases = context.memo.get_group_by_id(b.group_id).aliases
        join_predicates = join_node.join_predicate
        a_join_keys, b_join_keys = extract_equi_join_keys(
            join_predicates, a_table_aliases, b_table_aliases
        )

        build_plan = HashJoinBuildPlan(join_node.join_type, a_join_keys)
        build_plan.append_child(a)
        probe_side = HashJoinProbePlan(
            join_node.join_type,
            b_join_keys,
            join_predicates,
            join_node.join_project,
        )
        probe_side.append_child(build_plan)
        probe_side.append_child(b)
        return probe_side


class LogicalCreateMaterializedViewToPhysical(Rule):
    def __init__(self):
        pattern = Pattern(OperatorType.LOGICAL_CREATE_MATERIALIZED_VIEW)
        pattern.append_child(Pattern(OperatorType.DUMMY))
        super().__init__(
            RuleType.LOGICAL_MATERIALIZED_VIEW_TO_PHYSICAL, pattern
        )

    def promise(self):
        return Promise.LOGICAL_MATERIALIZED_VIEW_TO_PHYSICAL

    def check(self, grp_id: int, context: OptimizerContext):
        return True

    def apply(
        self, before: LogicalCreateMaterializedView, context: OptimizerContext
    ):
        after = CreateMaterializedViewPlan(
            before.view,
            columns=before.col_list,
            if_not_exists=before.if_not_exists,
        )
        for child in before.children:
            after.append_child(child)
        return after


class LogicalFilterToPhysical(Rule):
    def __init__(self):
        pattern = Pattern(OperatorType.LOGICALFILTER)
        pattern.append_child(Pattern(OperatorType.DUMMY))
        super().__init__(RuleType.LOGICAL_FILTER_TO_PHYSICAL, pattern)

    def promise(self):
        return Promise.LOGICAL_FILTER_TO_PHYSICAL

    def check(self, grp_id: int, context: OptimizerContext):
        return True

    def apply(self, before: LogicalFilter, context: OptimizerContext):
        after = PredicatePlan(before.predicate)
        for child in before.children:
            after.append_child(child)
        return after


class LogicalProjectToPhysical(Rule):
    def __init__(self):
        pattern = Pattern(OperatorType.LOGICALPROJECT)
        pattern.append_child(Pattern(OperatorType.DUMMY))
        super().__init__(RuleType.LOGICAL_PROJECT_TO_PHYSICAL, pattern)

    def promise(self):
        return Promise.LOGICAL_PROJECT_TO_PHYSICAL

    def check(self, grp_id: int, context: OptimizerContext):
        return True

    def apply(self, before: LogicalProject, context: OptimizerContext):
        after = ProjectPlan(before.target_list)
        for child in before.children:
            after.append_child(child)
        return after


<<<<<<< HEAD
=======
class LogicalShowToPhysical(Rule):
    def __init__(self):
        pattern = Pattern(OperatorType.LOGICAL_SHOW)
        super().__init__(RuleType.LOGICAL_SHOW_TO_PHYSICAL,
                         pattern)

    def promise(self):
        return Promise.LOGICAL_SHOW_TO_PHYSICAL

    def check(self, grp_id: int, context: OptimizerContext):
        return True

    def apply(self, before: LogicalShow, context: OptimizerContext):
        after = ShowInfoPlan(before.show_type)
        return after

>>>>>>> 2132e7b0
# IMPLEMENTATION RULES END
##############################################


class RulesManager:
    """Singelton class to manage all the rules in our system"""

    _instance = None

    def __new__(cls):
        if cls._instance is None:
            cls._instance = super(RulesManager, cls).__new__(cls)
        return cls._instance

    def __init__(self):
        self._logical_rules = [LogicalInnerJoinCommutativity()]

        self._rewrite_rules = [
            EmbedFilterIntoGet(),
            # EmbedFilterIntoDerivedGet(),
            PushdownFilterThroughSample(),
            EmbedProjectIntoGet(),
            # EmbedProjectIntoDerivedGet(),
            PushdownProjectThroughSample(),
        ]

        self._implementation_rules = [
            LogicalCreateToPhysical(),
            LogicalRenameToPhysical(),
            LogicalDropToPhysical(),
            LogicalCreateUDFToPhysical(),
            LogicalDropUDFToPhysical(),
            LogicalInsertToPhysical(),
            LogicalLoadToPhysical(),
            LogicalUploadToPhysical(),
            LogicalSampleToUniformSample(),
            LogicalGetToSeqScan(),
            LogicalDerivedGetToPhysical(),
            LogicalUnionToPhysical(),
            LogicalOrderByToPhysical(),
            LogicalLimitToPhysical(),
            LogicalLateralJoinToPhysical(),
            LogicalJoinToPhysicalHashJoin(),
            LogicalFunctionScanToPhysical(),
            LogicalCreateMaterializedViewToPhysical(),
            LogicalFilterToPhysical(),
            LogicalProjectToPhysical(),
<<<<<<< HEAD
=======
            LogicalShowToPhysical()
>>>>>>> 2132e7b0
        ]
        self._all_rules = (
            self._rewrite_rules
            + self._logical_rules
            + self._implementation_rules
        )

    @property
    def rewrite_rules(self):
        return self._rewrite_rules

    @property
    def implementation_rules(self):
        return self._implementation_rules

    @property
    def logical_rules(self):
        return self._logical_rules

    @property
    def all_rules(self):
        return self._all_rules<|MERGE_RESOLUTION|>--- conflicted
+++ resolved
@@ -33,13 +33,14 @@
 from eva.optimizer.rules.pattern import Pattern
 from eva.optimizer.operators import Dummy, LogicalShow, OperatorType, Operator
 from eva.optimizer.operators import (
-<<<<<<< HEAD
     LogicalCreate,
     LogicalDrop,
+    LogicalRename,
     LogicalInsert,
     LogicalLoadData,
     LogicalUpload,
     LogicalCreateUDF,
+    LogicalDropUDF,
     LogicalProject,
     LogicalGet,
     LogicalFilter,
@@ -52,15 +53,6 @@
     LogicalFunctionScan,
     LogicalCreateMaterializedView,
 )
-=======
-    LogicalCreate, LogicalDrop, LogicalRename,
-    LogicalInsert, LogicalLoadData, LogicalUpload,
-    LogicalCreateUDF, LogicalDropUDF,
-    LogicalProject, LogicalGet, LogicalFilter,
-    LogicalUnion, LogicalOrderBy, LogicalLimit, LogicalQueryDerivedGet,
-    LogicalSample, LogicalJoin, LogicalFunctionScan,
-    LogicalCreateMaterializedView)
->>>>>>> 2132e7b0
 from eva.planner.create_plan import CreatePlan
 from eva.planner.rename_plan import RenamePlan
 from eva.planner.drop_plan import DropPlan
@@ -889,13 +881,10 @@
         return after
 
 
-<<<<<<< HEAD
-=======
 class LogicalShowToPhysical(Rule):
     def __init__(self):
         pattern = Pattern(OperatorType.LOGICAL_SHOW)
-        super().__init__(RuleType.LOGICAL_SHOW_TO_PHYSICAL,
-                         pattern)
+        super().__init__(RuleType.LOGICAL_SHOW_TO_PHYSICAL, pattern)
 
     def promise(self):
         return Promise.LOGICAL_SHOW_TO_PHYSICAL
@@ -907,7 +896,7 @@
         after = ShowInfoPlan(before.show_type)
         return after
 
->>>>>>> 2132e7b0
+
 # IMPLEMENTATION RULES END
 ##############################################
 
@@ -955,10 +944,7 @@
             LogicalCreateMaterializedViewToPhysical(),
             LogicalFilterToPhysical(),
             LogicalProjectToPhysical(),
-<<<<<<< HEAD
-=======
-            LogicalShowToPhysical()
->>>>>>> 2132e7b0
+            LogicalShowToPhysical(),
         ]
         self._all_rules = (
             self._rewrite_rules

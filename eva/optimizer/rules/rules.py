--- conflicted
+++ resolved
@@ -28,15 +28,9 @@
 from eva.expression.function_expression import FunctionExpression
 from eva.expression.tuple_value_expression import TupleValueExpression
 from eva.optimizer.optimizer_utils import (
-<<<<<<< HEAD
-    check_expr_validity,
-    enable_cache,
-    enable_cache_on_tree,
-=======
     check_expr_validity_for_cache,
     enable_cache,
     enable_cache_on_expression_tree,
->>>>>>> 8a0c3eb8
     extract_equi_join_keys,
     extract_pushdown_predicate,
     extract_pushdown_predicate_for_alias,
@@ -195,7 +189,6 @@
         yield new_get_opr
 
 
-<<<<<<< HEAD
 class CacheFunctionExpressionInProject(Rule):
     def __init__(self):
         pattern = Pattern(OperatorType.LOGICALPROJECT)
@@ -211,7 +204,7 @@
             if expr.etype == ExpressionType.FUNCTION_EXPRESSION:
                 func_exprs = list(expr.find_all(FunctionExpression))
                 valid_exprs.extend(
-                    filter(lambda expr: check_expr_validity(expr), func_exprs)
+                    filter(lambda expr: check_expr_validity_for_cache(expr), func_exprs)
                 )
 
         if len(valid_exprs) > 0:
@@ -221,13 +214,11 @@
     def apply(self, before: LogicalProject, context: OptimizerContext):
         new_target_list = [expr.copy() for expr in before.target_list]
         for expr in new_target_list:
-            enable_cache_on_tree(expr)
+            enable_cache_on_expression_tree(expr)
         after = LogicalProject(target_list=new_target_list, children=before.children)
         yield after
 
 
-=======
->>>>>>> 8a0c3eb8
 class CacheFunctionExpressionInFilter(Rule):
     def __init__(self):
         pattern = Pattern(OperatorType.LOGICALFILTER)
@@ -239,32 +230,21 @@
 
     def check(self, before: LogicalFilter, context: OptimizerContext):
         func_exprs = list(before.predicate.find_all(FunctionExpression))
-<<<<<<< HEAD
-        valid_exprs = list(filter(lambda expr: check_expr_validity(expr), func_exprs))
-=======
 
         valid_exprs = list(
             filter(lambda expr: check_expr_validity_for_cache(expr), func_exprs)
         )
->>>>>>> 8a0c3eb8
 
         if len(valid_exprs) > 0:
             return True
         return False
 
     def apply(self, before: LogicalFilter, context: OptimizerContext):
-<<<<<<< HEAD
-        # there could be 2^n different combinations with enable and disable option cache for n functionExpressions
-        # currently considering only the case where cache is enabled for all eligible function expressions
-        after_predicate = before.predicate.copy()
-        enable_cache_on_tree(after_predicate)
-=======
         # there could be 2^n different combinations with enable and disable option
         # cache for n functionExpressions. Currently considering only the case where
         # cache is enabled for all eligible function expressions
         after_predicate = before.predicate.copy()
         enable_cache_on_expression_tree(after_predicate)
->>>>>>> 8a0c3eb8
         after_operator = LogicalFilter(
             predicate=after_predicate, children=before.children
         )

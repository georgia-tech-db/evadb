--- conflicted
+++ resolved
@@ -17,15 +17,14 @@
 from abc import ABC, abstractmethod
 from enum import Flag, IntEnum, auto
 from typing import TYPE_CHECKING
-<<<<<<< HEAD
+
 from eva.optimizer.optimizer_utils import (
     extract_equi_join_keys,
     extract_pushdown_predicate,
 )
-=======
-
-from eva.optimizer.optimizer_utils import extract_equi_join_keys
->>>>>>> 47494ca2
+from eva.optimizer.rules.pattern import Pattern
+from eva.parser.types import JoinType
+from eva.planner.create_mat_view_plan import CreateMaterializedViewPlan
 from eva.planner.hash_join_build_plan import HashJoinBuildPlan
 from eva.planner.predicate_plan import PredicatePlan
 from eva.planner.project_plan import ProjectPlan
@@ -36,28 +35,6 @@
 
 from eva.configuration.configuration_manager import ConfigurationManager
 from eva.optimizer.operators import (
-<<<<<<< HEAD
-    LogicalCreate,
-    LogicalDrop,
-    LogicalRename,
-    LogicalInsert,
-    LogicalLoadData,
-    LogicalUpload,
-    LogicalCreateUDF,
-    LogicalDropUDF,
-    LogicalProject,
-    LogicalGet,
-    LogicalFilter,
-    LogicalUnion,
-    LogicalOrderBy,
-    LogicalLimit,
-    LogicalQueryDerivedGet,
-    LogicalSample,
-    LogicalJoin,
-    LogicalFunctionScan,
-    LogicalCreateMaterializedView,
-)
-=======
     Dummy,
     LogicalCreate,
     LogicalCreateMaterializedView,
@@ -82,10 +59,6 @@
     Operator,
     OperatorType,
 )
-from eva.optimizer.rules.pattern import Pattern
-from eva.parser.types import JoinType
-from eva.planner.create_mat_view_plan import CreateMaterializedViewPlan
->>>>>>> 47494ca2
 from eva.planner.create_plan import CreatePlan
 from eva.planner.create_udf_plan import CreateUDFPlan
 from eva.planner.drop_plan import DropPlan
@@ -284,7 +257,6 @@
     def apply(self, before: LogicalFilter, context: OptimizerContext):
         predicate = before.predicate
         lget = before.children[0]
-<<<<<<< HEAD
         # System only supports pushing basic range predicates on id
         video_alias = lget.video.alias
         col_alias = f"{video_alias}.id"
@@ -307,17 +279,6 @@
             return new_get_opr
         else:
             return before
-=======
-        new_get_opr = LogicalGet(
-            lget.video,
-            lget.dataset_metadata,
-            alias=lget.alias,
-            predicate=predicate,
-            target_list=lget.target_list,
-            children=lget.children,
-        )
-        return new_get_opr
->>>>>>> 47494ca2
 
 
 class EmbedProjectIntoGet(Rule):
@@ -507,13 +468,7 @@
         return True
 
     def apply(self, before: LogicalCreate, context: OptimizerContext):
-<<<<<<< HEAD
-        after = CreatePlan(
-            before.video, before.column_list, before.if_not_exists
-        )
-=======
         after = CreatePlan(before.video, before.column_list, before.if_not_exists)
->>>>>>> 47494ca2
         return after
 
 
@@ -600,13 +555,7 @@
         return True
 
     def apply(self, before: LogicalInsert, context: OptimizerContext):
-<<<<<<< HEAD
-        after = InsertPlan(
-            before.table_metainfo, before.column_list, before.value_list
-        )
-=======
         after = InsertPlan(before.table_metainfo, before.column_list, before.value_list)
->>>>>>> 47494ca2
         return after
 
 
@@ -680,7 +629,6 @@
         )
         if config_batch_mem_size:
             batch_mem_size = config_batch_mem_size
-<<<<<<< HEAD
         after = SeqScanPlan(None, before.target_list, before.alias)
         after.append_child(
             StoragePlan(
@@ -688,11 +636,6 @@
                 batch_mem_size=batch_mem_size,
                 predicate=before.predicate,
             )
-=======
-        after = SeqScanPlan(before.predicate, before.target_list, before.alias)
-        after.append_child(
-            StoragePlan(before.dataset_metadata, batch_mem_size=batch_mem_size)
->>>>>>> 47494ca2
         )
         return after
 
@@ -863,14 +806,10 @@
         build_plan = HashJoinBuildPlan(join_node.join_type, a_join_keys)
         build_plan.append_child(a)
         probe_side = HashJoinProbePlan(
-<<<<<<< HEAD
             join_node.join_type,
             b_join_keys,
             join_predicates,
             join_node.join_project,
-=======
-            join_node.join_type, b_join_keys, join_predicates, join_node.join_project
->>>>>>> 47494ca2
         )
         probe_side.append_child(build_plan)
         probe_side.append_child(b)
@@ -881,13 +820,7 @@
     def __init__(self):
         pattern = Pattern(OperatorType.LOGICAL_CREATE_MATERIALIZED_VIEW)
         pattern.append_child(Pattern(OperatorType.DUMMY))
-<<<<<<< HEAD
-        super().__init__(
-            RuleType.LOGICAL_MATERIALIZED_VIEW_TO_PHYSICAL, pattern
-        )
-=======
         super().__init__(RuleType.LOGICAL_MATERIALIZED_VIEW_TO_PHYSICAL, pattern)
->>>>>>> 47494ca2
 
     def promise(self):
         return Promise.LOGICAL_MATERIALIZED_VIEW_TO_PHYSICAL
@@ -895,19 +828,11 @@
     def check(self, grp_id: int, context: OptimizerContext):
         return True
 
-<<<<<<< HEAD
-    def apply(
-        self, before: LogicalCreateMaterializedView, context: OptimizerContext
-    ):
+    def apply(self, before: LogicalCreateMaterializedView, context: OptimizerContext):
         after = CreateMaterializedViewPlan(
             before.view,
             columns=before.col_list,
             if_not_exists=before.if_not_exists,
-=======
-    def apply(self, before: LogicalCreateMaterializedView, context: OptimizerContext):
-        after = CreateMaterializedViewPlan(
-            before.view, columns=before.col_list, if_not_exists=before.if_not_exists
->>>>>>> 47494ca2
         )
         for child in before.children:
             after.append_child(child)
@@ -990,11 +915,7 @@
             # EmbedFilterIntoDerivedGet(),
             PushdownFilterThroughSample(),
             EmbedProjectIntoGet(),
-<<<<<<< HEAD
             # EmbedProjectIntoDerivedGet(),
-=======
-            EmbedProjectIntoDerivedGet(),
->>>>>>> 47494ca2
             PushdownProjectThroughSample(),
         ]
 
@@ -1022,13 +943,7 @@
             LogicalShowToPhysical(),
         ]
         self._all_rules = (
-<<<<<<< HEAD
-            self._rewrite_rules
-            + self._logical_rules
-            + self._implementation_rules
-=======
             self._rewrite_rules + self._logical_rules + self._implementation_rules
->>>>>>> 47494ca2
         )
 
     @property

--- conflicted
+++ resolved
@@ -83,6 +83,7 @@
 
         self._stage_one_rewrite_rules = [
             XformLateralJoinToLinearFlow(),
+            XformExtractObjectToLinearFlow(),
         ]
 
         self._stage_two_rewrite_rules = [
@@ -91,11 +92,6 @@
             EmbedSampleIntoGet(),
             PushDownFilterThroughJoin(),
             PushDownFilterThroughApplyAndMerge(),
-<<<<<<< HEAD
-            XformExtractObjectToLinearFlow(),
-            XformLateralJoinToLinearFlow(),
-=======
->>>>>>> b9f2b7e9
             CombineSimilarityOrderByAndLimitToFaissIndexScan(),
             ReorderPredicates(),
         ]

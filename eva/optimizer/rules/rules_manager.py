--- conflicted
+++ resolved
@@ -78,10 +78,7 @@
     def __init__(self):
         self._logical_rules = [
             LogicalInnerJoinCommutativity(),
-<<<<<<< HEAD
             CacheFunctionExpressionInApply(),
-=======
->>>>>>> c352c5ea
         ]
 
         self._rewrite_rules = [

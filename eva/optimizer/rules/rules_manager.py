--- conflicted
+++ resolved
@@ -84,16 +84,13 @@
             EmbedProjectIntoGet(),
             # EmbedProjectIntoDerivedGet(),
             EmbedSampleIntoGet(),
-<<<<<<< HEAD
             PushDownFilterThroughJoin(),
             PushDownFilterThroughApplyAndMerge(),
             XformLateralJoinToLinearFlow(),
-=======
             # TODO: Temporarily comment out this rule to avoid the hash bug. 
             # PushDownFilterThroughJoin(),
             # TODO: Add flag to enable/disable this rule
             UdfReuseForFunctionScan()
->>>>>>> 8ed71129
         ]
 
         ray_enabled = ConfigurationManager().get_value("experimental", "ray")

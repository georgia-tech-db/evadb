--- conflicted
+++ resolved
@@ -34,17 +34,13 @@
 
     # REWRITE RULES TOP DOWN APPLY FIRST (LOGICAL -> LOGICAL)
     XFORM_LATERAL_JOIN_TO_LINEAR_FLOW = auto()
+    XFORM_EXTRACT_OBJECT_TO_LINEAR_FLOW = auto()
     TOP_DOWN_DELIMETER = auto()
 
     # REWRITE RULES BOTTOM UP APPLY SECOND (LOGICAL -> LOGICAL)
     EMBED_FILTER_INTO_GET = auto()
     EMBED_SAMPLE_INTO_GET = auto()
     PUSHDOWN_FILTER_THROUGH_JOIN = auto()
-<<<<<<< HEAD
-    XFORM_LATERAL_JOIN_TO_LINEAR_FLOW = auto()
-    XFORM_EXTRACT_OBJECT_TO_LINEAR_FLOW = auto()
-=======
->>>>>>> b9f2b7e9
     PUSHDOWN_FILTER_THROUGH_APPLY_AND_MERGE = auto()
     COMBINE_SIMILARITY_ORDERBY_AND_LIMIT_TO_FAISS_INDEX_SCAN = auto()
     REORDER_PREDICATES = auto()

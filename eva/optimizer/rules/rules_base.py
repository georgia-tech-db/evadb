# coding=utf-8
# Copyright 2018-2022 EVA
#
# Licensed under the Apache License, Version 2.0 (the "License");
# you may not use this file except in compliance with the License.
# You may obtain a copy of the License at
#
#     http://www.apache.org/licenses/LICENSE-2.0
#
# Unless required by applicable law or agreed to in writing, software
# distributed under the License is distributed on an "AS IS" BASIS,
# WITHOUT WARRANTIES OR CONDITIONS OF ANY KIND, either express or implied.
# See the License for the specific language governing permissions and
# limitations under the License.
from __future__ import annotations

from abc import ABC, abstractmethod
from enum import Flag, IntEnum, auto
from typing import TYPE_CHECKING

if TYPE_CHECKING:
    from eva.optimizer.optimizer_context import OptimizerContext

from eva.optimizer.operators import Operator


class RuleType(Flag):
    """
    Manages enums for all the supported rules
    """

    # Don't move this enum, else will break rule exploration logic
    INVALID_RULE = 0

    # REWRITE RULES TOP DOWN APPLY FIRST (LOGICAL -> LOGICAL)
    XFORM_LATERAL_JOIN_TO_LINEAR_FLOW = auto()
<<<<<<< HEAD
    TOP_DOWN_DELIMITER = auto()
=======
    XFORM_EXTRACT_OBJECT_TO_LINEAR_FLOW = auto()
    TOP_DOWN_DELIMETER = auto()
>>>>>>> b4fa64e3

    # REWRITE RULES BOTTOM UP APPLY SECOND (LOGICAL -> LOGICAL)
    EMBED_FILTER_INTO_GET = auto()
    EMBED_SAMPLE_INTO_GET = auto()
    PUSHDOWN_FILTER_THROUGH_JOIN = auto()
    PUSHDOWN_FILTER_THROUGH_APPLY_AND_MERGE = auto()
    COMBINE_SIMILARITY_ORDERBY_AND_LIMIT_TO_FAISS_INDEX_SCAN = auto()
    REORDER_PREDICATES = auto()

    REWRITE_DELIMITER = auto()

    # TRANSFORMATION RULES (LOGICAL -> LOGICAL)
    LOGICAL_INNER_JOIN_COMMUTATIVITY = auto()
    CACHE_FUNCTION_EXPRESISON_IN_APPLY = auto()
    CACHE_FUNCTION_EXPRESISON_IN_FILTER = auto()
    CACHE_FUNCTION_EXPRESISON_IN_PROJECT = auto()
    TRANSFORMATION_DELIMITER = auto()  # do not reposition

    # IMPLEMENTATION RULES (LOGICAL -> PHYSICAL)
    LOGICAL_EXCHANGE_TO_PHYSICAL = auto()
    LOGICAL_UNION_TO_PHYSICAL = auto()
    LOGICAL_GROUPBY_TO_PHYSICAL = auto()
    LOGICAL_ORDERBY_TO_PHYSICAL = auto()
    LOGICAL_LIMIT_TO_PHYSICAL = auto()
    LOGICAL_INSERT_TO_PHYSICAL = auto()
    LOGICAL_DELETE_TO_PHYSICAL = auto()
    LOGICAL_LOAD_TO_PHYSICAL = auto()
    LOGICAL_CREATE_TO_PHYSICAL = auto()
    LOGICAL_RENAME_TO_PHYSICAL = auto()
    LOGICAL_DROP_TO_PHYSICAL = auto()
    LOGICAL_CREATE_UDF_TO_PHYSICAL = auto()
    LOGICAL_MATERIALIZED_VIEW_TO_PHYSICAL = auto()
    LOGICAL_GET_TO_SEQSCAN = auto()
    LOGICAL_SAMPLE_TO_UNIFORMSAMPLE = auto()
    LOGICAL_DERIVED_GET_TO_PHYSICAL = auto()
    LOGICAL_LATERAL_JOIN_TO_PHYSICAL = auto()
    LOGICAL_JOIN_TO_PHYSICAL_HASH_JOIN = auto()
    LOGICAL_JOIN_TO_PHYSICAL_NESTED_LOOP_JOIN = auto()
    LOGICAL_FUNCTION_SCAN_TO_PHYSICAL = auto()
    LOGICAL_FILTER_TO_PHYSICAL = auto()
    LOGICAL_PROJECT_TO_PHYSICAL = auto()
    LOGICAL_SHOW_TO_PHYSICAL = auto()
    LOGICAL_DROP_UDF_TO_PHYSICAL = auto()
    LOGICAL_EXPLAIN_TO_PHYSICAL = auto()
    LOGICAL_CREATE_INDEX_TO_FAISS = auto()
    LOGICAL_APPLY_AND_MERGE_TO_PHYSICAL = auto()
    LOGICAL_FAISS_INDEX_SCAN_TO_PHYSICAL = auto()
<<<<<<< HEAD

    IMPLEMENTATION_DELIMITER = auto()
=======
    IMPLEMENTATION_DELIMETER = auto()
>>>>>>> b4fa64e3

    NUM_RULES = auto()


class Promise(IntEnum):
    """
    Manages order in which rules should be applied.
    Rule with a higher enum will be preferred in case of
    conflict
    """

    # IMPLEMENTATION RULES
    LOGICAL_EXCHANGE_TO_PHYSICAL = auto()
    LOGICAL_UNION_TO_PHYSICAL = auto()
    LOGICAL_MATERIALIZED_VIEW_TO_PHYSICAL = auto()
    LOGICAL_GROUPBY_TO_PHYSICAL = auto()
    LOGICAL_ORDERBY_TO_PHYSICAL = auto()
    LOGICAL_LIMIT_TO_PHYSICAL = auto()
    LOGICAL_INSERT_TO_PHYSICAL = auto()
    LOGICAL_DELETE_TO_PHYSICAL = auto()
    LOGICAL_RENAME_TO_PHYSICAL = auto()
    LOGICAL_DROP_TO_PHYSICAL = auto()
    LOGICAL_LOAD_TO_PHYSICAL = auto()
    LOGICAL_CREATE_TO_PHYSICAL = auto()
    LOGICAL_CREATE_UDF_TO_PHYSICAL = auto()
    LOGICAL_SAMPLE_TO_UNIFORMSAMPLE = auto()
    LOGICAL_GET_TO_SEQSCAN = auto()
    LOGICAL_DERIVED_GET_TO_PHYSICAL = auto()
    LOGICAL_LATERAL_JOIN_TO_PHYSICAL = auto()

    LOGICAL_JOIN_TO_PHYSICAL_HASH_JOIN = auto()
    LOGICAL_JOIN_TO_PHYSICAL_NESTED_LOOP_JOIN = auto()

    LOGICAL_FUNCTION_SCAN_TO_PHYSICAL = auto()
    LOGICAL_FILTER_TO_PHYSICAL = auto()
    LOGICAL_PROJECT_TO_PHYSICAL = auto()
    LOGICAL_SHOW_TO_PHYSICAL = auto()
    LOGICAL_DROP_UDF_TO_PHYSICAL = auto()
    LOGICAL_EXPLAIN_TO_PHYSICAL = auto()
    LOGICAL_CREATE_INDEX_TO_FAISS = auto()
    LOGICAL_APPLY_AND_MERGE_TO_PHYSICAL = auto()
    LOGICAL_FAISS_INDEX_SCAN_TO_PHYSICAL = auto()

    # IMPLEMENTATION DELIMITER
    IMPLEMENTATION_DELIMITER = auto()

    # TRANSFORMATION RULES (LOGICAL -> LOGICAL)
    LOGICAL_INNER_JOIN_COMMUTATIVITY = auto()
    CACHE_FUNCTION_EXPRESISON_IN_APPLY = auto()
    CACHE_FUNCTION_EXPRESISON_IN_FILTER = auto()
    CACHE_FUNCTION_EXPRESISON_IN_PROJECT = auto()

    # REWRITE RULES
    EMBED_FILTER_INTO_GET = auto()
    EMBED_SAMPLE_INTO_GET = auto()
    XFORM_EXTRACT_OBJECT_TO_LINEAR_FLOW = auto()
    XFORM_LATERAL_JOIN_TO_LINEAR_FLOW = auto()
    PUSHDOWN_FILTER_THROUGH_JOIN = auto()
    PUSHDOWN_FILTER_THROUGH_APPLY_AND_MERGE = auto()
    COMBINE_SIMILARITY_ORDERBY_AND_LIMIT_TO_FAISS_INDEX_SCAN = auto()
    REORDER_PREDICATES = auto()


class Rule(ABC):
    """Base class to define any optimization rule

    Arguments:
        rule_type(RuleType): type of the rule, can be rewrite,
            logical->physical
        pattern: the match pattern for the rule
    """

    def __init__(self, rule_type: RuleType, pattern=None):
        self._pattern = pattern
        self._rule_type = rule_type

    @property
    def rule_type(self):
        return self._rule_type

    @property
    def pattern(self):
        return self._pattern

    def top_match(self, opr: Operator) -> bool:
        return opr.opr_type == self.pattern.opr_type

    def is_implementation_rule(self):
        return self.rule_type.value > RuleType.TRANSFORMATION_DELIMITER.value

    def is_logical_rule(self):
        return (
            self.rule_type.value > RuleType.REWRITE_DELIMITER.value
            and self.rule_type.value < RuleType.TRANSFORMATION_DELIMITER.value
        )

    def is_stage_two_rewrite_rules(self):
        return (
            self.rule_type.value > RuleType.TOP_DOWN_DELIMITER.value
            and self.rule_type.value < RuleType.REWRITE_DELIMITER.value
        )

    def is_stage_one_rewrite_rules(self):
        return self.rule_type.value < RuleType.TOP_DOWN_DELIMITER.value

    @abstractmethod
    def promise(self) -> int:
        raise NotImplementedError

    @abstractmethod
    def check(self, before: Operator, context: OptimizerContext) -> bool:
        """Check whether the rule is applicable for the input_expr

        Args:
            before (Operator): the before operator expression

        Returns:
            bool: If the rule is applicable, return true, else false
        """
        raise NotImplementedError

    @abstractmethod
    def apply(self, before: Operator) -> Operator:
        """Transform the before expression to the after expression

        Args:
            before (Operator): the before expression

        Returns:
            Operator: the transformed expression
        """
        raise NotImplementedError<|MERGE_RESOLUTION|>--- conflicted
+++ resolved
@@ -34,12 +34,8 @@
 
     # REWRITE RULES TOP DOWN APPLY FIRST (LOGICAL -> LOGICAL)
     XFORM_LATERAL_JOIN_TO_LINEAR_FLOW = auto()
-<<<<<<< HEAD
-    TOP_DOWN_DELIMITER = auto()
-=======
     XFORM_EXTRACT_OBJECT_TO_LINEAR_FLOW = auto()
     TOP_DOWN_DELIMETER = auto()
->>>>>>> b4fa64e3
 
     # REWRITE RULES BOTTOM UP APPLY SECOND (LOGICAL -> LOGICAL)
     EMBED_FILTER_INTO_GET = auto()
@@ -87,12 +83,7 @@
     LOGICAL_CREATE_INDEX_TO_FAISS = auto()
     LOGICAL_APPLY_AND_MERGE_TO_PHYSICAL = auto()
     LOGICAL_FAISS_INDEX_SCAN_TO_PHYSICAL = auto()
-<<<<<<< HEAD
-
-    IMPLEMENTATION_DELIMITER = auto()
-=======
     IMPLEMENTATION_DELIMETER = auto()
->>>>>>> b4fa64e3
 
     NUM_RULES = auto()
 

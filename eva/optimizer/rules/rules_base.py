--- conflicted
+++ resolved
@@ -42,13 +42,9 @@
     XFORM_LATERAL_JOIN_TO_LINEAR_FLOW = auto()
     PUSHDOWN_FILTER_THROUGH_APPLY_AND_MERGE = auto()
     COMBINE_SIMILARITY_ORDERBY_AND_LIMIT_TO_FAISS_INDEX_SCAN = auto()
-<<<<<<< HEAD
-    REWRITE_DELIMETER = auto()  # do not reposition
-=======
     REORDER_PREDICATES = auto()
 
     REWRITE_DELIMETER = auto()
->>>>>>> c352c5ea
 
     # TRANSFORMATION RULES (LOGICAL -> LOGICAL)
     LOGICAL_INNER_JOIN_COMMUTATIVITY = auto()

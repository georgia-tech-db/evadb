# coding=utf-8
# Copyright 2018-2022 EVA
#
# Licensed under the Apache License, Version 2.0 (the "License");
# you may not use this file except in compliance with the License.
# You may obtain a copy of the License at
#
#     http://www.apache.org/licenses/LICENSE-2.0
#
# Unless required by applicable law or agreed to in writing, software
# distributed under the License is distributed on an "AS IS" BASIS,
# WITHOUT WARRANTIES OR CONDITIONS OF ANY KIND, either express or implied.
# See the License for the specific language governing permissions and
# limitations under the License.
from __future__ import annotations

from abc import ABC, abstractmethod
from enum import Flag, IntEnum, auto
from typing import TYPE_CHECKING

if TYPE_CHECKING:
    from eva.optimizer.optimizer_context import OptimizerContext

from eva.optimizer.operators import Operator


class RuleType(Flag):
    """
    Manages enums for all the supported rules
    """

    # Don't move this enum, else will break rule exploration logic
    INVALID_RULE = 0

    # REWRITE RULES TOP DOWN APPLY FIRST (LOGICAL -> LOGICAL)
    XFORM_LATERAL_JOIN_TO_LINEAR_FLOW = auto()
    XFORM_EXTRACT_OBJECT_TO_LINEAR_FLOW = auto()
    TOP_DOWN_DELIMITER = auto()

    # REWRITE RULES BOTTOM UP APPLY SECOND (LOGICAL -> LOGICAL)
    EMBED_FILTER_INTO_GET = auto()
    EMBED_SAMPLE_INTO_GET = auto()
    PUSHDOWN_FILTER_THROUGH_JOIN = auto()
    PUSHDOWN_FILTER_THROUGH_APPLY_AND_MERGE = auto()
    COMBINE_SIMILARITY_ORDERBY_AND_LIMIT_TO_FAISS_INDEX_SCAN = auto()
    REORDER_PREDICATES = auto()

    REWRITE_DELIMITER = auto()

    # TRANSFORMATION RULES (LOGICAL -> LOGICAL)
    LOGICAL_INNER_JOIN_COMMUTATIVITY = auto()
    CACHE_FUNCTION_EXPRESISON_IN_APPLY = auto()
    CACHE_FUNCTION_EXPRESISON_IN_FILTER = auto()
    CACHE_FUNCTION_EXPRESISON_IN_PROJECT = auto()
    TRANSFORMATION_DELIMITER = auto()  # do not reposition

    # IMPLEMENTATION RULES (LOGICAL -> PHYSICAL)
    LOGICAL_EXCHANGE_TO_PHYSICAL = auto()
    LOGICAL_UNION_TO_PHYSICAL = auto()
    LOGICAL_GROUPBY_TO_PHYSICAL = auto()
    LOGICAL_ORDERBY_TO_PHYSICAL = auto()
    LOGICAL_LIMIT_TO_PHYSICAL = auto()
    LOGICAL_INSERT_TO_PHYSICAL = auto()
    LOGICAL_DELETE_TO_PHYSICAL = auto()
    LOGICAL_LOAD_TO_PHYSICAL = auto()
    LOGICAL_CREATE_TO_PHYSICAL = auto()
    LOGICAL_RENAME_TO_PHYSICAL = auto()
    LOGICAL_DROP_TO_PHYSICAL = auto()
    LOGICAL_CREATE_UDF_TO_PHYSICAL = auto()
    LOGICAL_MATERIALIZED_VIEW_TO_PHYSICAL = auto()
    LOGICAL_GET_TO_SEQSCAN = auto()
    LOGICAL_SAMPLE_TO_UNIFORMSAMPLE = auto()
    LOGICAL_DERIVED_GET_TO_PHYSICAL = auto()
    LOGICAL_LATERAL_JOIN_TO_PHYSICAL = auto()
    LOGICAL_JOIN_TO_PHYSICAL_HASH_JOIN = auto()
    LOGICAL_JOIN_TO_PHYSICAL_NESTED_LOOP_JOIN = auto()
    LOGICAL_FUNCTION_SCAN_TO_PHYSICAL = auto()
    LOGICAL_FILTER_TO_PHYSICAL = auto()
    LOGICAL_PROJECT_TO_PHYSICAL = auto()
    LOGICAL_SHOW_TO_PHYSICAL = auto()
    LOGICAL_DROP_UDF_TO_PHYSICAL = auto()
    LOGICAL_EXPLAIN_TO_PHYSICAL = auto()
    LOGICAL_CREATE_INDEX_TO_FAISS = auto()
    LOGICAL_APPLY_AND_MERGE_TO_PHYSICAL = auto()
    LOGICAL_FAISS_INDEX_SCAN_TO_PHYSICAL = auto()
<<<<<<< HEAD
    LOGICAL_OVERWRITE_TO_PHYSICAL = auto()

    IMPLEMENTATION_DELIMETER = auto()
=======
    IMPLEMENTATION_DELIMITER = auto()
>>>>>>> fd623cb3

    NUM_RULES = auto()


class Promise(IntEnum):
    """
    Manages order in which rules should be applied.
    Rule with a higher enum will be preferred in case of
    conflict
    """

    # IMPLEMENTATION RULES
    LOGICAL_EXCHANGE_TO_PHYSICAL = auto()
    LOGICAL_UNION_TO_PHYSICAL = auto()
    LOGICAL_MATERIALIZED_VIEW_TO_PHYSICAL = auto()
    LOGICAL_GROUPBY_TO_PHYSICAL = auto()
    LOGICAL_ORDERBY_TO_PHYSICAL = auto()
    LOGICAL_LIMIT_TO_PHYSICAL = auto()
    LOGICAL_INSERT_TO_PHYSICAL = auto()
    LOGICAL_DELETE_TO_PHYSICAL = auto()
    LOGICAL_RENAME_TO_PHYSICAL = auto()
    LOGICAL_DROP_TO_PHYSICAL = auto()
    LOGICAL_LOAD_TO_PHYSICAL = auto()
    LOGICAL_CREATE_TO_PHYSICAL = auto()
    LOGICAL_CREATE_UDF_TO_PHYSICAL = auto()
    LOGICAL_SAMPLE_TO_UNIFORMSAMPLE = auto()
    LOGICAL_GET_TO_SEQSCAN = auto()
    LOGICAL_DERIVED_GET_TO_PHYSICAL = auto()
    LOGICAL_LATERAL_JOIN_TO_PHYSICAL = auto()

    LOGICAL_JOIN_TO_PHYSICAL_HASH_JOIN = auto()
    LOGICAL_JOIN_TO_PHYSICAL_NESTED_LOOP_JOIN = auto()

    LOGICAL_FUNCTION_SCAN_TO_PHYSICAL = auto()
    LOGICAL_FILTER_TO_PHYSICAL = auto()
    LOGICAL_PROJECT_TO_PHYSICAL = auto()
    LOGICAL_SHOW_TO_PHYSICAL = auto()
    LOGICAL_DROP_UDF_TO_PHYSICAL = auto()
    LOGICAL_EXPLAIN_TO_PHYSICAL = auto()
    LOGICAL_CREATE_INDEX_TO_FAISS = auto()
    LOGICAL_APPLY_AND_MERGE_TO_PHYSICAL = auto()
    LOGICAL_FAISS_INDEX_SCAN_TO_PHYSICAL = auto()
    LOGICAL_OVERWRITE_TO_PHYSICAL = auto()

    # IMPLEMENTATION DELIMITER
    IMPLEMENTATION_DELIMITER = auto()

    # TRANSFORMATION RULES (LOGICAL -> LOGICAL)
    LOGICAL_INNER_JOIN_COMMUTATIVITY = auto()
    CACHE_FUNCTION_EXPRESISON_IN_APPLY = auto()
    CACHE_FUNCTION_EXPRESISON_IN_FILTER = auto()
    CACHE_FUNCTION_EXPRESISON_IN_PROJECT = auto()

    # REWRITE RULES
    EMBED_FILTER_INTO_GET = auto()
    EMBED_SAMPLE_INTO_GET = auto()
    XFORM_EXTRACT_OBJECT_TO_LINEAR_FLOW = auto()
    XFORM_LATERAL_JOIN_TO_LINEAR_FLOW = auto()
    PUSHDOWN_FILTER_THROUGH_JOIN = auto()
    PUSHDOWN_FILTER_THROUGH_APPLY_AND_MERGE = auto()
    COMBINE_SIMILARITY_ORDERBY_AND_LIMIT_TO_FAISS_INDEX_SCAN = auto()
    REORDER_PREDICATES = auto()


class Rule(ABC):
    """Base class to define any optimization rule

    Arguments:
        rule_type(RuleType): type of the rule, can be rewrite,
            logical->physical
        pattern: the match pattern for the rule
    """

    def __init__(self, rule_type: RuleType, pattern=None):
        self._pattern = pattern
        self._rule_type = rule_type

    @property
    def rule_type(self):
        return self._rule_type

    @property
    def pattern(self):
        return self._pattern

    def top_match(self, opr: Operator) -> bool:
        return opr.opr_type == self.pattern.opr_type

    def is_implementation_rule(self):
        return self.rule_type.value > RuleType.TRANSFORMATION_DELIMITER.value

    def is_logical_rule(self):
        return (
            self.rule_type.value > RuleType.REWRITE_DELIMITER.value
            and self.rule_type.value < RuleType.TRANSFORMATION_DELIMITER.value
        )

    def is_stage_two_rewrite_rules(self):
        return (
            self.rule_type.value > RuleType.TOP_DOWN_DELIMITER.value
            and self.rule_type.value < RuleType.REWRITE_DELIMITER.value
        )

    def is_stage_one_rewrite_rules(self):
        return self.rule_type.value < RuleType.TOP_DOWN_DELIMITER.value

    @abstractmethod
    def promise(self) -> int:
        raise NotImplementedError

    @abstractmethod
    def check(self, before: Operator, context: OptimizerContext) -> bool:
        """Check whether the rule is applicable for the input_expr

        Args:
            before (Operator): the before operator expression

        Returns:
            bool: If the rule is applicable, return true, else false
        """
        raise NotImplementedError

    @abstractmethod
    def apply(self, before: Operator) -> Operator:
        """Transform the before expression to the after expression

        Args:
            before (Operator): the before expression

        Returns:
            Operator: the transformed expression
        """
        raise NotImplementedError<|MERGE_RESOLUTION|>--- conflicted
+++ resolved
@@ -83,13 +83,9 @@
     LOGICAL_CREATE_INDEX_TO_FAISS = auto()
     LOGICAL_APPLY_AND_MERGE_TO_PHYSICAL = auto()
     LOGICAL_FAISS_INDEX_SCAN_TO_PHYSICAL = auto()
-<<<<<<< HEAD
     LOGICAL_OVERWRITE_TO_PHYSICAL = auto()
 
-    IMPLEMENTATION_DELIMETER = auto()
-=======
     IMPLEMENTATION_DELIMITER = auto()
->>>>>>> fd623cb3
 
     NUM_RULES = auto()
 

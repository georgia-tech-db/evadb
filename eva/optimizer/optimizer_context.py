--- conflicted
+++ resolved
@@ -15,10 +15,7 @@
 import copy
 from eva.optimizer.optimizer_task_stack import OptimizerTaskStack
 from eva.optimizer.memo import Memo
-<<<<<<< HEAD
 from eva.optimizer.cost_model import CostModel
-=======
->>>>>>> ee041ecc
 from eva.optimizer.operators import Dummy, Operator
 from eva.optimizer.group_expression import GroupExpression
 from eva.constants import UNDEFINED_GROUP_ID
@@ -33,7 +30,7 @@
                 stack to keep track outstanding tasks
     """
 
-    def __init__(self, cost_model):
+    def __init__(self, cost_model: CostModel):
         self._task_stack = OptimizerTaskStack()
         self._memo = Memo()
         self._cost_model = cost_model

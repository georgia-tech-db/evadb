--- conflicted
+++ resolved
@@ -960,12 +960,7 @@
         return is_subtree_equal and self.show_type == other.show_type
 
     def __hash__(self) -> int:
-<<<<<<< HEAD
-        return hash((super().__hash__(),
-                     self.view,
-                     tuple(self.col_list),
-                     self.if_not_exists))
-
+        return hash((super().__hash__(), self.show_type))
 
 class LogicalExchange(Operator):
 
@@ -980,6 +975,3 @@
 
     def __hash__(self) -> int:
         return super().__hash__()
-=======
-        return hash((super().__hash__(), self.show_type))
->>>>>>> 9d1144c2

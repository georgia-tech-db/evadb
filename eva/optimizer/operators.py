--- conflicted
+++ resolved
@@ -775,11 +775,6 @@
         return self._file_options
 
     def __str__(self):
-<<<<<<< HEAD
-        return "LogicalUpload(path: {} blob: {})".format(
-            self.path, "string of video blob"
-        )
-=======
         return 'LogicalUpload(path: {}, \
                 blob: {}, \
                 table: {}, \
@@ -789,22 +784,11 @@
                                           self.table_metainfo,
                                           self.column_list,
                                           self.file_options)
->>>>>>> 96c085f3
 
     def __eq__(self, other):
         is_subtree_equal = super().__eq__(other)
         if not isinstance(other, LogicalUpload):
             return False
-<<<<<<< HEAD
-        return (
-            is_subtree_equal
-            and self.path == other.path
-            and self.video_blob == other.video_blob
-        )
-
-    def __hash__(self) -> int:
-        return hash((super().__hash__(), self.path, self.path, self.video_blob))
-=======
         return (is_subtree_equal
                 and self.path == other.path
                 and self.video_blob == other.video_blob
@@ -819,7 +803,6 @@
                      self.table_metainfo,
                      tuple(self.column_list),
                      frozenset(self.file_options.items())))
->>>>>>> 96c085f3
 
 
 class LogicalFunctionScan(Operator):

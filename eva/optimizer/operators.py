# coding=utf-8
# Copyright 2018-2022 EVA
#
# Licensed under the Apache License, Version 2.0 (the "License");
# you may not use this file except in compliance with the License.
# You may obtain a copy of the License at
#
#     http://www.apache.org/licenses/LICENSE-2.0
#
# Unless required by applicable law or agreed to in writing, software
# distributed under the License is distributed on an "AS IS" BASIS,
# WITHOUT WARRANTIES OR CONDITIONS OF ANY KIND, either express or implied.
# See the License for the specific language governing permissions and
# limitations under the License.
from enum import IntEnum, auto
from pathlib import Path
from typing import List

from eva.catalog.catalog_type import IndexType
from eva.catalog.models.column_catalog import ColumnCatalog
from eva.catalog.models.table_catalog import TableCatalog
from eva.catalog.models.udf_io_catalog import UdfIOCatalog
from eva.expression.abstract_expression import AbstractExpression
from eva.expression.constant_value_expression import ConstantValueExpression
from eva.expression.function_expression import FunctionExpression
from eva.parser.alias import Alias
from eva.parser.create_statement import ColumnDefinition
from eva.parser.table_ref import TableInfo, TableRef
from eva.parser.types import JoinType, ShowType


class OperatorType(IntEnum):
    """
    Manages enums for all the operators supported
    """

    DUMMY = auto()
    LOGICALEXCHANGE = auto()
    LOGICALGET = auto()
    LOGICALFILTER = auto()
    LOGICALPROJECT = auto()
    LOGICALINSERT = auto()
    LOGICALCREATE = auto()
    LOGICALRENAME = auto()
    LOGICALDROP = auto()
    LOGICALCREATEUDF = auto()
    LOGICALLOADDATA = auto()
    LOGICALUPLOAD = auto()
    LOGICALQUERYDERIVEDGET = auto()
    LOGICALUNION = auto()
    LOGICALGROUPBY = auto()
    LOGICALORDERBY = auto()
    LOGICALLIMIT = auto()
    LOGICALSAMPLE = auto()
    LOGICALJOIN = auto()
    LOGICALFUNCTIONSCAN = auto()
    LOGICAL_CREATE_MATERIALIZED_VIEW = auto()
    LOGICAL_SHOW = auto()
    LOGICALDROPUDF = auto()
    LOGICALEXPLAIN = auto()
    LOGICALCREATEINDEX = auto()
    LOGICAL_APPLY_AND_MERGE = auto()
    LOGICALDELIMITER = auto()


class Operator:
    """Base class for logital plan of operators
    Arguments:
        op_type: {OperatorType} -- {the opr type held by this node}
        children: {List} -- {the list of operator children for this node}
    """

    def __init__(self, op_type: OperatorType, children=None):
        self._opr_type = op_type
        self._children = children or []

    @property
    def children(self):
        return self._children

    @children.setter
    def children(self, children):
        self._children = children

    @property
    def opr_type(self):
        return self._opr_type

    def append_child(self, child: "Operator"):
        self.children.append(child)

    def clear_children(self):
        self.children = []

    def __str__(self) -> str:
        return "%s[%s](%s)" % (
            type(self).__name__,
            hex(id(self)),
            ", ".join("%s=%s" % item for item in vars(self).items()),
        )

    def __eq__(self, other):
        is_subtree_equal = True
        if not isinstance(other, Operator):
            return False
        if len(self.children) != len(other.children):
            return False
        for child1, child2 in zip(self.children, other.children):
            is_subtree_equal = is_subtree_equal and (child1 == child2)
        return is_subtree_equal

    def is_logical(self):
        return self._opr_type < OperatorType.LOGICALDELIMITER

    def __hash__(self) -> int:
        return hash((self.opr_type, tuple(self.children)))

    def __copy__(self):
        # deepcopy the children
        cls = self.__class__
        result = cls.__new__(cls)
        for k, v in self.__dict__.items():
            if k == "_children":
                setattr(result, k, [])
            else:
                setattr(result, k, v)
        return result


class Dummy(Operator):
    """
    Acts as a placeholder for matching any operator in optimizer.
    It track the group_id of the matching operator.
    """

    def __init__(self, group_id: int):
        super().__init__(OperatorType.DUMMY, None)
        self.group_id = group_id

    def __hash__(self) -> int:
        return hash((super().__hash__(), self.group_id))


class LogicalGet(Operator):
    def __init__(
        self,
        video: TableRef,
        table_obj: TableCatalog,
        alias: str,
        predicate: AbstractExpression = None,
        target_list: List[AbstractExpression] = None,
        sampling_rate: int = None,
        children=None,
    ):
        self._video = video
        self._table_obj = table_obj
        self._alias = alias
        self._predicate = predicate
        self._target_list = target_list
        self._sampling_rate = sampling_rate
        super().__init__(OperatorType.LOGICALGET, children)

    @property
    def video(self):
        return self._video

    @property
    def table_obj(self):
        return self._table_obj

    @property
    def alias(self):
        return self._alias

    @property
    def predicate(self):
        return self._predicate

    @predicate.setter
    def predicate(self, predicate):
        self._predicate = predicate

    @property
    def target_list(self):
        return self._target_list

    @target_list.setter
    def target_list(self, target_list):
        self._target_list = target_list

    @property
    def sampling_rate(self):
        return self._sampling_rate

    def __eq__(self, other):
        is_subtree_equal = super().__eq__(other)
        if not isinstance(other, LogicalGet):
            return False
        return (
            is_subtree_equal
            and self.video == other.video
            and self.table_obj == other.table_obj
            and self.alias == other.alias
            and self.predicate == other.predicate
            and self.target_list == other.target_list
            and self.sampling_rate == other.sampling_rate
        )

    def __hash__(self) -> int:
        return hash(
            (
                super().__hash__(),
                self.alias,
                self.video,
                self.table_obj,
                self.predicate,
                tuple(self.target_list or []),
                self.sampling_rate,
            )
        )


class LogicalQueryDerivedGet(Operator):
    def __init__(
        self,
        alias: str,
        predicate: AbstractExpression = None,
        target_list: List[AbstractExpression] = None,
        children: List = None,
    ):
        super().__init__(OperatorType.LOGICALQUERYDERIVEDGET, children=children)
        self._alias = alias
        self.predicate = predicate
        self.target_list = target_list or []

    @property
    def alias(self):
        return self._alias

    def __eq__(self, other):
        is_subtree_equal = super().__eq__(other)
        if not isinstance(other, LogicalQueryDerivedGet):
            return False
        return (
            is_subtree_equal
            and self.predicate == other.predicate
            and self.target_list == other.target_list
            and self.alias == other.alias
        )

    def __hash__(self) -> int:
        return hash(
            (
                super().__hash__(),
                self.alias,
                self.predicate,
                tuple(self.target_list),
            )
        )


class LogicalFilter(Operator):
    def __init__(self, predicate: AbstractExpression, children=None):
        self._predicate = predicate
        super().__init__(OperatorType.LOGICALFILTER, children)

    @property
    def predicate(self):
        return self._predicate

    def __eq__(self, other):
        is_subtree_equal = super().__eq__(other)
        if not isinstance(other, LogicalFilter):
            return False
        return is_subtree_equal and self.predicate == other.predicate

    def __hash__(self) -> int:
        return hash((super().__hash__(), self.predicate))


class LogicalProject(Operator):
    def __init__(self, target_list: List[AbstractExpression], children=None):
        super().__init__(OperatorType.LOGICALPROJECT, children)
        self._target_list = target_list

    @property
    def target_list(self):
        return self._target_list

    def __eq__(self, other):
        is_subtree_equal = super().__eq__(other)
        if not isinstance(other, LogicalProject):
            return False
        return is_subtree_equal and self.target_list == other.target_list

    def __hash__(self) -> int:
        return hash((super().__hash__(), tuple(self.target_list)))


class LogicalGroupBy(Operator):
    def __init__(self, groupby_clause: ConstantValueExpression, children: List = None):
        super().__init__(OperatorType.LOGICALGROUPBY, children)
        self._groupby_clause = groupby_clause

    @property
    def groupby_clause(self):
        return self._groupby_clause

    def __eq__(self, other):
        is_subtree_equal = super().__eq__(other)
        if not isinstance(other, LogicalGroupBy):
            return False
        return is_subtree_equal and self.groupby_clause == other.groupby_clause

    def __hash__(self) -> int:
        return hash((super().__hash__(), self.groupby_clause))


class LogicalOrderBy(Operator):
    def __init__(self, orderby_list: List, children: List = None):
        super().__init__(OperatorType.LOGICALORDERBY, children)
        self._orderby_list = orderby_list

    @property
    def orderby_list(self):
        return self._orderby_list

    def __eq__(self, other):
        is_subtree_equal = super().__eq__(other)
        if not isinstance(other, LogicalOrderBy):
            return False
        return is_subtree_equal and self.orderby_list == other.orderby_list

    def __hash__(self) -> int:
        return hash((super().__hash__(), tuple(self.orderby_list)))


class LogicalLimit(Operator):
    def __init__(self, limit_count: ConstantValueExpression, children: List = None):
        super().__init__(OperatorType.LOGICALLIMIT, children)
        self._limit_count = limit_count

    @property
    def limit_count(self):
        return self._limit_count

    def __eq__(self, other):
        is_subtree_equal = super().__eq__(other)
        if not isinstance(other, LogicalLimit):
            return False
        return is_subtree_equal and self.limit_count == other.limit_count

    def __hash__(self) -> int:
        return hash((super().__hash__(), self.limit_count))


class LogicalSample(Operator):
    def __init__(self, sample_freq: ConstantValueExpression, children: List = None):
        super().__init__(OperatorType.LOGICALSAMPLE, children)
        self._sample_freq = sample_freq

    @property
    def sample_freq(self):
        return self._sample_freq

    def __eq__(self, other):
        is_subtree_equal = super().__eq__(other)
        if not isinstance(other, LogicalSample):
            return False
        return is_subtree_equal and self.sample_freq == other.sample_freq

    def __hash__(self) -> int:
        return hash((super().__hash__(), self.sample_freq))


class LogicalUnion(Operator):
    def __init__(self, all: bool, children: List = None):
        super().__init__(OperatorType.LOGICALUNION, children)
        self._all = all

    @property
    def all(self):
        return self._all

    def __eq__(self, other):
        is_subtree_equal = super().__eq__(other)
        if not isinstance(other, LogicalUnion):
            return False
        return is_subtree_equal and self.all == other.all

    def __hash__(self) -> int:
        return hash((super().__hash__(), self.all))


class LogicalInsert(Operator):
    """[Logical Node for Insert operation]

    Arguments:
        table(TableCatalog): table to intert data into
        column_list{List[AbstractExpression]}:
            [After binding annotated column_list]
        value_list{List[AbstractExpression]}:
            [value list to insert]
    """

    def __init__(
        self,
        table: TableCatalog,
        column_list: List[AbstractExpression],
        value_list: List[AbstractExpression],
        children: List = None,
    ):
        super().__init__(OperatorType.LOGICALINSERT, children)
        self._table = table
        self._column_list = column_list
        self._value_list = value_list

    @property
    def table(self):
        return self._table

    @property
    def value_list(self):
        return self._value_list

    @property
    def column_list(self):
        return self._column_list

    def __eq__(self, other):
        is_subtree_equal = super().__eq__(other)
        if not isinstance(other, LogicalInsert):
            return False
        return (
            is_subtree_equal
            and self.table == other.table
            and self.value_list == other.value_list
            and self.column_list == other.column_list
        )

    def __hash__(self) -> int:
        return hash(
            (
                super().__hash__(),
                self.table,
                tuple(self.value_list),
                tuple(self.column_list),
            )
        )


class LogicalCreate(Operator):
    """Logical node for create table operations

    Arguments:
        video {TableRef}: [video table that is to be created]
        column_list {List[ColumnDefinition]}:
        if_not_exists {bool}: [create table if exists]

    """

    def __init__(
        self,
        video: TableInfo,
        column_list: List[ColumnDefinition],
        if_not_exists: bool = False,
        children: List = None,
    ):
        super().__init__(OperatorType.LOGICALCREATE, children)
        self._video = video
        self._column_list = column_list
        self._if_not_exists = if_not_exists

    @property
    def video(self):
        return self._video

    @property
    def column_list(self):
        return self._column_list

    @property
    def if_not_exists(self):
        return self._if_not_exists

    def __eq__(self, other):
        is_subtree_equal = super().__eq__(other)
        if not isinstance(other, LogicalCreate):
            return False
        return (
            is_subtree_equal
            and self.video == other.video
            and self.column_list == other.column_list
            and self.if_not_exists == other.if_not_exists
        )

    def __hash__(self) -> int:
        return hash(
            (
                super().__hash__(),
                self.video,
                tuple(self.column_list),
                self.if_not_exists,
            )
        )


class LogicalRename(Operator):
    """Logical node for rename table operations

    Arguments:
        old_table {TableRef}: [old table that is to be renamed]
        new_name {TableInfo}: [new name for the old table]
    """

    def __init__(self, old_table_ref: TableRef, new_name: TableInfo, children=None):
        super().__init__(OperatorType.LOGICALRENAME, children)
        self._new_name = new_name
        self._old_table_ref = old_table_ref

    @property
    def new_name(self):
        return self._new_name

    @property
    def old_table_ref(self):
        return self._old_table_ref

    def __eq__(self, other):
        is_subtree_equal = super().__eq__(other)
        if not isinstance(other, LogicalRename):
            return False
        return (
            is_subtree_equal
            and self._new_name == other._new_name
            and self._old_table_ref == other._old_table_ref
        )

    def __hash__(self) -> int:
        return hash((super().__hash__(), self._new_name, self._old_table_ref))


class LogicalDrop(Operator):
    """
    Logical node for drop table operations
    """

    def __init__(self, table_infos: List[TableInfo], if_exists: bool, children=None):
        super().__init__(OperatorType.LOGICALDROP, children)
        self._table_infos = table_infos
        self._if_exists = if_exists

    @property
    def table_infos(self):
        return self._table_infos

    @property
    def if_exists(self):
        return self._if_exists

    def __eq__(self, other):
        is_subtree_equal = super().__eq__(other)
        if not isinstance(other, LogicalDrop):
            return False
        return (
            is_subtree_equal
            and self.table_infos == other.table_infos
            and self.if_exists == other.if_exists
        )

    def __hash__(self) -> int:
        return hash((super().__hash__(), tuple(self._table_infos), self._if_exists))


class LogicalCreateUDF(Operator):
    """
    Logical node for create udf operations

    Attributes:
        name: str
            udf_name provided by the user required
        if_not_exists: bool
            if true should throw an error if udf with same name exists
            else will replace the existing
        inputs: List[UdfIOCatalog]
            udf inputs, annotated list similar to table columns
        outputs: List[UdfIOCatalog]
            udf outputs, annotated list similar to table columns
        impl_path: Path
            file path which holds the implementation of the udf.
            This file should be placed in the UDF directory and
            the path provided should be relative to the UDF dir.
        udf_type: str
            udf type. it ca be object detection, classification etc.
    """

    def __init__(
        self,
        name: str,
        if_not_exists: bool,
        inputs: List[UdfIOCatalog],
        outputs: List[UdfIOCatalog],
        impl_path: Path,
        udf_type: str = None,
        children: List = None,
    ):
        super().__init__(OperatorType.LOGICALCREATEUDF, children)
        self._name = name
        self._if_not_exists = if_not_exists
        self._inputs = inputs
        self._outputs = outputs
        self._impl_path = impl_path
        self._udf_type = udf_type

    @property
    def name(self):
        return self._name

    @property
    def if_not_exists(self):
        return self._if_not_exists

    @property
    def inputs(self):
        return self._inputs

    @property
    def outputs(self):
        return self._outputs

    @property
    def impl_path(self):
        return self._impl_path

    @property
    def udf_type(self):
        return self._udf_type

    def __eq__(self, other):
        is_subtree_equal = super().__eq__(other)
        if not isinstance(other, LogicalCreateUDF):
            return False
        return (
            is_subtree_equal
            and self.name == other.name
            and self.if_not_exists == other.if_not_exists
            and self.inputs == other.inputs
            and self.outputs == other.outputs
            and self.udf_type == other.udf_type
            and self.impl_path == other.impl_path
        )

    def __hash__(self) -> int:
        return hash(
            (
                super().__hash__(),
                self.name,
                self.if_not_exists,
                tuple(self.inputs),
                tuple(self.outputs),
                self.udf_type,
                self.impl_path,
            )
        )


class LogicalDropUDF(Operator):
    """
    Logical node for DROP UDF operations

    Attributes:
        name: str
            UDF name provided by the user
        if_exists: bool
            if false, throws an error when no UDF with name exists
            else logs a warning
    """

    def __init__(self, name: str, if_exists: bool, children: List = None):
        super().__init__(OperatorType.LOGICALDROPUDF, children)
        self._name = name
        self._if_exists = if_exists

    @property
    def name(self):
        return self._name

    @property
    def if_exists(self):
        return self._if_exists

    def __eq__(self, other):
        is_subtree_equal = super().__eq__(other)
        if not isinstance(other, LogicalDropUDF):
            return False
        return (
            is_subtree_equal
            and self.name == other.name
            and self.if_exists == other.if_exists
        )

    def __hash__(self) -> int:
        return hash((super().__hash__(), self.name, self.if_exists))


class LogicalLoadData(Operator):
    """Logical node for load data operation

    Arguments:
        table(TableCatalog): table to load data into
        path(Path): file path from where we are loading data
    """

    def __init__(
        self,
        table_info: TableInfo,
        path: Path,
        column_list: List[AbstractExpression] = None,
        file_options: dict = dict(),
        children: List = None,
    ):
        super().__init__(OperatorType.LOGICALLOADDATA, children=children)
        self._table_info = table_info
        self._path = path
        self._column_list = column_list or []
        self._file_options = file_options

    @property
    def table_info(self):
        return self._table_info

    @property
    def path(self):
        return self._path

    @property
    def column_list(self):
        return self._column_list

    @property
    def file_options(self):
        return self._file_options

    def __str__(self):
        return "LogicalLoadData(table: {}, path: {}, \
                column_list: {}, \
                file_options: {})".format(
            self.table_info, self.path, self.column_list, self.file_options
        )

    def __eq__(self, other):
        is_subtree_equal = super().__eq__(other)
        if not isinstance(other, LogicalLoadData):
            return False
        return (
            is_subtree_equal
            and self.table_info == other.table_info
            and self.path == other.path
            and self.column_list == other.column_list
            and self.file_options == other.file_options
        )

    def __hash__(self) -> int:
        return hash(
            (
                super().__hash__(),
                self.table_info,
                self.path,
                tuple(self.column_list),
                frozenset(self.file_options.items()),
            )
        )


class LogicalUpload(Operator):
    """Logical node for upload operation

    Arguments:
        path(Path): file path (with prefix prepended) where
                    the data is uploaded
        video_blob(str): base64 encoded video string
    """

    def __init__(
        self,
        path: Path,
        video_blob: str,
        table_info: TableInfo,
        column_list: List[AbstractExpression] = None,
        file_options: dict = dict(),
        children: List = None,
    ):
        super().__init__(OperatorType.LOGICALUPLOAD, children=children)
        self._path = path
        self._video_blob = video_blob
        self._table_info = table_info
        self._column_list = column_list or []
        self._file_options = file_options

    @property
    def path(self):
        return self._path

    @property
    def video_blob(self):
        return self._video_blob

    @property
    def table_info(self):
        return self._table_info

    @property
    def column_list(self):
        return self._column_list

    @property
    def file_options(self):
        return self._file_options

    def __str__(self):
        return "LogicalUpload(path: {}, \
                blob: {}, \
                table: {}, \
                column_list: {}, \
                file_options: {})".format(
            self.path,
            "video blob",
            self.table_info,
            self.column_list,
            self.file_options,
        )

    def __eq__(self, other):
        is_subtree_equal = super().__eq__(other)
        if not isinstance(other, LogicalUpload):
            return False
        return (
            is_subtree_equal
            and self.path == other.path
            and self.video_blob == other.video_blob
            and self.table_info == other.table_info
            and self.column_list == other.column_list
            and self.file_options == other.file_options
        )

    def __hash__(self) -> int:
        return hash(
            (
                super().__hash__(),
                self.path,
                self.video_blob,
                self.table_info,
                tuple(self.column_list),
                frozenset(self.file_options.items()),
            )
        )


class LogicalFunctionScan(Operator):
    """
    Logical node for function table scans

    Attributes:
        func_expr: AbstractExpression
            function_expression that yield a table like output
    """

    def __init__(
        self,
        func_expr: AbstractExpression,
        alias: Alias,
        do_unnest: bool = False,
        children: List = None,
    ):
        super().__init__(OperatorType.LOGICALFUNCTIONSCAN, children)
        self._func_expr = func_expr
        self._do_unnest = do_unnest
        self._alias = alias

    @property
    def alias(self):
        return self._alias

    @property
    def func_expr(self):
        return self._func_expr

    @property
    def do_unnest(self):
        return self._do_unnest

    def __eq__(self, other):
        is_subtree_equal = super().__eq__(other)
        if not isinstance(other, LogicalFunctionScan):
            return False
        return (
            is_subtree_equal
            and self.func_expr == other.func_expr
            and self.do_unnest == other.do_unnest
            and self.alias == other.alias
        )

    def __hash__(self) -> int:
        return hash((super().__hash__(), self.func_expr, self.do_unnest, self.alias))


class LogicalJoin(Operator):
    """
    Logical node for join operators

    Attributes:
        join_type: JoinType
            Join type provided by the user - Lateral, Inner, Outer
        join_predicate: AbstractExpression
            condition/predicate expression used to join the tables
    """

    def __init__(
        self,
        join_type: JoinType,
        join_predicate: AbstractExpression = None,
        left_keys: List[ColumnCatalog] = None,
        right_keys: List[ColumnCatalog] = None,
        children: List = None,
    ):
        super().__init__(OperatorType.LOGICALJOIN, children)
        self._join_type = join_type
        self._join_predicate = join_predicate
        self._left_keys = left_keys
        self._right_keys = right_keys
        self._join_project = None

    @property
    def join_type(self):
        return self._join_type

    @property
    def join_predicate(self):
        return self._join_predicate

    @property
    def left_keys(self):
        return self._left_keys

    @property
    def right_keys(self):
        return self._right_keys

    @property
    def join_project(self):
        return self._join_project

    def lhs(self):
        return self.children[0]

    def rhs(self):
        return self.children[1]

    def __eq__(self, other):
        is_subtree_equal = super().__eq__(other)
        if not isinstance(other, LogicalJoin):
            return False
        return (
            is_subtree_equal
            and self.join_type == other.join_type
            and self.join_predicate == other.join_predicate
            and self.left_keys == other.left_keys
            and self.right_keys == other.right_keys
            and self.join_project == other.join_project
        )

    def __hash__(self) -> int:

        if self.left_keys is not None:
            left_keys = tuple(self.left_keys)
        else:
            left_keys = None

        if self.right_keys is not None:
            right_keys = tuple(self.right_keys)
        else:
            right_keys = None

        return hash(
            (
                super().__hash__(),
                self.join_type,
                self.join_predicate,
<<<<<<< HEAD
                left_keys,
                right_keys,
                tuple(self.join_project),
=======
                self.left_keys,
                self.right_keys,
                tuple(self.join_project or []),
>>>>>>> 3f228a54
            )
        )


class LogicalCreateMaterializedView(Operator):
    """Logical node for create materiaziled view operations
    Arguments:
        view {TableRef}: [view table that is to be created]
        col_list{List[ColumnDefinition]} -- column names in the view
        if_not_exists {bool}: [whether to override if view exists]
    """

    def __init__(
        self,
        view: TableInfo,
        col_list: List[ColumnDefinition],
        if_not_exists: bool = False,
        children=None,
    ):
        super().__init__(OperatorType.LOGICAL_CREATE_MATERIALIZED_VIEW, children)
        self._view = view
        self._col_list = col_list
        self._if_not_exists = if_not_exists

    @property
    def view(self):
        return self._view

    @property
    def if_not_exists(self):
        return self._if_not_exists

    @property
    def col_list(self):
        return self._col_list

    def __eq__(self, other):
        is_subtree_equal = super().__eq__(other)
        if not isinstance(other, LogicalCreateMaterializedView):
            return False
        return (
            is_subtree_equal
            and self.view == other.view
            and self.col_list == other.col_list
            and self.if_not_exists == other.if_not_exists
        )

    def __hash__(self) -> int:
        return hash(
            (
                super().__hash__(),
                self.view,
                tuple(self.col_list),
                self.if_not_exists,
            )
        )


class LogicalShow(Operator):
    def __init__(self, show_type: ShowType, children: List = None):
        super().__init__(OperatorType.LOGICAL_SHOW, children)
        self._show_type = show_type

    @property
    def show_type(self):
        return self._show_type

    def __eq__(self, other):
        is_subtree_equal = super().__eq__(other)
        if not isinstance(other, LogicalShow):
            return False
        return is_subtree_equal and self.show_type == other.show_type

    def __hash__(self) -> int:
        return hash((super().__hash__(), self.show_type))


class LogicalExchange(Operator):
    def __init__(self, children=None):
        super().__init__(OperatorType.LOGICALEXCHANGE, children)

    def __eq__(self, other):
        if not isinstance(other, LogicalExchange):
            return False
        return True

    def __hash__(self) -> int:
        return super().__hash__()


class LogicalExplain(Operator):
    def __init__(self, children: List = None):
        super().__init__(OperatorType.LOGICALEXPLAIN, children)
        assert len(children) == 1, "EXPLAIN command only takes one child"
        self._explainable_opr = children[0]

    @property
    def explainable_opr(self):
        return self._explainable_opr

    def __eq__(self, other):
        is_subtree_equal = super().__eq__(other)
        if not isinstance(other, LogicalExplain):
            return False
        return is_subtree_equal and self._explainable_opr == other.explainable_opr

    def __hash__(self) -> int:
        return hash((super().__hash__(), self._explainable_opr))


class LogicalCreateIndex(Operator):
    def __init__(
        self,
        name: str,
        table_ref: TableRef,
        col_list: List[ColumnDefinition],
        index_type: IndexType,
        children: List = None,
    ):
        super().__init__(OperatorType.LOGICALCREATEINDEX, children)
        self._name = name
        self._table_ref = table_ref
        self._col_list = col_list
        self._index_type = index_type

    @property
    def name(self):
        return self._name

    @property
    def table_ref(self):
        return self._table_ref

    @property
    def col_list(self):
        return self._col_list

    @property
    def index_type(self):
        return self._index_type

    def __eq__(self, other):
        is_subtree_equal = super().__eq__(other)
        if not isinstance(other, LogicalCreateIndex):
            return False
        return (
            is_subtree_equal
            and self.name == other.name
            and self.table_ref == other.table_ref
            and self.col_list == other.col_list
            and self.index_type == other.index_type
        )

    def __hash__(self) -> int:
        return hash(
            (
                super().__hash__(),
                self.name,
                self.table_ref,
                tuple(self.col_list),
                self.index_type,
            )
        )


class LogicalApplyAndMerge(Operator):
    """Evaluate the function expression on the input data and return the merged output.
    This operator simplifies the process of evaluating functions on a table source.
    Currently, it performs an inner join while merging the function output with the
    input data. This means that if the function does not return any output for a given
    input row, that row will be dropped from the output. We can consider expanding this
    to support left joins and other types of joins in the future.
    """

    def __init__(
        self,
        func_expr: FunctionExpression,
        alias: Alias,
        do_unnest: bool = False,
        children: List = None,
    ):
        super().__init__(OperatorType.LOGICAL_APPLY_AND_MERGE, children)
        self._func_expr = func_expr
        self._do_unnest = do_unnest
        self._alias = alias
        self._merge_type = JoinType.INNER_JOIN

    @property
    def alias(self):
        return self._alias

    @property
    def func_expr(self):
        return self._func_expr

    @property
    def do_unnest(self):
        return self._do_unnest

    def __eq__(self, other):
        is_subtree_equal = super().__eq__(other)
        if not isinstance(other, LogicalApplyAndMerge):
            return False
        return (
            is_subtree_equal
            and self.func_expr == other.func_expr
            and self.do_unnest == other.do_unnest
            and self.alias == other.alias
            and self._merge_type == other._merge_type
        )

    def __hash__(self) -> int:
        return hash(
            (
                super().__hash__(),
                self.func_expr,
                self.do_unnest,
                self.alias,
                self._merge_type,
            )
        )<|MERGE_RESOLUTION|>--- conflicted
+++ resolved
@@ -986,15 +986,9 @@
                 super().__hash__(),
                 self.join_type,
                 self.join_predicate,
-<<<<<<< HEAD
-                left_keys,
-                right_keys,
-                tuple(self.join_project),
-=======
                 self.left_keys,
                 self.right_keys,
                 tuple(self.join_project or []),
->>>>>>> 3f228a54
             )
         )
 

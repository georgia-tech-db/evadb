--- conflicted
+++ resolved
@@ -124,31 +124,21 @@
 
 
 class LogicalGet(Operator):
-<<<<<<< HEAD
-    def __init__(self, video: TableRef, dataset_metadata: DataFrameMetadata,
-                 alias: str,
-                 children: List = None):
-        super().__init__(OperatorType.LOGICALGET, children)
-        self._video = video
-        self._dataset_metadata = dataset_metadata
-        self._alias = alias
-        self._predicate = None
-        self._target_list = None
-        
-=======
+
     def __init__(self,
                  video: TableRef,
                  dataset_metadata: DataFrameMetadata,
+                 alias: str,
                  predicate: AbstractExpression = None,
                  target_list: List[AbstractExpression] = None,
                  children=None):
         self._video = video
         self._dataset_metadata = dataset_metadata
+        self._alias = alias
         self._predicate = predicate
         self._target_list = target_list or []
         super().__init__(OperatorType.LOGICALGET, children)
 
->>>>>>> 5086f5f0
     @property
     def video(self):
         return self._video
@@ -160,7 +150,7 @@
     @property
     def alias(self):
         return self._alias
-    
+
     @property
     def predicate(self):
         return self._predicate
@@ -190,6 +180,7 @@
 
     def __hash__(self) -> int:
         return hash((super().__hash__(),
+                     self.alias,
                      self.video,
                      self.dataset_metadata,
                      self.predicate,
@@ -197,26 +188,17 @@
 
 
 class LogicalQueryDerivedGet(Operator):
-<<<<<<< HEAD
-    def __init__(self, alias: str, children: List = None):
-        super().__init__(OperatorType.LOGICALQUERYDERIVEDGET,
-                         children=children)
-        self._alias = alias
-        self.predicate = None
-        self.target_list = None
-=======
+
     def __init__(self,
+                 alias: str,
                  predicate: AbstractExpression = None,
                  target_list: List[AbstractExpression] = None,
                  children: List = None):
         super().__init__(OperatorType.LOGICALQUERYDERIVEDGET,
                          children=children)
-        # `TODO` We need to store the alias information here
-        # We need construct the map using the target list of the
-        # subquery to validate the overall query
+        self._alias = alias
         self.predicate = predicate
         self.target_list = target_list or []
->>>>>>> 5086f5f0
 
     @property
     def alias(self):
@@ -233,6 +215,7 @@
 
     def __hash__(self) -> int:
         return hash((super().__hash__(),
+                     self.alias,
                      self.predicate,
                      tuple(self.target_list)))
 

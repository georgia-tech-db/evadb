--- conflicted
+++ resolved
@@ -120,20 +120,7 @@
             table_type=table_type,
             column_list=column_list
         )
-<<<<<<< HEAD
     
-=======
-
-        # Append row_id to table column list.
-        column_list = [
-            ColumnCatalog(IDENTIFIER_COLUMN, ColumnType.INTEGER)
-        ] + column_list
-
-        for column in column_list:
-            column.table_id = table_entry.row_id
-        column_list = self._column_service.insert_entries(column_list)
-
->>>>>>> 6571cb7d
         table_entry.schema = column_list
         return table_entry
 

# coding=utf-8
# Copyright 2018-2022 EVA
#
# Licensed under the Apache License, Version 2.0 (the "License");
# you may not use this file except in compliance with the License.
# You may obtain a copy of the License at
#
#     http://www.apache.org/licenses/LICENSE-2.0
#
# Unless required by applicable law or agreed to in writing, software
# distributed under the License is distributed on an "AS IS" BASIS,
# WITHOUT WARRANTIES OR CONDITIONS OF ANY KIND, either express or implied.
# See the License for the specific language governing permissions and
# limitations under the License.
from typing import List

from eva.catalog.catalog_type import ColumnType, IndexType, NdArrayType, TableType
from eva.catalog.models.base_model import drop_db, init_db
<<<<<<< HEAD
from eva.catalog.models.df_column import DataFrameColumn, TableColumn
from eva.catalog.models.df_metadata import DataFrameMetadata, TableMetadata
=======
from eva.catalog.models.df_column import DataFrameColumn
from eva.catalog.models.df_metadata import DataFrameMetadata
from eva.catalog.models.index import IndexMetadata
>>>>>>> ad8700cc
from eva.catalog.models.udf import UdfMetadata
from eva.catalog.models.udf_io import UdfIO
from eva.catalog.services.df_column_service import DatasetColumnService
from eva.catalog.services.df_service import DatasetService
from eva.catalog.services.index_service import IndexService
from eva.catalog.services.udf_io_service import UdfIOService
from eva.catalog.services.udf_service import UdfService
from eva.catalog.sql_config import IDENTIFIER_COLUMN
from eva.parser.create_statement import ColConstraintInfo, ColumnDefinition
from eva.parser.table_ref import TableInfo
from eva.parser.types import FileFormatType
from eva.utils.errors import CatalogError
from eva.utils.generic_utils import generate_file_path
from eva.utils.logging_manager import logger


class CatalogManager(object):
    _instance = None

    def __new__(cls):
        if cls._instance is None:
            cls._instance = super(CatalogManager, cls).__new__(cls)

            cls._instance._bootstrap_catalog()

        return cls._instance

    def __init__(self):
        self._dataset_service = DatasetService()
        self._column_service = DatasetColumnService()
        self._udf_service = UdfService()
        self._udf_io_service = UdfIOService()
        self._index_service = IndexService()

    def reset(self):
        """
        This method resets the state of the singleton instance.
        It should drop the catalog table and reinitialize all the member
        variables and services.
        """
        self._shutdown_catalog()
        self._bootstrap_catalog()
        self.__init__()

    def _bootstrap_catalog(self):
        """Bootstraps catalog.
        This method runs all tasks required for using catalog. Currently,
        it includes only one task ie. initializing database. It creates the
        catalog database and tables if they do not exist.
        """
        logger.info("Bootstrapping catalog")
        init_db()

    def _shutdown_catalog(self):
        """
        This method is responsible for gracefully shutting the
        catalog manager. Currently, it includes dropping the catalog database
        """
        logger.info("Shutting catalog")
        drop_db()

    def create_metadata(
        self,
        name: str,
        file_url: str,
        column_list: List[DataFrameColumn],
        identifier_column="id",
        table_type=TableType.VIDEO_DATA,
    ) -> TableMetadata:
        """Creates metadata object

        Creates a metadata object and column objects and persists them in
        database. Sets the schema field of the metadata object.

        Args:
            name: name of the dataset/video to which this metdata corresponds
            file_url: #todo
            column_list: list of columns
            identifier_column (str):  A unique identifier column for each row
            table_type (TableType): type of the table, video, images etc
        Returns:
            The persisted TableMetadata object with the id field populated.
        """

        metadata = self._dataset_service.create_dataset(
            name,
            file_url,
            identifier_id=identifier_column,
            table_type=table_type,
        )

        # Append row_id to table metadata.
        column_list = [
            DataFrameColumn(IDENTIFIER_COLUMN, ColumnType.INTEGER)
        ] + column_list

        for column in column_list:
            column.metadata_id = metadata.id
        column_list = self._column_service.create_column(column_list)

        metadata.schema = column_list
        return TableMetadata(metadata)

<<<<<<< HEAD
    def create_video_metadata(self, name: str) -> TableMetadata:
=======
    def create_multimedia_table(self, name: str, format_type: FileFormatType):
        if format_type is FileFormatType.VIDEO:
            return self._create_video_table(name)
        elif format_type is FileFormatType.IMAGE:
            return self._create_image_table(name)
        else:
            raise CatalogError(f"Format Type {format_type} is not supported")

    def _create_image_table(self, name: str) -> DataFrameMetadata:
        """Create image table metadata object.
            We have predefined columns for such a object
            name:  image path
            data: image data

        Arguments:
            name (str): name of the metadata to be added to the catalog

        Returns:
            DataFrameMetadata:  corresponding metadata for the input table info
        """
        catalog = CatalogManager()
        columns = [
            ColumnDefinition(
                "name", ColumnType.TEXT, None, [], ColConstraintInfo(unique=True)
            ),
            ColumnDefinition(
                "data", ColumnType.NDARRAY, NdArrayType.UINT8, [None, None, None]
            ),
        ]
        col_metadata = self.create_columns_metadata(columns)
        uri = str(generate_file_path(name))
        metadata = catalog.create_metadata(
            name,
            uri,
            col_metadata,
            identifier_column="name",
            table_type=TableType.IMAGE_DATA,
        )
        return metadata

    def _create_video_table(self, name: str) -> DataFrameMetadata:
>>>>>>> ad8700cc
        """Create video metadata object.
            We have predefined columns for such a object
            id:  the frame id
            data: the frame data

        Arguments:
            name (str): name of the metadata to be added to the catalog

        Returns:
            TableMetadata:  corresponding metadata for the input table info
        """
        columns = [
            ColumnDefinition(
                "name", ColumnType.TEXT, None, [], ColConstraintInfo(unique=True)
            ),
            ColumnDefinition("id", ColumnType.INTEGER, None, []),
            ColumnDefinition(
                "data", ColumnType.NDARRAY, NdArrayType.UINT8, [None, None, None]
            ),
        ]
        col_metadata = self.create_columns_metadata(columns)
        uri = str(generate_file_path(name))
        metadata = self.create_metadata(
            name,
            uri,
            col_metadata,
            identifier_column="id",
            table_type=TableType.VIDEO_DATA,
        )
        return TableMetadata(metadata)

    def create_table_metadata(
<<<<<<< HEAD
        self, table_info: TableInfo, columns: List[ColumnDefinition]
    ) -> TableMetadata:
=======
        self,
        table_info: TableInfo,
        columns: List[ColumnDefinition],
        identifier_column: str = "id",
    ) -> DataFrameMetadata:
>>>>>>> ad8700cc
        table_name = table_info.table_name
        column_metadata_list = self.create_columns_metadata(columns)
        file_url = str(generate_file_path(table_name))
        metadata = self.create_metadata(
            table_name,
            file_url,
            column_metadata_list,
            identifier_column=identifier_column,
            table_type=TableType.STRUCTURED_DATA,
        )
        return TableMetadata(metadata)

    def create_columns_metadata(self, col_list: List[ColumnDefinition]):
        """Create column metadata for the input parsed column list. This function
        will not commit the provided column into catalog table.
        Will only return in memory list of ColumnDataframe objects

        Arguments:
            col_list {List[ColumnDefinition]} -- parsed col list to be created
        """
        if isinstance(col_list, ColumnDefinition):
            col_list = [col_list]

        result_list = []
        for col in col_list:
            result_list.append(
                self.create_column_metadata(
                    col.name, col.type, col.array_type, col.dimension, col.cci
                )
            )

        return result_list

    def create_column_metadata(
        self,
        column_name: str,
        data_type: ColumnType,
        array_type: NdArrayType,
        dimensions: List[int],
        cci: ColConstraintInfo = ColConstraintInfo(),
    ) -> DataFrameColumn:
        """Create a dataframe column object this column.
        This function won't commit this object in the catalog database.
        If you want to commit it into catalog table call create_metadata with
        corresponding table_id

        Arguments:
            column_name {str} -- column name to be created
            data_type {ColumnType} -- type of column created
            array_type {NdArrayType} -- type of ndarray
            dimensions {List[int]} -- dimensions of the column created
        """
        return DataFrameColumn(
            column_name,
            data_type,
            array_type=array_type,
            array_dimensions=dimensions,
            is_nullable=cci.nullable,
        )

    def get_dataset_metadata(
        self, database_name: str, dataset_name: str
    ) -> TableMetadata:
        """
        Returns the Dataset metadata for the given dataset name
        Arguments:
            dataset_name (str): name of the dataset

        Returns:
            TableMetadata
        """

        metadata = self._dataset_service.dataset_object_by_name(
            database_name, dataset_name
        )
        if metadata is None:
            return None
        # we are forced to set schema every time metadata is fetched
        # ToDo: maybe keep schema as a part of persistent metadata object
        df_columns = self._column_service.columns_by_id_and_dataset_id(
            metadata.id, None
        )
        metadata.schema = df_columns
        return TableMetadata(metadata)

    def get_column_object(
        self, table_obj: DataFrameMetadata, col_name: str
    ) -> TableColumn:
        col_objs = self._column_service.columns_by_dataset_id_and_names(
            table_obj.id, column_names=[col_name]
        )
        if col_objs:
            return TableColumn(col_objs[0])
        else:
            return None

    def get_all_column_objects(self, table_obj: DataFrameMetadata):
        col_objs = self._column_service.get_dataset_columns(table_obj)
        return col_objs

    def udf_io(
        self,
        io_name: str,
        data_type: ColumnType,
        array_type: NdArrayType,
        dimensions: List[int],
        is_input: bool,
    ):
        """Constructs an in memory udf_io object with given info.
        This function won't commit this object in the catalog database.
        If you want to commit it into catalog call create_udf with
        corresponding udf_id and io list

        Arguments:
            name(str): io name to be created
            data_type(ColumnType): type of io created
            array_type(NdArrayType): type of array content
            dimensions(List[int]):dimensions of the io created
            is_input(bool): whether a input or output, if true it is an input
        """
        return UdfIO(
            io_name,
            data_type,
            array_type=array_type,
            array_dimensions=dimensions,
            is_input=is_input,
        )

    def create_udf(
        self,
        name: str,
        impl_file_path: str,
        type: str,
        udf_io_list: List[UdfIO],
    ) -> UdfMetadata:
        """Creates an udf metadata object and udf_io objects and persists them
        in database.

        Arguments:
            name(str): name of the udf to which this metdata corresponds
            impl_file_path(str): implementation path of the udf,
                                 relative to eva/udf
            type(str): what kind of udf operator like classification,
                                                        detection etc
            udf_io_list(List[UdfIO]): input/output info of this udf

        Returns:
            The persisted UdfMetadata object with the id field populated.
        """

        metadata = self._udf_service.create_udf(name, impl_file_path, type)
        for udf_io in udf_io_list:
            udf_io.udf_id = metadata.id
        self._udf_io_service.add_udf_io(udf_io_list)
        return metadata

    def get_udf_by_name(self, name: str) -> UdfMetadata:
        """
        Get the UDF information based on name.

        Arguments:
             name (str): name of the UDF

        Returns:
            UdfMetadata object
        """
        return self._udf_service.udf_by_name(name)

    def get_udf_inputs(self, udf_obj: UdfMetadata) -> List[UdfIO]:
        if not isinstance(udf_obj, UdfMetadata):
            raise ValueError(
                """Expected UdfMetadata object, got
                             {}""".format(
                    type(udf_obj)
                )
            )
        return self._udf_io_service.get_inputs_by_udf_id(udf_obj.id)

    def get_udf_outputs(self, udf_obj: UdfMetadata) -> List[UdfIO]:
        if not isinstance(udf_obj, UdfMetadata):
            raise ValueError(
                """Expected UdfMetadata object, got
                             {}""".format(
                    type(udf_obj)
                )
            )
        return self._udf_io_service.get_outputs_by_udf_id(udf_obj.id)

    def drop_dataset_metadata(self, obj: DataFrameMetadata) -> bool:
        """
        This method deletes the table along with its columns from df_metadata
        and df_columns respectively

        Arguments:
           obj: dataframe metadata entry to remove

        Returns:
           True if successfully deleted else False
        """
        return self._dataset_service.drop_dataset(obj)

    def drop_udf(self, udf_name: str) -> bool:
        """
        This method drops the udf entry and corresponding udf_io
        from the catalog

        Arguments:
           udf_name: udf name to be dropped.

        Returns:
           True if successfully deleted else False
        """
        return self._udf_service.drop_udf_by_name(udf_name)

    def rename_table(self, curr_table: DataFrameMetadata, new_name: TableInfo):
        return self._dataset_service.rename_dataset(curr_table, new_name.table_name)

    def check_table_exists(self, database_name: str, table_name: str):
        metadata = self._dataset_service.dataset_object_by_name(
            database_name, table_name
        )
        if metadata is None:
            return False
        else:
            return True

    def get_all_udf_entries(self):
        return self._udf_service.get_all_udfs()

    def get_media_metainfo_table(
        self, input_table: DataFrameMetadata
    ) -> DataFrameMetadata:
        """Get a media metainfo table.
        Raise if it does not exists
        Args:
            input_table (DataFrameMetadata): input media table

        Returns:
            DataFrameMetadata: metainfo table maintained by the system
        """
        # use file_url as the metadata table name
        media_metadata_name = input_table.file_url
        obj = self.get_dataset_metadata(None, media_metadata_name)
        if not obj:
            err = f"Table with name {media_metadata_name} does not exist in catalog"
            logger.exception(err)
            raise CatalogError(err)

        return obj

    def create_media_metainfo_table(
        self, input_table: DataFrameMetadata
    ) -> DataFrameMetadata:
        """Get a media metainfo table.
        Create one if it does not exists
        We use this table to store all the media filenames and corresponding information
        Args:
            input_table (DataFrameMetadata): input video table

        Returns:
            DataFrameMetadata: metainfo table maintained by the system
        """
        # use file_url as the metadata table name
        media_metadata_name = input_table.file_url
        obj = self.get_dataset_metadata(None, media_metadata_name)
        if obj:
            err_msg = f"Table with name {media_metadata_name} already exists"
            logger.exception(err_msg)
            raise CatalogError(err_msg)

        columns = [ColumnDefinition("file_url", ColumnType.TEXT, None, None)]
        obj = self.create_table_metadata(
            TableInfo(media_metadata_name), columns, identifier_column=columns[0].name
        )
        return obj

    """ Index related services. """

    def create_index(
        self,
        name: str,
        save_file_path: str,
        index_type: IndexType,
        secondary_index_df_metadata: DataFrameMetadata,
        feat_df_column: DataFrameColumn,
    ) -> IndexMetadata:
        index_metadata = self._index_service.create_index(
            name, save_file_path, index_type
        )
        index_metadata.secondary_index_id = secondary_index_df_metadata.id
        index_metadata.feat_df_column_id = feat_df_column.id
        return index_metadata

    def get_index_by_name(self, name: str) -> IndexMetadata:
        return self._index_service.index_by_name(name)

    def drop_index(self, index_name: str) -> bool:
        return self._index_service.drop_index_by_name(index_name)

    def get_all_index_entries(self):
        return self._index_service.get_all_indices()<|MERGE_RESOLUTION|>--- conflicted
+++ resolved
@@ -16,14 +16,9 @@
 
 from eva.catalog.catalog_type import ColumnType, IndexType, NdArrayType, TableType
 from eva.catalog.models.base_model import drop_db, init_db
-<<<<<<< HEAD
 from eva.catalog.models.df_column import DataFrameColumn, TableColumn
 from eva.catalog.models.df_metadata import DataFrameMetadata, TableMetadata
-=======
-from eva.catalog.models.df_column import DataFrameColumn
-from eva.catalog.models.df_metadata import DataFrameMetadata
 from eva.catalog.models.index import IndexMetadata
->>>>>>> ad8700cc
 from eva.catalog.models.udf import UdfMetadata
 from eva.catalog.models.udf_io import UdfIO
 from eva.catalog.services.df_column_service import DatasetColumnService
@@ -127,9 +122,6 @@
         metadata.schema = column_list
         return TableMetadata(metadata)
 
-<<<<<<< HEAD
-    def create_video_metadata(self, name: str) -> TableMetadata:
-=======
     def create_multimedia_table(self, name: str, format_type: FileFormatType):
         if format_type is FileFormatType.VIDEO:
             return self._create_video_table(name)
@@ -138,7 +130,7 @@
         else:
             raise CatalogError(f"Format Type {format_type} is not supported")
 
-    def _create_image_table(self, name: str) -> DataFrameMetadata:
+    def _create_image_table(self, name: str) -> TableMetadata:
         """Create image table metadata object.
             We have predefined columns for such a object
             name:  image path
@@ -168,10 +160,9 @@
             identifier_column="name",
             table_type=TableType.IMAGE_DATA,
         )
-        return metadata
-
-    def _create_video_table(self, name: str) -> DataFrameMetadata:
->>>>>>> ad8700cc
+        return TableMetadata(metadata)
+
+    def _create_video_table(self, name: str) -> TableMetadata:
         """Create video metadata object.
             We have predefined columns for such a object
             id:  the frame id
@@ -204,16 +195,11 @@
         return TableMetadata(metadata)
 
     def create_table_metadata(
-<<<<<<< HEAD
-        self, table_info: TableInfo, columns: List[ColumnDefinition]
-    ) -> TableMetadata:
-=======
         self,
         table_info: TableInfo,
         columns: List[ColumnDefinition],
         identifier_column: str = "id",
-    ) -> DataFrameMetadata:
->>>>>>> ad8700cc
+    ) -> TableMetadata:
         table_name = table_info.table_name
         column_metadata_list = self.create_columns_metadata(columns)
         file_url = str(generate_file_path(table_name))

--- conflicted
+++ resolved
@@ -80,13 +80,8 @@
         file_url: str,
         column_list: List[DataFrameColumn],
         identifier_column="id",
-<<<<<<< HEAD
-        is_video=False,
+        table_type=TableType.VIDEO_DATA,
     ) -> TableMetadata:
-=======
-        table_type=TableType.VIDEO_DATA,
-    ) -> DataFrameMetadata:
->>>>>>> 029978a2
         """Creates metadata object
 
         Creates a metadata object and column objects and persists them in

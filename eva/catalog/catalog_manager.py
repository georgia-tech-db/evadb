# coding=utf-8
# Copyright 2018-2022 EVA
#
# Licensed under the Apache License, Version 2.0 (the "License");
# you may not use this file except in compliance with the License.
# You may obtain a copy of the License at
#
#     http://www.apache.org/licenses/LICENSE-2.0
#
# Unless required by applicable law or agreed to in writing, software
# distributed under the License is distributed on an "AS IS" BASIS,
# WITHOUT WARRANTIES OR CONDITIONS OF ANY KIND, either express or implied.
# See the License for the specific language governing permissions and
# limitations under the License.
from typing import List

from eva.catalog.catalog_type import ColumnType, IndexType, NdArrayType, TableType
from eva.catalog.models.base_model import drop_db, init_db
from eva.catalog.models.df_column import DataFrameColumn
from eva.catalog.models.df_metadata import DataFrameMetadata
from eva.catalog.models.index import IndexMetadata
from eva.catalog.models.udf import UdfMetadata
from eva.catalog.models.udf_io import UdfIO
from eva.catalog.services.df_column_service import DatasetColumnService
from eva.catalog.services.df_service import DatasetService
from eva.catalog.services.index_service import IndexService
from eva.catalog.services.udf_io_service import UdfIOService
from eva.catalog.services.udf_service import UdfService
from eva.catalog.sql_config import IDENTIFIER_COLUMN
from eva.parser.create_statement import ColConstraintInfo, ColumnDefinition
from eva.parser.table_ref import TableInfo
<<<<<<< HEAD
from eva.sql_config import IDENTIFIER_COLUMN
from eva.utils.errors import CatalogError
=======
>>>>>>> 6a799e87
from eva.utils.generic_utils import generate_file_path
from eva.utils.logging_manager import logger


class CatalogManager(object):
    _instance = None

    def __new__(cls):
        if cls._instance is None:
            cls._instance = super(CatalogManager, cls).__new__(cls)

            cls._instance._bootstrap_catalog()

        return cls._instance

    def __init__(self):
        self._dataset_service = DatasetService()
        self._column_service = DatasetColumnService()
        self._udf_service = UdfService()
        self._udf_io_service = UdfIOService()
        self._index_service = IndexService()

    def reset(self):
        """
        This method resets the state of the singleton instance.
        It should drop the catalog table and reinitialize all the member
        variables and services.
        """
        self._shutdown_catalog()
        self._bootstrap_catalog()
        self.__init__()

    def _bootstrap_catalog(self):
        """Bootstraps catalog.
        This method runs all tasks required for using catalog. Currently,
        it includes only one task ie. initializing database. It creates the
        catalog database and tables if they do not exist.
        """
        logger.info("Bootstrapping catalog")
        init_db()

    def _shutdown_catalog(self):
        """
        This method is responsible for gracefully shutting the
        catalog manager. Currently, it includes dropping the catalog database
        """
        logger.info("Shutting catalog")
        drop_db()

    def create_metadata(
        self,
        name: str,
        file_url: str,
        column_list: List[DataFrameColumn],
        identifier_column="id",
        table_type=TableType.VIDEO_DATA,
    ) -> DataFrameMetadata:
        """Creates metadata object

        Creates a metadata object and column objects and persists them in
        database. Sets the schema field of the metadata object.

        Args:
            name: name of the dataset/video to which this metdata corresponds
            file_url: #todo
            column_list: list of columns
            identifier_column (str):  A unique identifier column for each row
            table_type (TableType): type of the table, video, images etc
        Returns:
            The persisted DataFrameMetadata object with the id field populated.
        """

        metadata = self._dataset_service.create_dataset(
            name,
            file_url,
            identifier_id=identifier_column,
            table_type=table_type,
        )

        # Append row_id to table metadata.
        column_list = [
            DataFrameColumn(IDENTIFIER_COLUMN, ColumnType.INTEGER)
        ] + column_list

        for column in column_list:
            column.metadata_id = metadata.id
        column_list = self._column_service.create_column(column_list)

        metadata.schema = column_list
        return metadata

    def create_video_metadata(self, name: str) -> DataFrameMetadata:
        """Create video metadata object.
            We have predefined columns for such a object
            id:  the frame id
            data: the frame data

        Arguments:
            name (str): name of the metadata to be added to the catalog

        Returns:
            DataFrameMetadata:  corresponding metadata for the input table info
        """
        columns = [
            ColumnDefinition(
                "name", ColumnType.TEXT, None, [], ColConstraintInfo(unique=True)
            ),
            ColumnDefinition("id", ColumnType.INTEGER, None, []),
            ColumnDefinition(
                "data", ColumnType.NDARRAY, NdArrayType.UINT8, [None, None, None]
            ),
        ]
        col_metadata = self.create_columns_metadata(columns)
        uri = str(generate_file_path(name))
        metadata = self.create_metadata(
            name,
            uri,
            col_metadata,
            identifier_column="id",
            table_type=TableType.VIDEO_DATA,
        )
        return metadata

    def create_table_metadata(
        self,
        table_info: TableInfo,
        columns: List[ColumnDefinition],
        identifier_column: str = "id",
    ) -> DataFrameMetadata:
        table_name = table_info.table_name
        column_metadata_list = self.create_columns_metadata(columns)
        file_url = str(generate_file_path(table_name))
        metadata = self.create_metadata(
            table_name,
            file_url,
            column_metadata_list,
            identifier_column=identifier_column,
            table_type=TableType.STRUCTURED_DATA,
        )
        return metadata

    def create_columns_metadata(self, col_list: List[ColumnDefinition]):
        """Create column metadata for the input parsed column list. This function
        will not commit the provided column into catalog table.
        Will only return in memory list of ColumnDataframe objects

        Arguments:
            col_list {List[ColumnDefinition]} -- parsed col list to be created
        """
        if isinstance(col_list, ColumnDefinition):
            col_list = [col_list]

        result_list = []
        for col in col_list:
            result_list.append(
                self.create_column_metadata(
                    col.name, col.type, col.array_type, col.dimension, col.cci
                )
            )

        return result_list

    def create_column_metadata(
        self,
        column_name: str,
        data_type: ColumnType,
        array_type: NdArrayType,
        dimensions: List[int],
        cci: ColConstraintInfo = ColConstraintInfo(),
    ) -> DataFrameColumn:
        """Create a dataframe column object this column.
        This function won't commit this object in the catalog database.
        If you want to commit it into catalog table call create_metadata with
        corresponding table_id

        Arguments:
            column_name {str} -- column name to be created
            data_type {ColumnType} -- type of column created
            array_type {NdArrayType} -- type of ndarray
            dimensions {List[int]} -- dimensions of the column created
        """
        return DataFrameColumn(
            column_name,
            data_type,
            array_type=array_type,
            array_dimensions=dimensions,
            is_nullable=cci.nullable,
        )

    def get_dataset_metadata(
        self, database_name: str, dataset_name: str
    ) -> DataFrameMetadata:
        """
        Returns the Dataset metadata for the given dataset name
        Arguments:
            dataset_name (str): name of the dataset

        Returns:
            DataFrameMetadata
        """

        metadata = self._dataset_service.dataset_object_by_name(
            database_name, dataset_name
        )
        if metadata is None:
            return None
        # we are forced to set schema every time metadata is fetched
        # ToDo: maybe keep schema as a part of persistent metadata object
        df_columns = self._column_service.columns_by_id_and_dataset_id(
            metadata.id, None
        )
        metadata.schema = df_columns
        return metadata

    def get_column_object(
        self, table_obj: DataFrameMetadata, col_name: str
    ) -> DataFrameColumn:
        col_objs = self._column_service.columns_by_dataset_id_and_names(
            table_obj.id, column_names=[col_name]
        )
        if col_objs:
            return col_objs[0]
        else:
            return None

    def get_all_column_objects(self, table_obj: DataFrameMetadata):
        col_objs = self._column_service.get_dataset_columns(table_obj)
        return col_objs

    def udf_io(
        self,
        io_name: str,
        data_type: ColumnType,
        array_type: NdArrayType,
        dimensions: List[int],
        is_input: bool,
    ):
        """Constructs an in memory udf_io object with given info.
        This function won't commit this object in the catalog database.
        If you want to commit it into catalog call create_udf with
        corresponding udf_id and io list

        Arguments:
            name(str): io name to be created
            data_type(ColumnType): type of io created
            array_type(NdArrayType): type of array content
            dimensions(List[int]):dimensions of the io created
            is_input(bool): whether a input or output, if true it is an input
        """
        return UdfIO(
            io_name,
            data_type,
            array_type=array_type,
            array_dimensions=dimensions,
            is_input=is_input,
        )

    def create_udf(
        self,
        name: str,
        impl_file_path: str,
        type: str,
        udf_io_list: List[UdfIO],
    ) -> UdfMetadata:
        """Creates an udf metadata object and udf_io objects and persists them
        in database.

        Arguments:
            name(str): name of the udf to which this metdata corresponds
            impl_file_path(str): implementation path of the udf,
                                 relative to eva/udf
            type(str): what kind of udf operator like classification,
                                                        detection etc
            udf_io_list(List[UdfIO]): input/output info of this udf

        Returns:
            The persisted UdfMetadata object with the id field populated.
        """

        metadata = self._udf_service.create_udf(name, impl_file_path, type)
        for udf_io in udf_io_list:
            udf_io.udf_id = metadata.id
        self._udf_io_service.add_udf_io(udf_io_list)
        return metadata

    def get_udf_by_name(self, name: str) -> UdfMetadata:
        """
        Get the UDF information based on name.

        Arguments:
             name (str): name of the UDF

        Returns:
            UdfMetadata object
        """
        return self._udf_service.udf_by_name(name)

    def get_udf_inputs(self, udf_obj: UdfMetadata) -> List[UdfIO]:
        if not isinstance(udf_obj, UdfMetadata):
            raise ValueError(
                """Expected UdfMetadata object, got
                             {}""".format(
                    type(udf_obj)
                )
            )
        return self._udf_io_service.get_inputs_by_udf_id(udf_obj.id)

    def get_udf_outputs(self, udf_obj: UdfMetadata) -> List[UdfIO]:
        if not isinstance(udf_obj, UdfMetadata):
            raise ValueError(
                """Expected UdfMetadata object, got
                             {}""".format(
                    type(udf_obj)
                )
            )
        return self._udf_io_service.get_outputs_by_udf_id(udf_obj.id)

    def drop_dataset_metadata(self, obj: DataFrameMetadata) -> bool:
        """
        This method deletes the table along with its columns from df_metadata
        and df_columns respectively

        Arguments:
           obj: dataframe metadata entry to remove

        Returns:
           True if successfully deleted else False
        """
        return self._dataset_service.drop_dataset(obj)

    def drop_udf(self, udf_name: str) -> bool:
        """
        This method drops the udf entry and corresponding udf_io
        from the catalog

        Arguments:
           udf_name: udf name to be dropped.

        Returns:
           True if successfully deleted else False
        """
        return self._udf_service.drop_udf_by_name(udf_name)

    def rename_table(self, curr_table: DataFrameMetadata, new_name: TableInfo):
        return self._dataset_service.rename_dataset(curr_table, new_name.table_name)

    def check_table_exists(self, database_name: str, table_name: str):
        metadata = self._dataset_service.dataset_object_by_name(
            database_name, table_name
        )
        if metadata is None:
            return False
        else:
            return True

    def get_all_udf_entries(self):
        return self._udf_service.get_all_udfs()

<<<<<<< HEAD
    def get_video_metadata_table(
        self, input_table: DataFrameMetadata
    ) -> DataFrameMetadata:
        """Get a video metadata table.
        Raise if it does not exists
        Args:
            input_table (DataFrameMetadata): input video table

        Returns:
            DataFrameMetadata: metadata table maintained by the system
        """
        # use file_url as the metadata table name
        video_metadata_name = input_table.file_url
        obj = self.get_dataset_metadata(None, video_metadata_name)
        if not obj:
            err = f"Table with name {video_metadata_name} does not exist in catalog"
            logger.exception(err)
            raise CatalogError(err)

        return obj

    def create_video_metadata_table(
        self, input_table: DataFrameMetadata
    ) -> DataFrameMetadata:
        """Get a video metadata table.
        Create one if it does not exists
        We use this table to store all the video filenames and corresponding information
        Args:
            input_table (DataFrameMetadata): input video table

        Returns:
            DataFrameMetadata: metadata table maintained by the system
        """
        # use file_url as the metadata table name
        video_metadata_name = input_table.file_url
        obj = self.get_dataset_metadata(None, video_metadata_name)
        if obj:
            err_msg = f"Table with name {video_metadata_name} already exists"
            logger.exception(err_msg)
            raise CatalogError(err_msg)

        columns = [ColumnDefinition("file_url", ColumnType.TEXT, None, None)]
        obj = self.create_table_metadata(
            TableInfo(video_metadata_name), columns, identifier_column=columns[0].name
        )
        return obj
=======
    """ Index related services. """

    def create_index(
        self,
        name: str,
        save_file_path: str,
        index_type: IndexType,
        secondary_index_df_metadata: DataFrameMetadata,
        feat_df_column: DataFrameColumn,
    ) -> IndexMetadata:
        index_metadata = self._index_service.create_index(
            name, save_file_path, index_type
        )
        index_metadata.secondary_index_id = secondary_index_df_metadata.id
        index_metadata.feat_df_column_id = feat_df_column.id
        return index_metadata

    def get_index_by_name(self, name: str) -> IndexMetadata:
        return self._index_service.index_by_name(name)

    def drop_index(self, index_name: str) -> bool:
        return self._index_service.drop_index_by_name(index_name)

    def get_all_index_entries(self):
        return self._index_service.get_all_indices()
>>>>>>> 6a799e87
<|MERGE_RESOLUTION|>--- conflicted
+++ resolved
@@ -29,11 +29,7 @@
 from eva.catalog.sql_config import IDENTIFIER_COLUMN
 from eva.parser.create_statement import ColConstraintInfo, ColumnDefinition
 from eva.parser.table_ref import TableInfo
-<<<<<<< HEAD
-from eva.sql_config import IDENTIFIER_COLUMN
 from eva.utils.errors import CatalogError
-=======
->>>>>>> 6a799e87
 from eva.utils.generic_utils import generate_file_path
 from eva.utils.logging_manager import logger
 
@@ -392,7 +388,6 @@
     def get_all_udf_entries(self):
         return self._udf_service.get_all_udfs()
 
-<<<<<<< HEAD
     def get_video_metadata_table(
         self, input_table: DataFrameMetadata
     ) -> DataFrameMetadata:
@@ -439,7 +434,7 @@
             TableInfo(video_metadata_name), columns, identifier_column=columns[0].name
         )
         return obj
-=======
+
     """ Index related services. """
 
     def create_index(
@@ -464,5 +459,4 @@
         return self._index_service.drop_index_by_name(index_name)
 
     def get_all_index_entries(self):
-        return self._index_service.get_all_indices()
->>>>>>> 6a799e87
+        return self._index_service.get_all_indices()
--- conflicted
+++ resolved
@@ -24,15 +24,11 @@
     get_video_table_column_definitions,
     xform_column_definitions_to_catalog_entries,
 )
-<<<<<<< HEAD
-from eva.catalog.models.base_model import clear_db_contents, init_db
-=======
 from eva.catalog.models.base_model import (
     drop_all_tables_except_catalog,
     init_db,
     truncate_catalog_tables,
 )
->>>>>>> de4628a3
 from eva.catalog.models.column_catalog import ColumnCatalogEntry
 from eva.catalog.models.index_catalog import IndexCatalogEntry
 from eva.catalog.models.table_catalog import TableCatalogEntry
@@ -102,14 +98,10 @@
         catalog. It clears the tuples in the catalog tables, indexes, and cached data.
         """
         logger.info("Clearing catalog")
-<<<<<<< HEAD
-        clear_db_contents()
-=======
         # drop tables which are not part of catalog
         drop_all_tables_except_catalog()
         # truncate the catalog tables
         truncate_catalog_tables()
->>>>>>> de4628a3
         # clean up the dataset, index, and cache directories
         cleanup_storage()
 

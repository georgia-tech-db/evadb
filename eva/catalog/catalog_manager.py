--- conflicted
+++ resolved
@@ -21,19 +21,6 @@
     get_video_table_column_definitions,
 )
 from eva.catalog.models.base_model import drop_db, init_db
-<<<<<<< HEAD
-from eva.catalog.models.df_column import DataFrameColumn
-from eva.catalog.models.df_metadata import DataFrameMetadata
-from eva.catalog.models.udf import UdfMetadata
-from eva.catalog.models.udf_io import UdfIO
-from eva.catalog.services.df_column_service import DatasetColumnService
-from eva.catalog.services.df_service import DatasetService
-from eva.catalog.services.udf_history_col_service import UdfHistoryColumnService
-from eva.catalog.services.udf_history_service import UdfHistoryService
-from eva.catalog.services.udf_io_service import UdfIOService
-from eva.catalog.services.udf_service import UdfService
-from eva.parser.create_statement import ColConstraintInfo, ColumnDefinition
-=======
 from eva.catalog.models.column_catalog import ColumnCatalog
 from eva.catalog.models.index_catalog import IndexCatalog
 from eva.catalog.models.table_catalog import TableCatalog
@@ -46,7 +33,6 @@
 from eva.catalog.services.udf_io_catalog_service import UdfIOCatalogService
 from eva.catalog.sql_config import IDENTIFIER_COLUMN
 from eva.parser.create_statement import ColumnDefinition
->>>>>>> 3f228a54
 from eva.parser.table_ref import TableInfo
 from eva.parser.types import FileFormatType
 from eva.utils.errors import CatalogError
@@ -66,20 +52,11 @@
         return cls._instance
 
     def __init__(self):
-<<<<<<< HEAD
-        self._dataset_service = DatasetService()
-        self._column_service = DatasetColumnService()
-        self._udf_service = UdfService()
-        self._udf_io_service = UdfIOService()
-        self._udf_history_service = UdfHistoryService()
-        self._udf_history_col_service = UdfHistoryColumnService()
-=======
         self._table_catalog_service: TableCatalogService = TableCatalogService()
         self._column_service: ColumnCatalogService = ColumnCatalogService()
         self._udf_service: UdfCatalogService = UdfCatalogService()
         self._udf_io_service: UdfIOCatalogService = UdfIOCatalogService()
         self._index_service: IndexCatalogService = IndexCatalogService()
->>>>>>> 3f228a54
 
     def reset(self):
         """

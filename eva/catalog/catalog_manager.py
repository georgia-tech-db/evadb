# coding=utf-8
# Copyright 2018-2022 EVA
#
# Licensed under the Apache License, Version 2.0 (the "License");
# you may not use this file except in compliance with the License.
# You may obtain a copy of the License at
#
#     http://www.apache.org/licenses/LICENSE-2.0
#
# Unless required by applicable law or agreed to in writing, software
# distributed under the License is distributed on an "AS IS" BASIS,
# WITHOUT WARRANTIES OR CONDITIONS OF ANY KIND, either express or implied.
# See the License for the specific language governing permissions and
# limitations under the License.
import shutil
from pathlib import Path
from typing import List

from eva.catalog.catalog_type import ColumnType, IndexType, TableType
from eva.catalog.catalog_utils import (
    cleanup_storage,
    construct_udf_cache_catalog_entry,
    get_image_table_column_definitions,
    get_video_table_column_definitions,
    xform_column_definitions_to_catalog_entries,
)
from eva.catalog.models.base_model import drop_db, init_db
from eva.catalog.models.column_catalog import ColumnCatalogEntry
from eva.catalog.models.index_catalog import IndexCatalogEntry
from eva.catalog.models.table_catalog import TableCatalogEntry
from eva.catalog.models.udf_cache_catalog import UdfCacheCatalogEntry
from eva.catalog.models.udf_catalog import UdfCatalogEntry
from eva.catalog.models.udf_cost_catalog import UdfCostCatalogEntry
from eva.catalog.models.udf_io_catalog import UdfIOCatalogEntry
from eva.catalog.models.udf_metadata_catalog import UdfMetadataCatalogEntry
from eva.catalog.services.column_catalog_service import ColumnCatalogService
from eva.catalog.services.index_catalog_service import IndexCatalogService
from eva.catalog.services.table_catalog_service import TableCatalogService
from eva.catalog.services.udf_cache_catalog_service import UdfCacheCatalogService
from eva.catalog.services.udf_catalog_service import UdfCatalogService
from eva.catalog.services.udf_cost_catalog_service import UdfCostCatalogService
from eva.catalog.services.udf_io_catalog_service import UdfIOCatalogService
from eva.catalog.services.udf_metadata_catalog_service import UdfMetadataCatalogService
from eva.catalog.sql_config import IDENTIFIER_COLUMN
from eva.expression.function_expression import FunctionExpression
from eva.parser.create_statement import ColumnDefinition
from eva.parser.table_ref import TableInfo
from eva.parser.types import FileFormatType
from eva.utils.generic_utils import generate_file_path, get_file_checksum
from eva.utils.logging_manager import logger


class CatalogManager(object):
    def __new__(cls):
        if not hasattr(cls, "_instance"):
            cls._instance = super(CatalogManager, cls).__new__(cls)

            cls._instance._bootstrap_catalog()

        return cls._instance

    def __init__(self):
        self._table_catalog_service: TableCatalogService = TableCatalogService()
        self._column_service: ColumnCatalogService = ColumnCatalogService()
        self._udf_service: UdfCatalogService = UdfCatalogService()
        self._udf_cost_catalog_service: UdfCostCatalogService = UdfCostCatalogService()
        self._udf_io_service: UdfIOCatalogService = UdfIOCatalogService()
<<<<<<< HEAD
        self._udf_metadata_service: UdfMetadataCatalogService = UdfMetadataCatalogService()
=======
        self._udf_metadata_service: UdfMetadataCatalogService = (
            UdfMetadataCatalogService()
        )
>>>>>>> 5c70a017
        self._index_service: IndexCatalogService = IndexCatalogService()
        self._udf_cache_service: UdfCacheCatalogService = UdfCacheCatalogService()

    def reset(self):
        """
        This method resets the state of the singleton instance.
        It should drop the catalog table and reinitialize all the member
        variables and services.
        """
        self._shutdown_catalog()
        self._bootstrap_catalog()
        self.__init__()

    def _bootstrap_catalog(self):
        """Bootstraps catalog.
        This method runs all tasks required for using catalog. Currently,
        it includes only one task ie. initializing database. It creates the
        catalog database and tables if they do not exist.
        """
        logger.info("Bootstrapping catalog")
        init_db()

    def _shutdown_catalog(self):
        """
        This method is responsible for gracefully shutting the
        catalog manager.
        """
        logger.info("Shutting catalog")
        drop_db()
        # clean up the dataset, index, and cache directories
        cleanup_storage()

    "Table catalog services"

    def insert_table_catalog_entry(
        self,
        name: str,
        file_url: str,
        column_list: List[ColumnCatalogEntry],
        identifier_column="id",
        table_type=TableType.VIDEO_DATA,
    ) -> TableCatalogEntry:
        """A new entry is added to the table catalog and persisted in the database.
        The schema field is set before the object is returned."

        Args:
            name: table name
            file_url: #todo
            column_list: list of columns
            identifier_column (str):  A unique identifier column for each row
            table_type (TableType): type of the table, video, images etc
        Returns:
            The persisted TableCatalogEntry object with the id field populated.
        """

        # Append row_id to table column list.
        column_list = [
            ColumnCatalogEntry(name=IDENTIFIER_COLUMN, type=ColumnType.INTEGER)
        ] + column_list

        table_entry = self._table_catalog_service.insert_entry(
            name,
            file_url,
            identifier_column=identifier_column,
            table_type=table_type,
            column_list=column_list,
        )

        return table_entry

    def get_table_catalog_entry(
        self, table_name: str, database_name: str = None
    ) -> TableCatalogEntry:
        """
        Returns the table catalog entry for the given table name
        Arguments:
            table_name (str): name of the table

        Returns:
            TableCatalogEntry
        """

        table_entry = self._table_catalog_service.get_entry_by_name(
            database_name, table_name
        )

        return table_entry

    def delete_table_catalog_entry(self, table_entry: TableCatalogEntry) -> bool:
        """
        This method deletes the table along with its columns from table catalog
        and column catalog respectively

        Arguments:
           table: table catalog entry to remove

        Returns:
           True if successfully deleted else False
        """
        return self._table_catalog_service.delete_entry(table_entry)

    def rename_table_catalog_entry(
        self, curr_table: TableCatalogEntry, new_name: TableInfo
    ):
        return self._table_catalog_service.rename_entry(curr_table, new_name.table_name)

    def check_table_exists(self, table_name: str, database_name: str = None):
        table_entry = self._table_catalog_service.get_entry_by_name(
            database_name, table_name
        )
        if table_entry is None:
            return False
        else:
            return True

    def get_all_table_catalog_entries(self):
        return self._table_catalog_service.get_all_entries()

    "Column catalog services"

    def get_column_catalog_entry(
        self, table_obj: TableCatalogEntry, col_name: str
    ) -> ColumnCatalogEntry:
        col_obj = self._column_service.filter_entry_by_table_id_and_name(
            table_obj.row_id, col_name
        )
        if col_obj:
            return col_obj
        else:
            return None

    def get_column_catalog_entries_by_table(self, table_obj: TableCatalogEntry):
        col_entries = self._column_service.filter_entries_by_table(table_obj)
        return col_entries

    "udf catalog services"

    def insert_udf_catalog_entry(
        self,
        name: str,
        impl_file_path: str,
        type: str,
        udf_io_list: List[UdfIOCatalogEntry],
        udf_metadata_list: List[UdfMetadataCatalogEntry],
    ) -> UdfCatalogEntry:
        """Inserts a UDF catalog entry along with UDF_IO entries.
        It persists the entry to the database.

        Arguments:
            name(str): name of the udf
            impl_file_path(str): implementation path of the udf
            type(str): what kind of udf operator like classification,
                                                        detection etc
            udf_io_list(List[UdfIOCatalogEntry]): input/output udf info list

        Returns:
            The persisted UdfCatalogEntry object.
        """

        checksum = get_file_checksum(impl_file_path)
        udf_entry = self._udf_service.insert_entry(name, impl_file_path, type, checksum)
        for udf_io in udf_io_list:
            udf_io.udf_id = udf_entry.row_id
        self._udf_io_service.insert_entries(udf_io_list)
        for udf_metadata in udf_metadata_list:
            udf_metadata.udf_id = udf_entry.row_id
        self._udf_metadata_service.insert_entries(udf_metadata_list)
        return udf_entry

    def get_udf_catalog_entry_by_name(self, name: str) -> UdfCatalogEntry:
        """
        Get the UDF information based on name.

        Arguments:
             name (str): name of the UDF

        Returns:
            UdfCatalogEntry object
        """
        return self._udf_service.get_entry_by_name(name)

    def delete_udf_catalog_entry_by_name(self, udf_name: str) -> bool:
        return self._udf_service.delete_entry_by_name(udf_name)

    def get_all_udf_catalog_entries(self):
        return self._udf_service.get_all_entries()

    "udf cost catalog services"

    def upsert_udf_cost_catalog_entry(
        self, udf_id: int, name: str, cost: int
    ) -> UdfCostCatalogEntry:
        """Upserts UDF cost catalog entry.

        Arguments:
            udf_id(int): unique udf id
            name(str): the name of the udf
            cost(int): cost of this UDF

        Returns:
            The persisted UdfCostCatalogEntry object.
        """

        self._udf_cost_catalog_service.upsert_entry(udf_id, name, cost)

    def get_udf_cost_catalog_entry(self, name: str):
        return self._udf_cost_catalog_service.get_entry_by_name(name)

    "UdfIO services"

    def get_udf_io_catalog_input_entries(
        self, udf_obj: UdfCatalogEntry
    ) -> List[UdfIOCatalogEntry]:
        return self._udf_io_service.get_input_entries_by_udf_id(udf_obj.row_id)

    def get_udf_io_catalog_output_entries(
        self, udf_obj: UdfCatalogEntry
    ) -> List[UdfIOCatalogEntry]:
        return self._udf_io_service.get_output_entries_by_udf_id(udf_obj.row_id)

    """ Index related services. """

    def insert_index_catalog_entry(
        self,
        name: str,
        save_file_path: str,
        index_type: IndexType,
        feat_column: ColumnCatalogEntry,
        udf_signature: str,
    ) -> IndexCatalogEntry:
        index_catalog_entry = self._index_service.insert_entry(
            name, save_file_path, index_type, feat_column, udf_signature
        )
        return index_catalog_entry

    def get_index_catalog_entry_by_name(self, name: str) -> IndexCatalogEntry:
        return self._index_service.get_entry_by_name(name)

    def get_index_catalog_entry_by_column_and_udf_signature(
        self, column: ColumnCatalogEntry, udf_signature: str
    ):
        return self._index_service.get_entry_by_column_and_udf_signature(
            column, udf_signature
        )

    def drop_index_catalog_entry(self, index_name: str) -> bool:
        return self._index_service.delete_entry_by_name(index_name)

    def get_all_index_catalog_entries(self):
        return self._index_service.get_all_entries()

    """ Udf Cache related"""

    def insert_udf_cache_catalog_entry(self, func_expr: FunctionExpression):
        entry = construct_udf_cache_catalog_entry(func_expr)
        return self._udf_cache_service.insert_entry(entry)

    def get_udf_cache_catalog_entry_by_name(self, name: str) -> UdfCacheCatalogEntry:
        return self._udf_cache_service.get_entry_by_name(name)

    def drop_udf_cache_catalog_entry(self, entry: UdfCacheCatalogEntry) -> bool:
        # remove the data structure associated with the entry
        if entry:
            shutil.rmtree(entry.cache_path)
        return self._udf_cache_service.delete_entry(entry)

    """ UDF Metadata Catalog"""

    def get_udf_metadata_entries_by_udf_name(
        self, udf_name: str
    ) -> List[UdfMetadataCatalogEntry]:
        """
        Get the UDF metadata information for the provided udf.

        Arguments:
             udf_name (str): name of the UDF

        Returns:
            UdfMetadataCatalogEntry objects
        """
        udf_entry = self.get_udf_catalog_entry_by_name(udf_name)
        if udf_entry:
            entries = self._udf_metadata_service.get_entries_by_udf_id(udf_entry.row_id)
            return entries
        else:
            return []

    """ Utils """

    def create_and_insert_table_catalog_entry(
        self,
        table_info: TableInfo,
        columns: List[ColumnDefinition],
        identifier_column: str = None,
        table_type: TableType = TableType.STRUCTURED_DATA,
    ) -> TableCatalogEntry:
        """Create a valid table catalog tuple and insert into the table

        Args:
            table_info (TableInfo): table info object
            columns (List[ColumnDefinition]): columns definitions of the table
            identifier_column (str, optional): Specify unique columns. Defaults to None.
            table_type (TableType, optional): table type. Defaults to TableType.STRUCTURED_DATA.

        Returns:
            TableCatalogEntry: entry that has been inserted into the table catalog
        """
        table_name = table_info.table_name
        column_catalog_entries = xform_column_definitions_to_catalog_entries(columns)
        file_url = str(generate_file_path(table_name))
        table_catalog_entry = self.insert_table_catalog_entry(
            table_name,
            file_url,
            column_catalog_entries,
            identifier_column=identifier_column,
            table_type=table_type,
        )
        return table_catalog_entry

    def create_and_insert_multimedia_table_catalog_entry(
        self, name: str, format_type: FileFormatType
    ) -> TableCatalogEntry:
        """Create a table catalog entry for the multimedia table.
        Depending on the type of multimedia, the appropriate "create catalog entry" command is called.

        Args:
            name (str):  name of the table catalog entry
            format_type (FileFormatType): media type

        Raises:
            CatalogError: if format_type is not supported

        Returns:
            TableCatalogEntry: newly inserted table catalog entry
        """
        assert format_type in [
            FileFormatType.VIDEO,
            FileFormatType.IMAGE,
        ], f"Format Type {format_type} is not supported"

        if format_type is FileFormatType.VIDEO:
            columns = get_video_table_column_definitions()
            table_type = TableType.VIDEO_DATA
        elif format_type is FileFormatType.IMAGE:
            columns = get_image_table_column_definitions()
            table_type = TableType.IMAGE_DATA

        return self.create_and_insert_table_catalog_entry(
            TableInfo(name), columns, table_type=table_type
        )

    def get_multimedia_metadata_table_catalog_entry(
        self, input_table: TableCatalogEntry
    ) -> TableCatalogEntry:
        """Get table catalog entry for multimedia metadata table.
        Raise if it does not exists
        Args:
            input_table (TableCatalogEntryEntryEntryEntry): input media table

        Returns:
            TableCatalogEntry: metainfo table entry which is maintained by the system
        """
        # use file_url as the metadata table name
        media_metadata_name = Path(input_table.file_url).stem
        obj = self.get_table_catalog_entry(media_metadata_name)
        assert (
            obj is not None
        ), f"Table with name {media_metadata_name} does not exist in catalog"

        return obj

    def create_and_insert_multimedia_metadata_table_catalog_entry(
        self, input_table: TableCatalogEntry
    ) -> TableCatalogEntry:
        """Create and insert table catalog entry for multimedia metadata table.
         This table is used to store all media filenames and related information. In
         order to prevent direct access or modification by users, it should be
         designated as a SYSTEM_STRUCTURED_DATA type.
         **Note**: this table is managed by the storage engine, so it should not be
         called elsewhere.
        Args:
            input_table (TableCatalogEntry): input video table

        Returns:
            TableCatalogEntry: metainfo table entry which is maintained by the system
        """
        # use file_url as the metadata table name
        media_metadata_name = Path(input_table.file_url).stem
        obj = self.get_table_catalog_entry(media_metadata_name)
        assert obj is None, "Table with name {media_metadata_name} already exists"

        columns = [ColumnDefinition("file_url", ColumnType.TEXT, None, None)]
        obj = self.create_and_insert_table_catalog_entry(
            TableInfo(media_metadata_name),
            columns,
            identifier_column=columns[0].name,
            table_type=TableType.SYSTEM_STRUCTURED_DATA,
        )
        return obj<|MERGE_RESOLUTION|>--- conflicted
+++ resolved
@@ -65,13 +65,9 @@
         self._udf_service: UdfCatalogService = UdfCatalogService()
         self._udf_cost_catalog_service: UdfCostCatalogService = UdfCostCatalogService()
         self._udf_io_service: UdfIOCatalogService = UdfIOCatalogService()
-<<<<<<< HEAD
-        self._udf_metadata_service: UdfMetadataCatalogService = UdfMetadataCatalogService()
-=======
         self._udf_metadata_service: UdfMetadataCatalogService = (
             UdfMetadataCatalogService()
         )
->>>>>>> 5c70a017
         self._index_service: IndexCatalogService = IndexCatalogService()
         self._udf_cache_service: UdfCacheCatalogService = UdfCacheCatalogService()
 

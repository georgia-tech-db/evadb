# coding=utf-8
# Copyright 2018-2022 EVA
#
# Licensed under the Apache License, Version 2.0 (the "License");
# you may not use this file except in compliance with the License.
# You may obtain a copy of the License at
#
#     http://www.apache.org/licenses/LICENSE-2.0
#
# Unless required by applicable law or agreed to in writing, software
# distributed under the License is distributed on an "AS IS" BASIS,
# WITHOUT WARRANTIES OR CONDITIONS OF ANY KIND, either express or implied.
# See the License for the specific language governing permissions and
# limitations under the License.
from pathlib import Path
from typing import List

from eva.catalog.catalog_type import ColumnType, IndexType, TableType
from eva.catalog.catalog_utils import (
    get_image_table_column_definitions,
    get_video_table_column_definitions,
    xform_column_definitions_to_catalog_entries,
)
from eva.catalog.models.base_model import drop_db, init_db
from eva.catalog.models.column_catalog import ColumnCatalogEntry
from eva.catalog.models.index_catalog import IndexCatalogEntry
from eva.catalog.models.table_catalog import TableCatalogEntry
from eva.catalog.models.udf_catalog import UdfCatalogEntry
from eva.catalog.models.udf_cost_catalog import UdfCostCatalogEntry
from eva.catalog.models.udf_io_catalog import UdfIOCatalogEntry
from eva.catalog.models.udf_metadata_catalog import UdfMetadataCatalogEntry
from eva.catalog.services.column_catalog_service import ColumnCatalogService
from eva.catalog.services.index_catalog_service import IndexCatalogService
from eva.catalog.services.table_catalog_service import TableCatalogService
from eva.catalog.services.udf_catalog_service import UdfCatalogService
from eva.catalog.services.udf_cost_catalog_service import UdfCostCatalogService
from eva.catalog.services.udf_io_catalog_service import UdfIOCatalogService
from eva.catalog.services.udf_metadata_catalog_service import UdfMetadataCatalogService
from eva.catalog.sql_config import IDENTIFIER_COLUMN
from eva.parser.create_statement import ColumnDefinition
from eva.parser.table_ref import TableInfo
from eva.parser.types import FileFormatType
from eva.utils.errors import CatalogError
from eva.utils.generic_utils import generate_file_path, get_file_checksum
from eva.utils.logging_manager import logger


class CatalogManager(object):
    def __new__(cls):
        if not hasattr(cls, "_instance"):
            cls._instance = super(CatalogManager, cls).__new__(cls)

            cls._instance._bootstrap_catalog()

        return cls._instance

    def __init__(self):
        self._table_catalog_service: TableCatalogService = TableCatalogService()
        self._column_service: ColumnCatalogService = ColumnCatalogService()
        self._udf_service: UdfCatalogService = UdfCatalogService()
<<<<<<< HEAD
        self._udf_cost_catlog_service: UdfCostCatalogService = UdfCostCatalogService()
=======
        self._udf_cost_catalog_service: UdfCostCatalogService = UdfCostCatalogService()
>>>>>>> b798c232
        self._udf_io_service: UdfIOCatalogService = UdfIOCatalogService()
        self._udf_metadata_service: UdfMetadataCatalogService = (
            UdfMetadataCatalogService()
        )
        self._index_service: IndexCatalogService = IndexCatalogService()

    def reset(self):
        """
        This method resets the state of the singleton instance.
        It should drop the catalog table and reinitialize all the member
        variables and services.
        """
        self._shutdown_catalog()
        self._bootstrap_catalog()
        self.__init__()

    def _bootstrap_catalog(self):
        """Bootstraps catalog.
        This method runs all tasks required for using catalog. Currently,
        it includes only one task ie. initializing database. It creates the
        catalog database and tables if they do not exist.
        """
        logger.info("Bootstrapping catalog")
        init_db()

    def _shutdown_catalog(self):
        """
        This method is responsible for gracefully shutting the
        catalog manager. Currently, it includes dropping the catalog database
        """
        logger.info("Shutting catalog")
        drop_db()

    "Table catalog services"

    def insert_table_catalog_entry(
        self,
        name: str,
        file_url: str,
        column_list: List[ColumnCatalogEntry],
        identifier_column="id",
        table_type=TableType.VIDEO_DATA,
    ) -> TableCatalogEntry:
        """A new entry is added to the table catalog and persisted in the database.
        The schema field is set before the object is returned."

        Args:
            name: table name
            file_url: #todo
            column_list: list of columns
            identifier_column (str):  A unique identifier column for each row
            table_type (TableType): type of the table, video, images etc
        Returns:
            The persisted TableCatalogEntry object with the id field populated.
        """

        # Append row_id to table column list.
        column_list = [
            ColumnCatalogEntry(name=IDENTIFIER_COLUMN, type=ColumnType.INTEGER)
        ] + column_list

        table_entry = self._table_catalog_service.insert_entry(
            name,
            file_url,
            identifier_column=identifier_column,
            table_type=table_type,
            column_list=column_list,
        )

        return table_entry

    def get_table_catalog_entry(
        self, table_name: str, database_name: str = None
    ) -> TableCatalogEntry:
        """
        Returns the table catalog entry for the given table name
        Arguments:
            table_name (str): name of the table

        Returns:
            TableCatalogEntry
        """

        table_entry = self._table_catalog_service.get_entry_by_name(
            database_name, table_name
        )

        return table_entry

    def delete_table_catalog_entry(self, table_entry: TableCatalogEntry) -> bool:
        """
        This method deletes the table along with its columns from table catalog
        and column catalog respectively

        Arguments:
           table: table catalog entry to remove

        Returns:
           True if successfully deleted else False
        """
        return self._table_catalog_service.delete_entry(table_entry)

    def rename_table_catalog_entry(
        self, curr_table: TableCatalogEntry, new_name: TableInfo
    ):
        return self._table_catalog_service.rename_entry(curr_table, new_name.table_name)

    def check_table_exists(self, table_name: str, database_name: str = None):
        table_entry = self._table_catalog_service.get_entry_by_name(
            database_name, table_name
        )
        if table_entry is None:
            return False
        else:
            return True

    def get_all_table_catalog_entries(self):
        return self._table_catalog_service.get_all_entries()

    "Column catalog services"

    def get_column_catalog_entry(
        self, table_obj: TableCatalogEntry, col_name: str
    ) -> ColumnCatalogEntry:
        col_obj = self._column_service.filter_entry_by_table_id_and_name(
            table_obj.row_id, col_name
        )
        if col_obj:
            return col_obj
        else:
            return None

    def get_column_catalog_entries_by_table(self, table_obj: TableCatalogEntry):
        col_entries = self._column_service.filter_entries_by_table(table_obj)
        return col_entries

    "udf catalog services"

    def insert_udf_catalog_entry(
        self,
        name: str,
        impl_file_path: str,
        type: str,
        udf_io_list: List[UdfIOCatalogEntry],
        udf_metadata_list: List[UdfMetadataCatalogEntry],
    ) -> UdfCatalogEntry:
        """Inserts a UDF catalog entry along with UDF_IO entries.
        It persists the entry to the database.

        Arguments:
            name(str): name of the udf
            impl_file_path(str): implementation path of the udf
            type(str): what kind of udf operator like classification,
                                                        detection etc
            udf_io_list(List[UdfIOCatalogEntry]): input/output udf info list

        Returns:
            The persisted UdfCatalogEntry object.
        """

        checksum = get_file_checksum(impl_file_path)
        udf_entry = self._udf_service.insert_entry(name, impl_file_path, type, checksum)
        for udf_io in udf_io_list:
            udf_io.udf_id = udf_entry.row_id
        self._udf_io_service.insert_entries(udf_io_list)
        for udf_metadata in udf_metadata_list:
            udf_metadata.udf_id = udf_entry.row_id
        self._udf_metadata_service.insert_entries(udf_metadata_list)
        return udf_entry

    def get_udf_catalog_entry_by_name(self, name: str) -> UdfCatalogEntry:
        """
        Get the UDF information based on name.

        Arguments:
             name (str): name of the UDF

        Returns:
            UdfCatalogEntry object
        """
        return self._udf_service.get_entry_by_name(name)

    def delete_udf_catalog_entry_by_name(self, udf_name: str) -> bool:
        return self._udf_service.delete_entry_by_name(udf_name)

    def get_all_udf_catalog_entries(self):
        return self._udf_service.get_all_entries()

    "udf cost catalog services"

<<<<<<< HEAD
    def get_all_udf_cost_catalog_entries(self):
        return self._udf_cost_catlog_service.get_all_entries()

    def get_udf_cost_catalog_entry(self, udf_id: int) -> UdfCostCatalogEntry:
        """Get UDF cost from the catalog entry.

        Arguments:
            udf_id(int): id of the UDF

        Returns:
            The persisted UdfCostCatalogEntry object.
        """

        udf_entry = self._udf_cost_catlog_service.get_entry_by_id(udf_id)
        return udf_entry

    def insert_udf_cost_catalog_entry(
        self, udf_id: int, name: str, cost: int
    ) -> UdfCostCatalogEntry:
        """Persists UDF cost catalog entry.

        Arguments:
            name(str): name of the udf
            cost(int): cost of this UDF

        Returns:
            The persisted UdfCostCatalogEntry object.
        """

        udf_entry = self._udf_cost_catlog_service.insert_entry(udf_id, name, cost)
        return udf_entry

    def upsert_udf_cost_catalog_entry(
        self, udf_id: int, name: str, avgCost: int
=======
    def upsert_udf_cost_catalog_entry(
        self, udf_id: int, name: str, cost: int
>>>>>>> b798c232
    ) -> UdfCostCatalogEntry:
        """Upserts UDF cost catalog entry.

        Arguments:
<<<<<<< HEAD
            udf_id(int): name of the udf
=======
            udf_id(int): unique udf id
            name(str): the name of the udf
>>>>>>> b798c232
            cost(int): cost of this UDF

        Returns:
            The persisted UdfCostCatalogEntry object.
        """

<<<<<<< HEAD
        udf_entry = self._udf_cost_catlog_service.upsert_entry(udf_id, name, avgCost)
        return udf_entry
=======
        self._udf_cost_catalog_service.upsert_entry(udf_id, name, cost)

    def get_udf_cost_catalog_entry(self, name: str):
        return self._udf_cost_catalog_service.get_entry_by_name(name)
>>>>>>> b798c232

    "UdfIO services"

    def get_udf_io_catalog_input_entries(
        self, udf_obj: UdfCatalogEntry
    ) -> List[UdfIOCatalogEntry]:
        return self._udf_io_service.get_input_entries_by_udf_id(udf_obj.row_id)

    def get_udf_io_catalog_output_entries(
        self, udf_obj: UdfCatalogEntry
    ) -> List[UdfIOCatalogEntry]:
        return self._udf_io_service.get_output_entries_by_udf_id(udf_obj.row_id)

    """ Index related services. """

    def insert_index_catalog_entry(
        self,
        name: str,
        save_file_path: str,
        index_type: IndexType,
        feat_column: ColumnCatalogEntry,
        udf_signature: str,
    ) -> IndexCatalogEntry:
        index_catalog_entry = self._index_service.insert_entry(
            name, save_file_path, index_type, feat_column, udf_signature
        )
        return index_catalog_entry

    def get_index_catalog_entry_by_name(self, name: str) -> IndexCatalogEntry:
        return self._index_service.get_entry_by_name(name)

    def get_index_catalog_entry_by_column_and_udf_signature(
        self, column: ColumnCatalogEntry, udf_signature: str
    ):
        return self._index_service.get_entry_by_column_and_udf_signature(
            column, udf_signature
        )

    def drop_index_catalog_entry(self, index_name: str) -> bool:
        return self._index_service.delete_entry_by_name(index_name)

    def get_all_index_catalog_entries(self):
        return self._index_service.get_all_entries()

    """ UDF Metadata Catalog"""

    def get_udf_metadata_entries_by_udf_name(
        self, udf_name: str
    ) -> List[UdfMetadataCatalogEntry]:
        """
        Get the UDF metadata information for the provided udf.

        Arguments:
             udf_name (str): name of the UDF

        Returns:
            UdfMetadataCatalogEntry objects
        """
        udf_entry = self.get_udf_catalog_entry_by_name(udf_name)
        if udf_entry:
            entries = self._udf_metadata_service.get_entries_by_udf_id(udf_entry.row_id)
            return entries
        else:
            return []

    """ Utils """

    def create_and_insert_table_catalog_entry(
        self,
        table_info: TableInfo,
        columns: List[ColumnDefinition],
        identifier_column: str = None,
        table_type: TableType = TableType.STRUCTURED_DATA,
    ) -> TableCatalogEntry:
        """Create a valid table catalog tuple and insert into the table

        Args:
            table_info (TableInfo): table info object
            columns (List[ColumnDefinition]): columns definitions of the table
            identifier_column (str, optional): Specify unique columns. Defaults to None.
            table_type (TableType, optional): table type. Defaults to TableType.STRUCTURED_DATA.

        Returns:
            TableCatalogEntry: entry that has been inserted into the table catalog
        """
        table_name = table_info.table_name
        column_catalog_entries = xform_column_definitions_to_catalog_entries(columns)
        file_url = str(generate_file_path(table_name))
        table_catalog_entry = self.insert_table_catalog_entry(
            table_name,
            file_url,
            column_catalog_entries,
            identifier_column=identifier_column,
            table_type=table_type,
        )
        return table_catalog_entry

    def create_and_insert_multimedia_table_catalog_entry(
        self, name: str, format_type: FileFormatType
    ) -> TableCatalogEntry:
        """Create a table catalog entry for the multimedia table.
        Depending on the type of multimedia, the appropriate "create catalog entry" command is called.

        Args:
            name (str):  name of the table catalog entry
            format_type (FileFormatType): media type

        Raises:
            CatalogError: if format_type is not supported

        Returns:
            TableCatalogEntry: newly inserted table catalog entry
        """
        if format_type is FileFormatType.VIDEO:
            columns = get_video_table_column_definitions()
            table_type = TableType.VIDEO_DATA
        elif format_type is FileFormatType.IMAGE:
            columns = get_image_table_column_definitions()
            table_type = TableType.IMAGE_DATA
        else:
            raise CatalogError(f"Format Type {format_type} is not supported")

        return self.create_and_insert_table_catalog_entry(
            TableInfo(name), columns, table_type=table_type
        )

    def get_multimedia_metadata_table_catalog_entry(
        self, input_table: TableCatalogEntry
    ) -> TableCatalogEntry:
        """Get table catalog entry for multimedia metadata table.
        Raise if it does not exists
        Args:
            input_table (TableCatalogEntryEntryEntryEntry): input media table

        Returns:
            TableCatalogEntry: metainfo table entry which is maintained by the system
        """
        # use file_url as the metadata table name
        media_metadata_name = Path(input_table.file_url).stem
        obj = self.get_table_catalog_entry(media_metadata_name)
        if not obj:
            err = f"Table with name {media_metadata_name} does not exist in catalog"
            logger.exception(err)
            raise CatalogError(err)

        return obj

    def create_and_insert_multimedia_metadata_table_catalog_entry(
        self, input_table: TableCatalogEntry
    ) -> TableCatalogEntry:
        """Create and insert table catalog entry for multimedia metadata table.
         This table is used to store all media filenames and related information. In
         order to prevent direct access or modification by users, it should be
         designated as a SYSTEM_STRUCTURED_DATA type.
         **Note**: this table is managed by the storage engine, so it should not be
         called elsewhere.
        Args:
            input_table (TableCatalogEntry): input video table

        Returns:
            TableCatalogEntry: metainfo table entry which is maintained by the system
        """
        # use file_url as the metadata table name
        media_metadata_name = Path(input_table.file_url).stem
        obj = self.get_table_catalog_entry(media_metadata_name)
        if obj:
            err_msg = f"Table with name {media_metadata_name} already exists"
            logger.exception(err_msg)
            raise CatalogError(err_msg)

        columns = [ColumnDefinition("file_url", ColumnType.TEXT, None, None)]
        obj = self.create_and_insert_table_catalog_entry(
            TableInfo(media_metadata_name),
            columns,
            identifier_column=columns[0].name,
            table_type=TableType.SYSTEM_STRUCTURED_DATA,
        )
        return obj<|MERGE_RESOLUTION|>--- conflicted
+++ resolved
@@ -58,11 +58,7 @@
         self._table_catalog_service: TableCatalogService = TableCatalogService()
         self._column_service: ColumnCatalogService = ColumnCatalogService()
         self._udf_service: UdfCatalogService = UdfCatalogService()
-<<<<<<< HEAD
-        self._udf_cost_catlog_service: UdfCostCatalogService = UdfCostCatalogService()
-=======
         self._udf_cost_catalog_service: UdfCostCatalogService = UdfCostCatalogService()
->>>>>>> b798c232
         self._udf_io_service: UdfIOCatalogService = UdfIOCatalogService()
         self._udf_metadata_service: UdfMetadataCatalogService = (
             UdfMetadataCatalogService()
@@ -253,70 +249,24 @@
 
     "udf cost catalog services"
 
-<<<<<<< HEAD
-    def get_all_udf_cost_catalog_entries(self):
-        return self._udf_cost_catlog_service.get_all_entries()
-
-    def get_udf_cost_catalog_entry(self, udf_id: int) -> UdfCostCatalogEntry:
-        """Get UDF cost from the catalog entry.
-
-        Arguments:
-            udf_id(int): id of the UDF
-
-        Returns:
-            The persisted UdfCostCatalogEntry object.
-        """
-
-        udf_entry = self._udf_cost_catlog_service.get_entry_by_id(udf_id)
-        return udf_entry
-
-    def insert_udf_cost_catalog_entry(
+    def upsert_udf_cost_catalog_entry(
         self, udf_id: int, name: str, cost: int
     ) -> UdfCostCatalogEntry:
-        """Persists UDF cost catalog entry.
-
-        Arguments:
-            name(str): name of the udf
-            cost(int): cost of this UDF
-
-        Returns:
-            The persisted UdfCostCatalogEntry object.
-        """
-
-        udf_entry = self._udf_cost_catlog_service.insert_entry(udf_id, name, cost)
-        return udf_entry
-
-    def upsert_udf_cost_catalog_entry(
-        self, udf_id: int, name: str, avgCost: int
-=======
-    def upsert_udf_cost_catalog_entry(
-        self, udf_id: int, name: str, cost: int
->>>>>>> b798c232
-    ) -> UdfCostCatalogEntry:
         """Upserts UDF cost catalog entry.
 
         Arguments:
-<<<<<<< HEAD
-            udf_id(int): name of the udf
-=======
             udf_id(int): unique udf id
             name(str): the name of the udf
->>>>>>> b798c232
             cost(int): cost of this UDF
 
         Returns:
             The persisted UdfCostCatalogEntry object.
         """
 
-<<<<<<< HEAD
-        udf_entry = self._udf_cost_catlog_service.upsert_entry(udf_id, name, avgCost)
-        return udf_entry
-=======
         self._udf_cost_catalog_service.upsert_entry(udf_id, name, cost)
 
     def get_udf_cost_catalog_entry(self, name: str):
         return self._udf_cost_catalog_service.get_entry_by_name(name)
->>>>>>> b798c232
 
     "UdfIO services"
 

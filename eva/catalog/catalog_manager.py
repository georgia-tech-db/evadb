--- conflicted
+++ resolved
@@ -106,13 +106,9 @@
         )
 
         # Append row_id to table metadata.
-<<<<<<< HEAD
         column_list = [
             DataFrameColumn(IDENTIFIER_COLUMN, ColumnType.INTEGER)
         ] + column_list
-=======
-        column_list = [DataFrameColumn("_row_id", ColumnType.INTEGER)] + column_list
->>>>>>> 1788c713
 
         for column in column_list:
             column.metadata_id = metadata.id
@@ -154,7 +150,10 @@
         return metadata
 
     def create_table_metadata(
-        self, table_info: TableInfo, columns: List[ColumnDefinition]
+        self,
+        table_info: TableInfo,
+        columns: List[ColumnDefinition],
+        identifier_column: str = "id",
     ) -> DataFrameMetadata:
         table_name = table_info.table_name
         column_metadata_list = self.create_columns_metadata(columns)
@@ -163,6 +162,7 @@
             table_name,
             file_url,
             column_metadata_list,
+            identifier_column=identifier_column,
             table_type=TableType.STRUCTURED_DATA,
         )
         return metadata
@@ -194,7 +194,7 @@
         data_type: ColumnType,
         array_type: NdArrayType,
         dimensions: List[int],
-        cci: ColConstraintInfo,
+        cci: ColConstraintInfo = ColConstraintInfo(),
     ) -> DataFrameColumn:
         """Create a dataframe column object this column.
         This function won't commit this object in the catalog database.
@@ -392,17 +392,22 @@
         self,
         input_table: DataFrameMetadata,
     ) -> DataFrameMetadata:
-        """Return an in-memory object of video metadata table.
+        """Get a video metadata table.
+        Create one if it does not exists
         We use this table to store all the video filenames and corresponding information
         Args:
-            input_table (DataFrameMetadata): input vidoe table
+            input_table (DataFrameMetadata): input video table
 
         Returns:
             DataFrameMetadata: metadata table maintained by the system
         """
         name = f"_metadata_{input_table.name}"
-        metadata = DataFrameMetadata(name, "", TableType.STRUCTURED_DATA, identifier_id="file_url")
-        metadata.columns = [
-            self.create_column_metadata("file_url", ColumnType.TEXT, None, None)
-        ]
-        return metadata+        obj = self.get_dataset_metadata(None, name)
+        if obj:
+            return obj
+        else:
+            columns = [ColumnDefinition("file_url", ColumnType.TEXT, None, None)]
+            obj = self.create_table_metadata(
+                TableInfo(name), columns, identifier_column=columns[0].name
+            )
+            return obj
# coding=utf-8
# Copyright 2018-2022 EVA
#
# Licensed under the Apache License, Version 2.0 (the "License");
# you may not use this file except in compliance with the License.
# You may obtain a copy of the License at
#
#     http://www.apache.org/licenses/LICENSE-2.0
#
# Unless required by applicable law or agreed to in writing, software
# distributed under the License is distributed on an "AS IS" BASIS,
# WITHOUT WARRANTIES OR CONDITIONS OF ANY KIND, either express or implied.
# See the License for the specific language governing permissions and
# limitations under the License.
from pathlib import Path
from typing import List
import shutil

from eva.catalog.catalog_type import ColumnType, IndexType, TableType
from eva.catalog.catalog_utils import (
    cleanup_storage,
    construct_udf_cache_catalog_entry,
    get_image_table_column_definitions,
    get_video_table_column_definitions,
    xform_column_definitions_to_catalog_entries,
)
from eva.catalog.models.base_model import drop_db, init_db
from eva.catalog.models.column_catalog import ColumnCatalogEntry
from eva.catalog.models.index_catalog import IndexCatalogEntry
from eva.catalog.models.table_catalog import TableCatalogEntry
from eva.catalog.models.udf_cache_catalog import UdfCacheCatalogEntry
from eva.catalog.models.udf_catalog import UdfCatalogEntry
from eva.catalog.models.udf_cost_catalog import UdfCostCatalogEntry
from eva.catalog.models.udf_io_catalog import UdfIOCatalogEntry
from eva.catalog.models.udf_metadata_catalog import UdfMetadataCatalogEntry
from eva.catalog.services.column_catalog_service import ColumnCatalogService
from eva.catalog.services.index_catalog_service import IndexCatalogService
from eva.catalog.services.table_catalog_service import TableCatalogService
from eva.catalog.services.udf_cache_catalog_service import UdfCacheCatalogService
from eva.catalog.services.udf_catalog_service import UdfCatalogService
from eva.catalog.services.udf_cost_catalog_service import UdfCostCatalogService
from eva.catalog.services.udf_io_catalog_service import UdfIOCatalogService
from eva.catalog.services.udf_metadata_catalog_service import UdfMetadataCatalogService
from eva.catalog.sql_config import IDENTIFIER_COLUMN
from eva.expression.function_expression import FunctionExpression
from eva.parser.create_statement import ColumnDefinition
from eva.parser.table_ref import TableInfo
from eva.parser.types import FileFormatType
from eva.utils.generic_utils import generate_file_path, get_file_checksum
from eva.utils.logging_manager import logger


class CatalogManager(object):
    def __new__(cls):
        if not hasattr(cls, "_instance"):
            cls._instance = super(CatalogManager, cls).__new__(cls)

            cls._instance._bootstrap_catalog()

        return cls._instance

    def __init__(self):
        self._table_catalog_service: TableCatalogService = TableCatalogService()
        self._column_service: ColumnCatalogService = ColumnCatalogService()
        self._udf_service: UdfCatalogService = UdfCatalogService()
        self._udf_cost_catalog_service: UdfCostCatalogService = UdfCostCatalogService()
        self._udf_io_service: UdfIOCatalogService = UdfIOCatalogService()
        self._udf_metadata_service: UdfMetadataCatalogService = (
            UdfMetadataCatalogService()
        )
        self._index_service: IndexCatalogService = IndexCatalogService()
        self._udf_cache_service: UdfCacheCatalogService = UdfCacheCatalogService()

    def reset(self):
        """
        This method resets the state of the singleton instance.
        It should drop the catalog table and reinitialize all the member
        variables and services.
        """
        self._shutdown_catalog()
        self._bootstrap_catalog()
        self.__init__()

    def _bootstrap_catalog(self):
        """Bootstraps catalog.
        This method runs all tasks required for using catalog. Currently,
        it includes only one task ie. initializing database. It creates the
        catalog database and tables if they do not exist.
        """
        logger.info("Bootstrapping catalog")
        init_db()

    def _shutdown_catalog(self):
        """
        This method is responsible for gracefully shutting the
        catalog manager.
        """
        logger.info("Shutting catalog")
        drop_db()
        # clean up the dataset, index, and cache directories
        cleanup_storage()

    "Table catalog services"

    def insert_table_catalog_entry(
        self,
        name: str,
        file_url: str,
        column_list: List[ColumnCatalogEntry],
        identifier_column="id",
        table_type=TableType.VIDEO_DATA,
    ) -> TableCatalogEntry:
        """A new entry is added to the table catalog and persisted in the database.
        The schema field is set before the object is returned."

        Args:
            name: table name
            file_url: #todo
            column_list: list of columns
            identifier_column (str):  A unique identifier column for each row
            table_type (TableType): type of the table, video, images etc
        Returns:
            The persisted TableCatalogEntry object with the id field populated.
        """

        # Append row_id to table column list.
        column_list = [
            ColumnCatalogEntry(name=IDENTIFIER_COLUMN, type=ColumnType.INTEGER)
        ] + column_list

        table_entry = self._table_catalog_service.insert_entry(
            name,
            file_url,
            identifier_column=identifier_column,
            table_type=table_type,
            column_list=column_list,
        )

        return table_entry

    def get_table_catalog_entry(
        self, table_name: str, database_name: str = None
    ) -> TableCatalogEntry:
        """
        Returns the table catalog entry for the given table name
        Arguments:
            table_name (str): name of the table

        Returns:
            TableCatalogEntry
        """

        table_entry = self._table_catalog_service.get_entry_by_name(
            database_name, table_name
        )

        return table_entry

    def delete_table_catalog_entry(self, table_entry: TableCatalogEntry) -> bool:
        """
        This method deletes the table along with its columns from table catalog
        and column catalog respectively

        Arguments:
           table: table catalog entry to remove

        Returns:
           True if successfully deleted else False
        """
        return self._table_catalog_service.delete_entry(table_entry)

    def rename_table_catalog_entry(
        self, curr_table: TableCatalogEntry, new_name: TableInfo
    ):
        return self._table_catalog_service.rename_entry(curr_table, new_name.table_name)

    def check_table_exists(self, table_name: str, database_name: str = None):
        table_entry = self._table_catalog_service.get_entry_by_name(
            database_name, table_name
        )
        if table_entry is None:
            return False
        else:
            return True

    def get_all_table_catalog_entries(self):
        return self._table_catalog_service.get_all_entries()

    "Column catalog services"

    def get_column_catalog_entry(
        self, table_obj: TableCatalogEntry, col_name: str
    ) -> ColumnCatalogEntry:
        col_obj = self._column_service.filter_entry_by_table_id_and_name(
            table_obj.row_id, col_name
        )
        if col_obj:
            return col_obj
        else:
            return None

    def get_column_catalog_entries_by_table(self, table_obj: TableCatalogEntry):
        col_entries = self._column_service.filter_entries_by_table(table_obj)
        return col_entries

    "udf catalog services"

    def insert_udf_catalog_entry(
        self,
        name: str,
        impl_file_path: str,
        type: str,
        udf_io_list: List[UdfIOCatalogEntry],
        udf_metadata_list: List[UdfMetadataCatalogEntry],
    ) -> UdfCatalogEntry:
        """Inserts a UDF catalog entry along with UDF_IO entries.
        It persists the entry to the database.

        Arguments:
            name(str): name of the udf
            impl_file_path(str): implementation path of the udf
            type(str): what kind of udf operator like classification,
                                                        detection etc
            udf_io_list(List[UdfIOCatalogEntry]): input/output udf info list

        Returns:
            The persisted UdfCatalogEntry object.
        """

        checksum = get_file_checksum(impl_file_path)
        udf_entry = self._udf_service.insert_entry(name, impl_file_path, type, checksum)
        for udf_io in udf_io_list:
            udf_io.udf_id = udf_entry.row_id
        self._udf_io_service.insert_entries(udf_io_list)
        for udf_metadata in udf_metadata_list:
            udf_metadata.udf_id = udf_entry.row_id
        self._udf_metadata_service.insert_entries(udf_metadata_list)
        return udf_entry

    def get_udf_catalog_entry_by_name(self, name: str) -> UdfCatalogEntry:
        """
        Get the UDF information based on name.

        Arguments:
             name (str): name of the UDF

        Returns:
            UdfCatalogEntry object
        """
        return self._udf_service.get_entry_by_name(name)

    def delete_udf_catalog_entry_by_name(self, udf_name: str) -> bool:
        return self._udf_service.delete_entry_by_name(udf_name)

    def get_all_udf_catalog_entries(self):
        return self._udf_service.get_all_entries()

    "udf cost catalog services"

    def upsert_udf_cost_catalog_entry(
        self, udf_id: int, name: str, cost: int
    ) -> UdfCostCatalogEntry:
        """Upserts UDF cost catalog entry.

        Arguments:
            udf_id(int): unique udf id
            name(str): the name of the udf
            cost(int): cost of this UDF

        Returns:
            The persisted UdfCostCatalogEntry object.
        """

        self._udf_cost_catalog_service.upsert_entry(udf_id, name, cost)

    def get_udf_cost_catalog_entry(self, name: str):
        return self._udf_cost_catalog_service.get_entry_by_name(name)

    "UdfIO services"

    def get_udf_io_catalog_input_entries(
        self, udf_obj: UdfCatalogEntry
    ) -> List[UdfIOCatalogEntry]:
        return self._udf_io_service.get_input_entries_by_udf_id(udf_obj.row_id)

    def get_udf_io_catalog_output_entries(
        self, udf_obj: UdfCatalogEntry
    ) -> List[UdfIOCatalogEntry]:
        return self._udf_io_service.get_output_entries_by_udf_id(udf_obj.row_id)

    """ Index related services. """

    def insert_index_catalog_entry(
        self,
        name: str,
        save_file_path: str,
        index_type: IndexType,
        feat_column: ColumnCatalogEntry,
        udf_signature: str,
    ) -> IndexCatalogEntry:
        index_catalog_entry = self._index_service.insert_entry(
            name, save_file_path, index_type, feat_column, udf_signature
        )
        return index_catalog_entry

    def get_index_catalog_entry_by_name(self, name: str) -> IndexCatalogEntry:
        return self._index_service.get_entry_by_name(name)

    def get_index_catalog_entry_by_column_and_udf_signature(
        self, column: ColumnCatalogEntry, udf_signature: str
    ):
        return self._index_service.get_entry_by_column_and_udf_signature(
            column, udf_signature
        )

    def drop_index_catalog_entry(self, index_name: str) -> bool:
        return self._index_service.delete_entry_by_name(index_name)

    def get_all_index_catalog_entries(self):
        return self._index_service.get_all_entries()

<<<<<<< HEAD
    """ Udf Cache related"""

    def insert_udf_cache_catalog_entry(self, func_expr: FunctionExpression):
        entry = construct_udf_cache_catalog_entry(func_expr)
        return self._udf_cache_service.insert_entry(entry)

    def get_udf_cache_catalog_entry_by_name(self, name: str) -> UdfCacheCatalogEntry:
        return self._udf_cache_service.get_entry_by_name(name)

    def drop_udf_cache_catalog_entry(self, entry: UdfCacheCatalogEntry) -> bool:
        # remove the data structure associated with the entry
        if entry:
            shutil.rmtree(entry.cache_path)
        return self._udf_cache_service.delete_entry(entry)
=======
    """ UDF Metadata Catalog"""

    def get_udf_metadata_entries_by_udf_name(
        self, udf_name: str
    ) -> List[UdfMetadataCatalogEntry]:
        """
        Get the UDF metadata information for the provided udf.

        Arguments:
             udf_name (str): name of the UDF

        Returns:
            UdfMetadataCatalogEntry objects
        """
        udf_entry = self.get_udf_catalog_entry_by_name(udf_name)
        if udf_entry:
            entries = self._udf_metadata_service.get_entries_by_udf_id(udf_entry.row_id)
            return entries
        else:
            return []
>>>>>>> 8f8de1f5

    """ Utils """

    def create_and_insert_table_catalog_entry(
        self,
        table_info: TableInfo,
        columns: List[ColumnDefinition],
        identifier_column: str = None,
        table_type: TableType = TableType.STRUCTURED_DATA,
    ) -> TableCatalogEntry:
        """Create a valid table catalog tuple and insert into the table

        Args:
            table_info (TableInfo): table info object
            columns (List[ColumnDefinition]): columns definitions of the table
            identifier_column (str, optional): Specify unique columns. Defaults to None.
            table_type (TableType, optional): table type. Defaults to TableType.STRUCTURED_DATA.

        Returns:
            TableCatalogEntry: entry that has been inserted into the table catalog
        """
        table_name = table_info.table_name
        column_catalog_entries = xform_column_definitions_to_catalog_entries(columns)
        file_url = str(generate_file_path(table_name))
        table_catalog_entry = self.insert_table_catalog_entry(
            table_name,
            file_url,
            column_catalog_entries,
            identifier_column=identifier_column,
            table_type=table_type,
        )
        return table_catalog_entry

    def create_and_insert_multimedia_table_catalog_entry(
        self, name: str, format_type: FileFormatType
    ) -> TableCatalogEntry:
        """Create a table catalog entry for the multimedia table.
        Depending on the type of multimedia, the appropriate "create catalog entry" command is called.

        Args:
            name (str):  name of the table catalog entry
            format_type (FileFormatType): media type

        Raises:
            CatalogError: if format_type is not supported

        Returns:
            TableCatalogEntry: newly inserted table catalog entry
        """
        assert format_type in [
            FileFormatType.VIDEO,
            FileFormatType.IMAGE,
        ], f"Format Type {format_type} is not supported"

        if format_type is FileFormatType.VIDEO:
            columns = get_video_table_column_definitions()
            table_type = TableType.VIDEO_DATA
        elif format_type is FileFormatType.IMAGE:
            columns = get_image_table_column_definitions()
            table_type = TableType.IMAGE_DATA

        return self.create_and_insert_table_catalog_entry(
            TableInfo(name), columns, table_type=table_type
        )

    def get_multimedia_metadata_table_catalog_entry(
        self, input_table: TableCatalogEntry
    ) -> TableCatalogEntry:
        """Get table catalog entry for multimedia metadata table.
        Raise if it does not exists
        Args:
            input_table (TableCatalogEntryEntryEntryEntry): input media table

        Returns:
            TableCatalogEntry: metainfo table entry which is maintained by the system
        """
        # use file_url as the metadata table name
        media_metadata_name = Path(input_table.file_url).stem
        obj = self.get_table_catalog_entry(media_metadata_name)
        assert (
            obj is not None
        ), f"Table with name {media_metadata_name} does not exist in catalog"

        return obj

    def create_and_insert_multimedia_metadata_table_catalog_entry(
        self, input_table: TableCatalogEntry
    ) -> TableCatalogEntry:
        """Create and insert table catalog entry for multimedia metadata table.
         This table is used to store all media filenames and related information. In
         order to prevent direct access or modification by users, it should be
         designated as a SYSTEM_STRUCTURED_DATA type.
         **Note**: this table is managed by the storage engine, so it should not be
         called elsewhere.
        Args:
            input_table (TableCatalogEntry): input video table

        Returns:
            TableCatalogEntry: metainfo table entry which is maintained by the system
        """
        # use file_url as the metadata table name
        media_metadata_name = Path(input_table.file_url).stem
        obj = self.get_table_catalog_entry(media_metadata_name)
        assert obj is None, "Table with name {media_metadata_name} already exists"

        columns = [ColumnDefinition("file_url", ColumnType.TEXT, None, None)]
        obj = self.create_and_insert_table_catalog_entry(
            TableInfo(media_metadata_name),
            columns,
            identifier_column=columns[0].name,
            table_type=TableType.SYSTEM_STRUCTURED_DATA,
        )
        return obj<|MERGE_RESOLUTION|>--- conflicted
+++ resolved
@@ -12,9 +12,9 @@
 # WITHOUT WARRANTIES OR CONDITIONS OF ANY KIND, either express or implied.
 # See the License for the specific language governing permissions and
 # limitations under the License.
+import shutil
 from pathlib import Path
 from typing import List
-import shutil
 
 from eva.catalog.catalog_type import ColumnType, IndexType, TableType
 from eva.catalog.catalog_utils import (
@@ -319,7 +319,6 @@
     def get_all_index_catalog_entries(self):
         return self._index_service.get_all_entries()
 
-<<<<<<< HEAD
     """ Udf Cache related"""
 
     def insert_udf_cache_catalog_entry(self, func_expr: FunctionExpression):
@@ -334,7 +333,7 @@
         if entry:
             shutil.rmtree(entry.cache_path)
         return self._udf_cache_service.delete_entry(entry)
-=======
+
     """ UDF Metadata Catalog"""
 
     def get_udf_metadata_entries_by_udf_name(
@@ -355,7 +354,6 @@
             return entries
         else:
             return []
->>>>>>> 8f8de1f5
 
     """ Utils """
 

# coding=utf-8
# Copyright 2018-2022 EVA
#
# Licensed under the Apache License, Version 2.0 (the "License");
# you may not use this file except in compliance with the License.
# You may obtain a copy of the License at
#
#     http://www.apache.org/licenses/LICENSE-2.0
#
# Unless required by applicable law or agreed to in writing, software
# distributed under the License is distributed on an "AS IS" BASIS,
# WITHOUT WARRANTIES OR CONDITIONS OF ANY KIND, either express or implied.
# See the License for the specific language governing permissions and
# limitations under the License.
import shutil
from pathlib import Path
from typing import List

from eva.catalog.catalog_type import (
    ColumnType,
    TableType,
    VectorStoreType,
    VideoColumnName,
)
from eva.catalog.catalog_utils import (
    cleanup_storage,
    construct_udf_cache_catalog_entry,
    get_document_table_column_definitions,
    get_image_table_column_definitions,
    get_pdf_table_column_definitions,
    get_video_table_column_definitions,
    xform_column_definitions_to_catalog_entries,
)
from eva.catalog.models.base_model import (
    drop_all_tables_except_catalog,
    init_db,
    truncate_catalog_tables,
)
from eva.catalog.models.column_catalog import ColumnCatalogEntry
from eva.catalog.models.index_catalog import IndexCatalogEntry
from eva.catalog.models.table_catalog import TableCatalogEntry
from eva.catalog.models.udf_cache_catalog import UdfCacheCatalogEntry
from eva.catalog.models.udf_catalog import UdfCatalogEntry
from eva.catalog.models.udf_cost_catalog import UdfCostCatalogEntry
from eva.catalog.models.udf_io_catalog import UdfIOCatalogEntry
from eva.catalog.models.udf_metadata_catalog import UdfMetadataCatalogEntry
from eva.catalog.services.column_catalog_service import ColumnCatalogService
from eva.catalog.services.index_catalog_service import IndexCatalogService
from eva.catalog.services.table_catalog_service import TableCatalogService
from eva.catalog.services.udf_cache_catalog_service import UdfCacheCatalogService
from eva.catalog.services.udf_catalog_service import UdfCatalogService
from eva.catalog.services.udf_cost_catalog_service import UdfCostCatalogService
from eva.catalog.services.udf_io_catalog_service import UdfIOCatalogService
from eva.catalog.services.udf_metadata_catalog_service import UdfMetadataCatalogService
from eva.catalog.sql_config import IDENTIFIER_COLUMN
from eva.expression.function_expression import FunctionExpression
from eva.parser.create_statement import ColumnDefinition
from eva.parser.table_ref import TableInfo
from eva.parser.types import FileFormatType
from eva.utils.generic_utils import generate_file_path, get_file_checksum
from eva.utils.logging_manager import logger


class CatalogManager(object):
    def __new__(cls):
        if not hasattr(cls, "_instance"):
            cls._instance = super(CatalogManager, cls).__new__(cls)

            cls._instance._bootstrap_catalog()

        return cls._instance

    def __init__(self):
        self._table_catalog_service: TableCatalogService = TableCatalogService()
        self._column_service: ColumnCatalogService = ColumnCatalogService()
        self._udf_service: UdfCatalogService = UdfCatalogService()
        self._udf_cost_catalog_service: UdfCostCatalogService = UdfCostCatalogService()
        self._udf_io_service: UdfIOCatalogService = UdfIOCatalogService()
        self._udf_metadata_service: UdfMetadataCatalogService = (
            UdfMetadataCatalogService()
        )
        self._index_service: IndexCatalogService = IndexCatalogService()
        self._udf_cache_service: UdfCacheCatalogService = UdfCacheCatalogService()

    def reset(self):
        """
        This method resets the state of the singleton instance.
        It should clear the contents of the catalog tables and any storage data
        Used by testcases to reset the db state before
        """
        self._clear_catalog_contents()

    def _bootstrap_catalog(self):
        """Bootstraps catalog.
        This method runs all tasks required for using catalog. Currently,
        it includes only one task ie. initializing database. It creates the
        catalog database and tables if they do not exist.
        """
        logger.info("Bootstrapping catalog")
        init_db()

    def _clear_catalog_contents(self):
        """
        This method is responsible for clearing the contents of the
        catalog. It clears the tuples in the catalog tables, indexes, and cached data.
        """
        logger.info("Clearing catalog")
        # drop tables which are not part of catalog
        drop_all_tables_except_catalog()
        # truncate the catalog tables
        truncate_catalog_tables()
        # clean up the dataset, index, and cache directories
        cleanup_storage()

    "Table catalog services"

    def insert_table_catalog_entry(
        self,
        name: str,
        file_url: str,
        column_list: List[ColumnCatalogEntry],
        identifier_column="id",
        table_type=TableType.VIDEO_DATA,
    ) -> TableCatalogEntry:
        """A new entry is added to the table catalog and persisted in the database.
        The schema field is set before the object is returned."

        Args:
            name: table name
            file_url: #todo
            column_list: list of columns
            identifier_column (str):  A unique identifier column for each row
            table_type (TableType): type of the table, video, images etc
        Returns:
            The persisted TableCatalogEntry object with the id field populated.
        """

        # Append row_id to table column list.
        column_list = [
            ColumnCatalogEntry(name=IDENTIFIER_COLUMN, type=ColumnType.INTEGER)
        ] + column_list

        table_entry = self._table_catalog_service.insert_entry(
            name,
            file_url,
            identifier_column=identifier_column,
            table_type=table_type,
            column_list=column_list,
        )

        return table_entry

    def get_table_catalog_entry(
        self, table_name: str, database_name: str = None
    ) -> TableCatalogEntry:
        """
        Returns the table catalog entry for the given table name
        Arguments:
            table_name (str): name of the table

        Returns:
            TableCatalogEntry
        """

        table_entry = self._table_catalog_service.get_entry_by_name(
            database_name, table_name
        )

        return table_entry

    def delete_table_catalog_entry(self, table_entry: TableCatalogEntry) -> bool:
        """
        This method deletes the table along with its columns from table catalog
        and column catalog respectively

        Arguments:
           table: table catalog entry to remove

        Returns:
           True if successfully deleted else False
        """
        return self._table_catalog_service.delete_entry(table_entry)

    def rename_table_catalog_entry(
        self, curr_table: TableCatalogEntry, new_name: TableInfo
    ):
        return self._table_catalog_service.rename_entry(curr_table, new_name.table_name)

    def check_table_exists(self, table_name: str, database_name: str = None):
        table_entry = self._table_catalog_service.get_entry_by_name(
            database_name, table_name
        )
        if table_entry is None:
            return False
        else:
            return True

    def get_all_table_catalog_entries(self):
        return self._table_catalog_service.get_all_entries()

    "Column catalog services"

    def get_column_catalog_entry(
        self, table_obj: TableCatalogEntry, col_name: str
    ) -> ColumnCatalogEntry:
        col_obj = self._column_service.filter_entry_by_table_id_and_name(
            table_obj.row_id, col_name
        )
        if col_obj:
            return col_obj
        else:
            # return a dummy column catalog entry for audio, even though it does not defined for videos
            if col_name == VideoColumnName.audio:
                return ColumnCatalogEntry(
                    col_name,
                    ColumnType.NDARRAY,
                    table_id=table_obj.row_id,
                    table_name=table_obj.name,
                )
            return None

    def get_column_catalog_entries_by_table(self, table_obj: TableCatalogEntry):
        col_entries = self._column_service.filter_entries_by_table(table_obj)
        return col_entries

    "udf catalog services"

    def insert_udf_catalog_entry(
        self,
        name: str,
        impl_file_path: str,
        type: str,
        udf_io_list: List[UdfIOCatalogEntry],
        udf_metadata_list: List[UdfMetadataCatalogEntry],
    ) -> UdfCatalogEntry:
        """Inserts a UDF catalog entry along with UDF_IO entries.
        It persists the entry to the database.

        Arguments:
            name(str): name of the udf
            impl_file_path(str): implementation path of the udf
            type(str): what kind of udf operator like classification,
                                                        detection etc
            udf_io_list(List[UdfIOCatalogEntry]): input/output udf info list

        Returns:
            The persisted UdfCatalogEntry object.
        """

        checksum = get_file_checksum(impl_file_path)
        udf_entry = self._udf_service.insert_entry(name, impl_file_path, type, checksum)
        for udf_io in udf_io_list:
            udf_io.udf_id = udf_entry.row_id
        self._udf_io_service.insert_entries(udf_io_list)
        for udf_metadata in udf_metadata_list:
            udf_metadata.udf_id = udf_entry.row_id
        self._udf_metadata_service.insert_entries(udf_metadata_list)
        return udf_entry

    def get_udf_catalog_entry_by_name(self, name: str) -> UdfCatalogEntry:
        """
        Get the UDF information based on name.

        Arguments:
             name (str): name of the UDF

        Returns:
            UdfCatalogEntry object
        """
        return self._udf_service.get_entry_by_name(name)

    def delete_udf_catalog_entry_by_name(self, udf_name: str) -> bool:
        return self._udf_service.delete_entry_by_name(udf_name)

    def get_all_udf_catalog_entries(self):
        return self._udf_service.get_all_entries()

    "udf cost catalog services"

    def upsert_udf_cost_catalog_entry(
        self, udf_id: int, name: str, cost: int
    ) -> UdfCostCatalogEntry:
        """Upserts UDF cost catalog entry.

        Arguments:
            udf_id(int): unique udf id
            name(str): the name of the udf
            cost(int): cost of this UDF

        Returns:
            The persisted UdfCostCatalogEntry object.
        """

        self._udf_cost_catalog_service.upsert_entry(udf_id, name, cost)

    def get_udf_cost_catalog_entry(self, name: str):
        return self._udf_cost_catalog_service.get_entry_by_name(name)

    "UdfIO services"

    def get_udf_io_catalog_input_entries(
        self, udf_obj: UdfCatalogEntry
    ) -> List[UdfIOCatalogEntry]:
        return self._udf_io_service.get_input_entries_by_udf_id(udf_obj.row_id)

    def get_udf_io_catalog_output_entries(
        self, udf_obj: UdfCatalogEntry
    ) -> List[UdfIOCatalogEntry]:
        return self._udf_io_service.get_output_entries_by_udf_id(udf_obj.row_id)

    """ Index related services. """

    def insert_index_catalog_entry(
        self,
        name: str,
        save_file_path: str,
        vector_store_type: VectorStoreType,
        feat_column: ColumnCatalogEntry,
        udf_signature: str,
    ) -> IndexCatalogEntry:
        index_catalog_entry = self._index_service.insert_entry(
            name, save_file_path, vector_store_type, feat_column, udf_signature
        )
        return index_catalog_entry

    def get_index_catalog_entry_by_name(self, name: str) -> IndexCatalogEntry:
        return self._index_service.get_entry_by_name(name)

    def get_index_catalog_entry_by_column_and_udf_signature(
        self, column: ColumnCatalogEntry, udf_signature: str
    ):
        return self._index_service.get_entry_by_column_and_udf_signature(
            column, udf_signature
        )

    def drop_index_catalog_entry(self, index_name: str) -> bool:
        return self._index_service.delete_entry_by_name(index_name)

    def get_all_index_catalog_entries(self):
        return self._index_service.get_all_entries()

    """ Udf Cache related"""

    def insert_udf_cache_catalog_entry(self, func_expr: FunctionExpression):
        entry = construct_udf_cache_catalog_entry(func_expr)
        return self._udf_cache_service.insert_entry(entry)

    def get_udf_cache_catalog_entry_by_name(self, name: str) -> UdfCacheCatalogEntry:
        return self._udf_cache_service.get_entry_by_name(name)

    def drop_udf_cache_catalog_entry(self, entry: UdfCacheCatalogEntry) -> bool:
        # remove the data structure associated with the entry
        if entry:
            shutil.rmtree(entry.cache_path)
        return self._udf_cache_service.delete_entry(entry)

    """ UDF Metadata Catalog"""

    def get_udf_metadata_entries_by_udf_name(
        self, udf_name: str
    ) -> List[UdfMetadataCatalogEntry]:
        """
        Get the UDF metadata information for the provided udf.

        Arguments:
             udf_name (str): name of the UDF

        Returns:
            UdfMetadataCatalogEntry objects
        """
        udf_entry = self.get_udf_catalog_entry_by_name(udf_name)
        if udf_entry:
            entries = self._udf_metadata_service.get_entries_by_udf_id(udf_entry.row_id)
            return entries
        else:
            return []

    """ Utils """

    def create_and_insert_table_catalog_entry(
        self,
        table_info: TableInfo,
        columns: List[ColumnDefinition],
        identifier_column: str = None,
        table_type: TableType = TableType.STRUCTURED_DATA,
    ) -> TableCatalogEntry:
        """Create a valid table catalog tuple and insert into the table

        Args:
            table_info (TableInfo): table info object
            columns (List[ColumnDefinition]): columns definitions of the table
            identifier_column (str, optional): Specify unique columns. Defaults to None.
            table_type (TableType, optional): table type. Defaults to TableType.STRUCTURED_DATA.

        Returns:
            TableCatalogEntry: entry that has been inserted into the table catalog
        """
        table_name = table_info.table_name
        column_catalog_entries = xform_column_definitions_to_catalog_entries(columns)
        file_url = str(generate_file_path(table_name))
        table_catalog_entry = self.insert_table_catalog_entry(
            table_name,
            file_url,
            column_catalog_entries,
            identifier_column=identifier_column,
            table_type=table_type,
        )
        return table_catalog_entry

    def create_and_insert_multimedia_table_catalog_entry(
        self, name: str, format_type: FileFormatType
    ) -> TableCatalogEntry:
        """Create a table catalog entry for the multimedia table.
        Depending on the type of multimedia, the appropriate "create catalog entry" command is called.

        Args:
            name (str):  name of the table catalog entry
            format_type (FileFormatType): media type

        Raises:
            CatalogError: if format_type is not supported

        Returns:
            TableCatalogEntry: newly inserted table catalog entry
        """
        assert format_type in [
            FileFormatType.VIDEO,
            FileFormatType.IMAGE,
<<<<<<< HEAD
            FileFormatType.PDF,
=======
            FileFormatType.DOCUMENT,
>>>>>>> 116e30c6
        ], f"Format Type {format_type} is not supported"

        if format_type is FileFormatType.VIDEO:
            columns = get_video_table_column_definitions()
            table_type = TableType.VIDEO_DATA
        elif format_type is FileFormatType.IMAGE:
            columns = get_image_table_column_definitions()
            table_type = TableType.IMAGE_DATA
<<<<<<< HEAD
        elif format_type is FileFormatType.PDF:
            columns = get_pdf_table_column_definitions()
            table_type = TableType.PDF_DATA

=======
        elif format_type is FileFormatType.DOCUMENT:
            columns = get_document_table_column_definitions()
            table_type = TableType.DOCUMENT_DATA
>>>>>>> 116e30c6
        return self.create_and_insert_table_catalog_entry(
            TableInfo(name), columns, table_type=table_type
        )

    def get_multimedia_metadata_table_catalog_entry(
        self, input_table: TableCatalogEntry
    ) -> TableCatalogEntry:
        """Get table catalog entry for multimedia metadata table.
        Raise if it does not exists
        Args:
            input_table (TableCatalogEntryEntryEntryEntry): input media table

        Returns:
            TableCatalogEntry: metainfo table entry which is maintained by the system
        """
        # use file_url as the metadata table name
        media_metadata_name = Path(input_table.file_url).stem
        obj = self.get_table_catalog_entry(media_metadata_name)
        assert (
            obj is not None
        ), f"Table with name {media_metadata_name} does not exist in catalog"

        return obj

    def create_and_insert_multimedia_metadata_table_catalog_entry(
        self, input_table: TableCatalogEntry
    ) -> TableCatalogEntry:
        """Create and insert table catalog entry for multimedia metadata table.
         This table is used to store all media filenames and related information. In
         order to prevent direct access or modification by users, it should be
         designated as a SYSTEM_STRUCTURED_DATA type.
         **Note**: this table is managed by the storage engine, so it should not be
         called elsewhere.
        Args:
            input_table (TableCatalogEntry): input video table

        Returns:
            TableCatalogEntry: metainfo table entry which is maintained by the system
        """
        # use file_url as the metadata table name
        media_metadata_name = Path(input_table.file_url).stem
        obj = self.get_table_catalog_entry(media_metadata_name)
        assert obj is None, "Table with name {media_metadata_name} already exists"

        columns = [ColumnDefinition("file_url", ColumnType.TEXT, None, None)]
        obj = self.create_and_insert_table_catalog_entry(
            TableInfo(media_metadata_name),
            columns,
            identifier_column=columns[0].name,
            table_type=TableType.SYSTEM_STRUCTURED_DATA,
        )
        return obj<|MERGE_RESOLUTION|>--- conflicted
+++ resolved
@@ -426,11 +426,8 @@
         assert format_type in [
             FileFormatType.VIDEO,
             FileFormatType.IMAGE,
-<<<<<<< HEAD
+            FileFormatType.DOCUMENT,
             FileFormatType.PDF,
-=======
-            FileFormatType.DOCUMENT,
->>>>>>> 116e30c6
         ], f"Format Type {format_type} is not supported"
 
         if format_type is FileFormatType.VIDEO:
@@ -439,16 +436,13 @@
         elif format_type is FileFormatType.IMAGE:
             columns = get_image_table_column_definitions()
             table_type = TableType.IMAGE_DATA
-<<<<<<< HEAD
+        elif format_type is FileFormatType.DOCUMENT:
+            columns = get_document_table_column_definitions()
+            table_type = TableType.DOCUMENT_DATA        
         elif format_type is FileFormatType.PDF:
             columns = get_pdf_table_column_definitions()
             table_type = TableType.PDF_DATA
 
-=======
-        elif format_type is FileFormatType.DOCUMENT:
-            columns = get_document_table_column_definitions()
-            table_type = TableType.DOCUMENT_DATA
->>>>>>> 116e30c6
         return self.create_and_insert_table_catalog_entry(
             TableInfo(name), columns, table_type=table_type
         )

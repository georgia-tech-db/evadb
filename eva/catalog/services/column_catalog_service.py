--- conflicted
+++ resolved
@@ -91,14 +91,13 @@
         self, table: TableCatalogEntry
     ) -> List[ColumnCatalogEntry]:
         try:
-<<<<<<< HEAD
-            entries = self.model.query.filter(self.model._table_id == table.id).all()
+            entries = self.model.query.filter(
+                self.model._table_id == table.row_id
+            ).all()
             return [
                 self._column_catalog_object_to_column_catalog_entry(entry)
                 for entry in entries
             ]
-=======
-            return self.model.query.filter(self.model._table_id == table.row_id).all()
->>>>>>> 6571cb7d
+
         except NoResultFound:
             return None
# coding=utf-8
# Copyright 2018-2022 EVA
#
# Licensed under the Apache License, Version 2.0 (the "License");
# you may not use this file except in compliance with the License.
# You may obtain a copy of the License at
#
#     http://www.apache.org/licenses/LICENSE-2.0
#
# Unless required by applicable law or agreed to in writing, software
# distributed under the License is distributed on an "AS IS" BASIS,
# WITHOUT WARRANTIES OR CONDITIONS OF ANY KIND, either express or implied.
# See the License for the specific language governing permissions and
# limitations under the License.
import uuid
from pathlib import Path
from typing import Any, Dict, List

from eva.catalog.catalog_type import (
    ColumnType,
    DocumentColumnName,
    ImageColumnName,
    NdArrayType,
    PDFColumnName,
    TableType,
    VideoColumnName,
)
from eva.catalog.models.column_catalog import ColumnCatalogEntry
from eva.catalog.models.table_catalog import TableCatalogEntry
from eva.catalog.models.udf_cache_catalog import UdfCacheCatalogEntry
from eva.catalog.models.udf_catalog import UdfCatalogEntry
from eva.configuration.configuration_manager import ConfigurationManager
from eva.expression.function_expression import FunctionExpression
from eva.expression.tuple_value_expression import TupleValueExpression
from eva.parser.create_statement import ColConstraintInfo, ColumnDefinition
from eva.utils.generic_utils import get_str_hash, remove_directory_contents

CATALOG_TABLES = [
    "column_catalog",
    "table_catalog",
    "depend_column_and_udf_cache",
    "udf_cache",
    "udf_catalog",
    "depend_udf_and_udf_cache",
    "index_catalog",
    "udfio_catalog",
    "udf_cost_catalog",
    "udf_metadata_catalog",
]


def is_video_table(table: TableCatalogEntry):
    return table.table_type == TableType.VIDEO_DATA


def is_string_col(col: ColumnCatalogEntry):
    return col.type == ColumnType.TEXT or col.array_type == NdArrayType.STR


def get_video_table_column_definitions() -> List[ColumnDefinition]:
    """
    name: video path
    id: frame id
    data: frame data
    audio: frame audio
    """
    columns = [
        ColumnDefinition(
            VideoColumnName.name.name,
            ColumnType.TEXT,
            None,
            None,
            ColConstraintInfo(unique=True),
        ),
        ColumnDefinition(VideoColumnName.id.name, ColumnType.INTEGER, None, None),
        ColumnDefinition(
            VideoColumnName.data.name,
            ColumnType.NDARRAY,
            NdArrayType.UINT8,
            (None, None, None),
        ),
        ColumnDefinition(VideoColumnName.seconds.name, ColumnType.FLOAT, None, []),
    ]
    return columns


def get_image_table_column_definitions() -> List[ColumnDefinition]:
    """
    name: image path
    data: image decoded data
    """
    columns = [
        ColumnDefinition(
            ImageColumnName.name.name,
            ColumnType.TEXT,
            None,
            None,
            ColConstraintInfo(unique=True),
        ),
        ColumnDefinition(
            ImageColumnName.data.name,
            ColumnType.NDARRAY,
            NdArrayType.UINT8,
            (None, None, None),
        ),
    ]
    return columns


<<<<<<< HEAD
def get_pdf_table_column_definitions() -> List[ColumnDefinition]:
    """
    id: pdf id
    data: pdf data
    """
    columns = [
        ColumnDefinition(PDFColumnName.id.name, ColumnType.INTEGER, None, None),
        ColumnDefinition(
            PDFColumnName.data.name,
            ColumnType.NDARRAY,
            NdArrayType.STR,
=======
def get_document_table_column_definitions() -> List[ColumnDefinition]:
    """
    name: file path
    data: file extracted data
    """
    columns = [
        ColumnDefinition(
            DocumentColumnName.name.name,
            ColumnType.TEXT,
            None,
            None,
            ColConstraintInfo(unique=True),
        ),
        ColumnDefinition(
            DocumentColumnName.data.name,
            ColumnType.TEXT,
            None,
>>>>>>> 116e30c6
            None,
        ),
    ]
    return columns


def get_table_primary_columns(table_catalog_obj: TableCatalogEntry):
    if table_catalog_obj.table_type == TableType.VIDEO_DATA:
        return get_video_table_column_definitions()[:2]
    elif table_catalog_obj.table_type == TableType.IMAGE_DATA:
        return get_image_table_column_definitions()[:1]
<<<<<<< HEAD
    elif table_catalog_obj.table_type == TableType.PDF_DATA:
        return get_pdf_table_column_definitions()[:1]
=======
    elif table_catalog_obj.table_type == TableType.DOCUMENT_DATA:
        return get_document_table_column_definitions()[:1]
>>>>>>> 116e30c6
    else:
        raise Exception(f"Unexpected table type {table_catalog_obj.table_type}")


def xform_column_definitions_to_catalog_entries(
    col_list: List[ColumnDefinition],
) -> List[ColumnCatalogEntry]:
    """Create column catalog entries for the input parsed column list.

    Arguments:
        col_list {List[ColumnDefinition]} -- parsed col list to be created
    """

    result_list = []
    for col in col_list:
        column_entry = ColumnCatalogEntry(
            name=col.name,
            type=col.type,
            array_type=col.array_type,
            array_dimensions=col.dimension,
            is_nullable=col.cci.nullable,
        )
        # todo: change me
        result_list.append(column_entry)

    return result_list


def construct_udf_cache_catalog_entry(
    func_expr: FunctionExpression,
) -> UdfCacheCatalogEntry:
    """Constructs a udf cache catalog entry from a given function expression.
    It is assumed that the function expression has already been bound using the binder.
    The catalog entry is populated with dependent udfs and columns by traversing the
    expression tree. The cache name is represented by the signature of the function
    expression.
    Args:
        func_expr (FunctionExpression): the function expression with which the cache is associated
    Returns:
        UdfCacheCatalogEntry: the udf cache catalog entry
    """
    udf_depends = []
    col_depends = []
    for expr in func_expr.find_all(FunctionExpression):
        udf_depends.append(expr.udf_obj.row_id)
    for expr in func_expr.find_all(TupleValueExpression):
        col_depends.append(expr.col_object.row_id)
    cache_name = func_expr.signature()

    # add salt to the cache_name so that we generate unique name
    path = str(get_str_hash(cache_name + uuid.uuid4().hex))
    cache_dir = ConfigurationManager().get_value("storage", "cache_dir")
    cache_path = str(Path(cache_dir) / Path(f"{path}_{func_expr.name}"))
    args = tuple([arg.signature() for arg in func_expr.children])
    entry = UdfCacheCatalogEntry(
        name=func_expr.signature(),
        udf_id=func_expr.udf_obj.row_id,
        cache_path=cache_path,
        args=args,
        udf_depends=udf_depends,
        col_depends=col_depends,
    )

    return entry


def cleanup_storage():
    config = ConfigurationManager()
    remove_directory_contents(config.get_value("storage", "index_dir"))
    remove_directory_contents(config.get_value("storage", "cache_dir"))
    remove_directory_contents(config.get_value("core", "datasets_dir"))


def get_metadata_entry_or_val(
    udf_obj: UdfCatalogEntry, key: str, default_val: Any = None
) -> str:
    """
    Return the metadata value for the given key, or the default value if the
    key is not found.

    Args:
        udf_obj (UdfCatalogEntry): An object of type `UdfCatalogEntry` which is
        used to extract metadata information.
        key (str): The metadata key for which the corresponding value needs to be retrieved.
        default_val (Any): The default value to be returned if the metadata key is not found.

    Returns:
        str: metadata value
    """
    for metadata in udf_obj.metadata:
        if metadata.key == key:
            return metadata.value
    return default_val


def get_metadata_properties(udf_obj: UdfCatalogEntry) -> Dict:
    """
    Return all the metadata properties as key value pair

    Args:
        udf_obj (UdfCatalogEntry): An object of type `UdfCatalogEntry` which is
        used to extract metadata information.
    Returns:
        Dict: key-value for each metadata entry
    """
    properties = {}
    for metadata in udf_obj.metadata:
        properties[metadata.key] = metadata.value
    return properties<|MERGE_RESOLUTION|>--- conflicted
+++ resolved
@@ -107,7 +107,29 @@
     return columns
 
 
-<<<<<<< HEAD
+def get_document_table_column_definitions() -> List[ColumnDefinition]:
+    """
+    name: file path
+    data: file extracted data
+    """
+    columns = [
+        ColumnDefinition(
+            DocumentColumnName.name.name,
+            ColumnType.TEXT,
+            None,
+            None,
+            ColConstraintInfo(unique=True),
+        ),
+        ColumnDefinition(
+            DocumentColumnName.data.name,
+            ColumnType.TEXT,
+            None,
+            None,
+        ),
+    ]
+    return columns
+
+
 def get_pdf_table_column_definitions() -> List[ColumnDefinition]:
     """
     id: pdf id
@@ -119,25 +141,6 @@
             PDFColumnName.data.name,
             ColumnType.NDARRAY,
             NdArrayType.STR,
-=======
-def get_document_table_column_definitions() -> List[ColumnDefinition]:
-    """
-    name: file path
-    data: file extracted data
-    """
-    columns = [
-        ColumnDefinition(
-            DocumentColumnName.name.name,
-            ColumnType.TEXT,
-            None,
-            None,
-            ColConstraintInfo(unique=True),
-        ),
-        ColumnDefinition(
-            DocumentColumnName.data.name,
-            ColumnType.TEXT,
-            None,
->>>>>>> 116e30c6
             None,
         ),
     ]
@@ -149,13 +152,10 @@
         return get_video_table_column_definitions()[:2]
     elif table_catalog_obj.table_type == TableType.IMAGE_DATA:
         return get_image_table_column_definitions()[:1]
-<<<<<<< HEAD
+    elif table_catalog_obj.table_type == TableType.DOCUMENT_DATA:
+        return get_document_table_column_definitions()[:1]
     elif table_catalog_obj.table_type == TableType.PDF_DATA:
         return get_pdf_table_column_definitions()[:1]
-=======
-    elif table_catalog_obj.table_type == TableType.DOCUMENT_DATA:
-        return get_document_table_column_definitions()[:1]
->>>>>>> 116e30c6
     else:
         raise Exception(f"Unexpected table type {table_catalog_obj.table_type}")
 

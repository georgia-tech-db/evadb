# coding=utf-8
# Copyright 2018-2022 EVA
#
# Licensed under the Apache License, Version 2.0 (the "License");
# you may not use this file except in compliance with the License.
# You may obtain a copy of the License at
#
#     http://www.apache.org/licenses/LICENSE-2.0
#
# Unless required by applicable law or agreed to in writing, software
# distributed under the License is distributed on an "AS IS" BASIS,
# WITHOUT WARRANTIES OR CONDITIONS OF ANY KIND, either express or implied.
# See the License for the specific language governing permissions and
# limitations under the License.
import contextlib

from sqlalchemy import Column, Integer
from sqlalchemy.exc import SQLAlchemyError
from sqlalchemy.ext.declarative import declarative_base
from sqlalchemy_utils import create_database, database_exists

from eva.catalog.sql_config import CATALOG_TABLES, SQLConfig
from eva.utils.logging_manager import logger

db_session = SQLConfig().session


class CustomModel:
    """This overrides the default `_declarative_constructor` constructor.

    It skips the attributes that are not present for the model, thus if a
    dict is passed with some unknown attributes for the model on creation,
    it won't complain for `unkwnown field`s.
    Declares and int `_row_id` field for all tables
    """

    query = db_session.query_property()
    _row_id = Column("_row_id", Integer, primary_key=True)

    def __init__(self, **kwargs):
        cls_ = type(self)
        for k in kwargs:
            if hasattr(cls_, k):
                setattr(self, k, kwargs[k])
            else:
                continue

    def save(self):
        """Add and commit

        Returns: saved object

        """
        try:
            db_session.add(self)
            self._commit()
        except Exception as e:
            db_session.rollback()
            logger.error(f"Database save failed : {str(e)}")
            raise e
        return self

    def update(self, **kwargs):
        """Update and commit

        Args:
            **kwargs: attributes to update

        Returns: updated object

        """
        try:
            for attr, value in kwargs.items():
                if hasattr(self, attr):
                    setattr(self, attr, value)
            return self.save()
        except Exception as e:
            db_session.rollback()
            logger.error(f"Database update failed : {str(e)}")
            raise e

    def delete(self):
        """Delete and commit"""
        try:
            db_session.delete(self)
            self._commit()
        except Exception as e:
            db_session.rollback()
            logger.error(f"Database delete failed : {str(e)}")
            raise e

    def _commit(self):
        """Try to commit. If an error is raised, the session is rollbacked."""
        try:
            db_session.commit()
        except SQLAlchemyError as e:
            db_session.rollback()
            logger.error(f"Database commit failed : {str(e)}")
            raise e


# Custom Base Model to be inherited by all models
BaseModel = declarative_base(cls=CustomModel, constructor=None, bind=SQLConfig().engine)


def init_db():
    """Create database if doesn't exist and create all tables."""
    engine = SQLConfig().engine
    if not database_exists(engine.url):
        logger.info("Database does not exist, creating database.")
        create_database(engine.url)
        logger.info("Creating tables")
        BaseModel.metadata.create_all()


<<<<<<< HEAD
def clear_db_contents():
    """Drop all of the record from tables."""
    # https://stackoverflow.com/questions/4763472/sqlalchemy-clear-database-content-but-dont-drop-the-schema/5003705#5003705 #noqa
=======
def truncate_catalog_tables():
    """Truncate all the catalog tables"""
    # https://stackoverflow.com/questions/4763472/sqlalchemy-clear-database-content-but-dont-drop-the-schema/5003705#5003705 #noqa
    engine = SQLConfig().engine
    # reflect to refresh the metadata
    BaseModel.metadata.reflect(bind=engine)
    if database_exists(engine.url):
        with contextlib.closing(engine.connect()) as con:
            trans = con.begin()
            for table in reversed(BaseModel.metadata.sorted_tables):
                if table.exists(con):
                    con.execute(table.delete())
            trans.commit()


def drop_all_tables_except_catalog():
    """drop all the tables except the catalog"""
>>>>>>> de4628a3
    engine = SQLConfig().engine
    # reflect to refresh the metadata
    BaseModel.metadata.reflect(bind=engine)
    if database_exists(engine.url):
        with contextlib.closing(engine.connect()) as con:
            trans = con.begin()
            for table in reversed(BaseModel.metadata.sorted_tables):
<<<<<<< HEAD
                con.execute(table.delete())
=======
                if table.name not in CATALOG_TABLES:
                    if table.exists(con):
                        table.drop(con)
>>>>>>> de4628a3
            trans.commit()<|MERGE_RESOLUTION|>--- conflicted
+++ resolved
@@ -113,11 +113,6 @@
         BaseModel.metadata.create_all()
 
 
-<<<<<<< HEAD
-def clear_db_contents():
-    """Drop all of the record from tables."""
-    # https://stackoverflow.com/questions/4763472/sqlalchemy-clear-database-content-but-dont-drop-the-schema/5003705#5003705 #noqa
-=======
 def truncate_catalog_tables():
     """Truncate all the catalog tables"""
     # https://stackoverflow.com/questions/4763472/sqlalchemy-clear-database-content-but-dont-drop-the-schema/5003705#5003705 #noqa
@@ -135,7 +130,6 @@
 
 def drop_all_tables_except_catalog():
     """drop all the tables except the catalog"""
->>>>>>> de4628a3
     engine = SQLConfig().engine
     # reflect to refresh the metadata
     BaseModel.metadata.reflect(bind=engine)
@@ -143,11 +137,7 @@
         with contextlib.closing(engine.connect()) as con:
             trans = con.begin()
             for table in reversed(BaseModel.metadata.sorted_tables):
-<<<<<<< HEAD
-                con.execute(table.delete())
-=======
                 if table.name not in CATALOG_TABLES:
                     if table.exists(con):
                         table.drop(con)
->>>>>>> de4628a3
             trans.commit()
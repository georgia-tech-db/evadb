--- conflicted
+++ resolved
@@ -12,11 +12,7 @@
 # WITHOUT WARRANTIES OR CONDITIONS OF ANY KIND, either express or implied.
 # See the License for the specific language governing permissions and
 # limitations under the License.
-<<<<<<< HEAD
-from sqlalchemy import Column, Integer, String
-=======
 from sqlalchemy import Column, Enum, String
->>>>>>> 15a97672
 from sqlalchemy.orm import relationship
 
 from eva.catalog.catalog_type import TableType
@@ -30,11 +26,7 @@
     _name = Column("name", String(100), unique=True)
     _file_url = Column("file_url", String(100))
     _unique_identifier_column = Column("identifier_column", String(100))
-<<<<<<< HEAD
-    _table_type = Column("table_type", Integer)
-=======
     _table_type = Column("table_type", Enum(TableType))
->>>>>>> 15a97672
     _columns = relationship(
         "DataFrameColumn",
         back_populates="_dataset",

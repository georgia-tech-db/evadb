core:
  eva_installation_dir: ""
  datasets_dir: ""
  catalog_database_uri: ""
  application: "eva"
  mode: "release" #release or debug

executor:
  # batch_mem_size configures the number of rows processed by the execution engine in one iteration
  # rows = max(1, row_mem_size / batch_mem_size)
  batch_mem_size: 30000000

  # batch size used for gpu_operations
  gpu_batch_size: 1

  gpus: { "127.0.0.1": [0] }

storage:
<<<<<<< HEAD
  upload_dir: ""
=======
  tmp_dir: ""
>>>>>>> b798c232
  s3_download_dir: ""
  structured_data_engine: "eva.storage.sqlite_storage_engine.SQLStorageEngine"
  video_engine: "eva.storage.video_storage_engine.OpenCVStorageEngine"
  image_engine: "eva.storage.image_storage_engine.ImageStorageEngine"
server:
  host: "0.0.0.0"
  port: 5432
  socket_timeout: 60

experimental:
  ray: False<|MERGE_RESOLUTION|>--- conflicted
+++ resolved
@@ -16,11 +16,7 @@
   gpus: { "127.0.0.1": [0] }
 
 storage:
-<<<<<<< HEAD
-  upload_dir: ""
-=======
   tmp_dir: ""
->>>>>>> b798c232
   s3_download_dir: ""
   structured_data_engine: "eva.storage.sqlite_storage_engine.SQLStorageEngine"
   video_engine: "eva.storage.video_storage_engine.OpenCVStorageEngine"

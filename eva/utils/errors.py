# coding=utf-8
# Copyright 2018-2022 EVA
#
# Licensed under the Apache License, Version 2.0 (the "License");
# you may not use this file except in compliance with the License.
# You may obtain a copy of the License at
#
#     http://www.apache.org/licenses/LICENSE-2.0
#
# Unless required by applicable law or agreed to in writing, software
# distributed under the License is distributed on an "AS IS" BASIS,
# WITHOUT WARRANTIES OR CONDITIONS OF ANY KIND, either express or implied.
# See the License for the specific language governing permissions and
# limitations under the License.
class CatalogError(Exception):
    pass

<<<<<<< HEAD

class DatasetFileNotFoundError(Exception):
    def __init__(
        self,
        message="The dataset file could not be found. Please verify that the file exists in the specified path.",
    ):
=======
class TypeException(Exception):
    def __init__(self, message):
        # Call the base class constructor with the parameters it needs
>>>>>>> 835878bb
        super().__init__(message)<|MERGE_RESOLUTION|>--- conflicted
+++ resolved
@@ -15,16 +15,7 @@
 class CatalogError(Exception):
     pass
 
-<<<<<<< HEAD
-
-class DatasetFileNotFoundError(Exception):
-    def __init__(
-        self,
-        message="The dataset file could not be found. Please verify that the file exists in the specified path.",
-    ):
-=======
 class TypeException(Exception):
     def __init__(self, message):
         # Call the base class constructor with the parameters it needs
->>>>>>> 835878bb
         super().__init__(message)
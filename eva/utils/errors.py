# coding=utf-8
# Copyright 2018-2022 EVA
#
# Licensed under the Apache License, Version 2.0 (the "License");
# you may not use this file except in compliance with the License.
# You may obtain a copy of the License at
#
#     http://www.apache.org/licenses/LICENSE-2.0
#
# Unless required by applicable law or agreed to in writing, software
# distributed under the License is distributed on an "AS IS" BASIS,
# WITHOUT WARRANTIES OR CONDITIONS OF ANY KIND, either express or implied.
# See the License for the specific language governing permissions and
# limitations under the License.
class CatalogError(Exception):
    pass

<<<<<<< HEAD
class TypeException(Exception):
    def __init__(self, message):
        # Call the base class constructor with the parameters it needs
=======

class DatasetFileNotFoundError(Exception):
    def __init__(
        self,
        message="The dataset file could not be found. Please verify that the file exists in the specified path.",
    ):
>>>>>>> 07670470
        super().__init__(message)<|MERGE_RESOLUTION|>--- conflicted
+++ resolved
@@ -15,16 +15,14 @@
 class CatalogError(Exception):
     pass
 
-<<<<<<< HEAD
 class TypeException(Exception):
     def __init__(self, message):
         # Call the base class constructor with the parameters it needs
-=======
+        super().__init__(message)
 
 class DatasetFileNotFoundError(Exception):
     def __init__(
         self,
         message="The dataset file could not be found. Please verify that the file exists in the specified path.",
     ):
->>>>>>> 07670470
         super().__init__(message)
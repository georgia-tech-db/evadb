--- conflicted
+++ resolved
@@ -15,11 +15,7 @@
 
 _MAJOR = "0"
 _MINOR = "0"
-<<<<<<< HEAD
-_REVISION = "10+dev"
-=======
 _REVISION = "11+dev"
->>>>>>> 6ebde743
 
 VERSION_SHORT = f"{_MAJOR}.{_MINOR}"
 VERSION = f"{_MAJOR}.{_MINOR}.{_REVISION}"
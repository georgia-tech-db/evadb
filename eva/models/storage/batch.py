--- conflicted
+++ resolved
@@ -244,7 +244,6 @@
         We do a copy for now.
         """
         cols = cols or []
-<<<<<<< HEAD
         
         # verfied_cols = [c for c in cols if c in self._frames]
         # unknown_cols = list(set(cols) - set(verfied_cols))
@@ -255,17 +254,6 @@
         #         % (unknown_cols, self._frames)
         #     )
         return Batch(self._frames.iloc[:, cols], self._identifier_column)
-=======
-        verfied_cols = [c for c in cols if c in self._frames]
-        unknown_cols = list(set(cols) - set(verfied_cols))
-        if len(unknown_cols):
-            logger.warn(
-                "Unexpected columns %s\n\
-                                 Frames: %s"
-                % (unknown_cols, self._frames)
-            )
-        return Batch(self._frames[verfied_cols])
->>>>>>> 27fda310
 
     def repeat(self, times: int) -> None:
         """

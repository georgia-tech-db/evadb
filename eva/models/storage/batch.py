# coding=utf-8
# Copyright 2018-2022 EVA
#
# Licensed under the Apache License, Version 2.0 (the "License");
# you may not use this file except in compliance with the License.
# You may obtain a copy of the License at
#
#     http://www.apache.org/licenses/LICENSE-2.0
#
# Unless required by applicable law or agreed to in writing, software
# distributed under the License is distributed on an "AS IS" BASIS,
# WITHOUT WARRANTIES OR CONDITIONS OF ANY KIND, either express or implied.
# See the License for the specific language governing permissions and
# limitations under the License.
from typing import Callable, Iterable, List, TypeVar, Union

import numpy as np
import pandas as pd

from eva.expression.abstract_expression import ExpressionType
from eva.parser.alias import Alias
from eva.utils.generic_utils import PickleSerializer
from eva.utils.logging_manager import logger

Batch = TypeVar("Batch")


class Batch:
    """
    Data model used for storing a batch of frames.
    Internally stored as a pandas DataFrame with columns
    "id" and "data".
    id: integer index of frame
    data: frame as np.array

    Arguments:
        frames (DataFrame): pandas Dataframe holding frames data
    """

    def __init__(self, frames=None):
        self._frames = pd.DataFrame() if frames is None else frames
        if not isinstance(self._frames, pd.DataFrame):
            raise ValueError(
                "Batch constructor not properly called.\n" "Expected pandas.DataFrame"
            )

    @property
    def frames(self) -> pd.DataFrame:
        return self._frames

    def __len__(self):
        return len(self._frames)

    @property
    def columns(self):
        return self._frames.columns

    def column_as_numpy_array(self, column_name="data"):
        return np.array(self._frames[column_name])

    def serialize(self):
        obj = {"frames": self._frames, "batch_size": len(self)}
        return PickleSerializer.serialize(obj)

    @classmethod
    def deserialize(cls, data):
        obj = PickleSerializer.deserialize(data)
        return cls(frames=obj["frames"])

    @classmethod
    def from_eq(cls, batch1: Batch, batch2: Batch) -> Batch:
        return Batch(
            pd.DataFrame(batch1._frames.to_numpy() == batch2._frames.to_numpy())
        )

    @classmethod
    def from_greater(cls, batch1: Batch, batch2: Batch) -> Batch:
        return Batch(
            pd.DataFrame(batch1._frames.to_numpy() > batch2._frames.to_numpy())
        )

    @classmethod
    def from_lesser(cls, batch1: Batch, batch2: Batch) -> Batch:
        return Batch(
            pd.DataFrame(batch1._frames.to_numpy() < batch2._frames.to_numpy())
        )

    @classmethod
    def from_greater_eq(cls, batch1: Batch, batch2: Batch) -> Batch:
        return Batch(
            pd.DataFrame(batch1._frames.to_numpy() >= batch2._frames.to_numpy())
        )

    @classmethod
    def from_lesser_eq(cls, batch1: Batch, batch2: Batch) -> Batch:
        return Batch(
            pd.DataFrame(batch1._frames.to_numpy() <= batch2._frames.to_numpy())
        )

    @classmethod
    def from_not_eq(cls, batch1: Batch, batch2: Batch) -> Batch:
        return Batch(
            pd.DataFrame(batch1._frames.to_numpy() != batch2._frames.to_numpy())
        )

    @classmethod
    def compare_contains(cls, batch1: Batch, batch2: Batch) -> None:
        return cls(
            pd.DataFrame(
                [all(x in p for x in q) for p, q in zip(left, right)]
                for left, right in zip(
                    batch1._frames.to_numpy(), batch2._frames.to_numpy()
                )
            )
        )

    @classmethod
    def compare_is_contained(cls, batch1: Batch, batch2: Batch) -> None:
        return cls(
            pd.DataFrame(
                [all(x in q for x in p) for p, q in zip(left, right)]
                for left, right in zip(
                    batch1._frames.to_numpy(), batch2._frames.to_numpy()
                )
            )
        )

    def __str__(self) -> str:
        with pd.option_context(
            "display.pprint_nest_depth", 1, "display.max_colwidth", 100
        ):
            return f"{self._frames}"

    def __eq__(self, other: Batch):
        return self._frames[sorted(self.columns)].equals(
            other.frames[sorted(other.columns)]
        )

    def __getitem__(self, indices) -> Batch:
        """
        Returns a batch with the desired frames

        Arguments:
            indices (list, slice or mask): list must be
            a list of indices; mask is boolean array-like
            (i.e. list, NumPy array, DataFrame, etc.)
            of appropriate size with True for desired frames.
        """
        if isinstance(indices, list):
            return self._get_frames_from_indices(indices)
        elif isinstance(indices, slice):
            start = indices.start if indices.start else 0
            end = indices.stop if indices.stop else len(self.frames)
            if end < 0:
                end = len(self._frames) + end
            step = indices.step if indices.step else 1
            return self._get_frames_from_indices(range(start, end, step))
        elif isinstance(indices, int):
            return self._get_frames_from_indices([indices])
        else:
            raise TypeError("Invalid argument type: {}".format(type(indices)))

    def _get_frames_from_indices(self, required_frame_ids):
        new_frames = self._frames.iloc[required_frame_ids, :]
        new_batch = Batch(new_frames)
        return new_batch

    def apply_function_expression(self, expr: Callable) -> None:
        """
        Execute function expression on frames.
        """
        return Batch(expr(self._frames))

    def iterrows(self):
        return self._frames.iterrows()

    def sort(self, by=None) -> None:
        """
        in_place sort
        """
        if by is None:
            if not self.empty():
                by = self.columns[0]
            else:
                logger.warn("Sorting an empty batch")
                return
        self._frames.sort_values(by=by, ignore_index=True, inplace=True)

    def sort_orderby(self, by, sort_type=None) -> None:
        """
        in_place sort for orderby

        Args:
            by: list of column names
            sort_type: list of True/False if ASC for each column name in 'by'
                i.e [True, False] means [ASC, DESC]
        """

        if sort_type is None:
            sort_type = [True]

        if by is not None:
            for column in by:
                if column not in self._frames.columns:
                    logger.error(
                        "Can not orderby non-projected column: {}".format(column)
                    )
                    raise KeyError(
                        "Can not orderby non-projected column: {}".format(column)
                    )

            self._frames.sort_values(
                by, ascending=sort_type, ignore_index=True, inplace=True
            )
        else:
            logger.warn("Columns and Sort Type are required for orderby")

    def invert(self) -> None:
        self._frames = ~self._frames

    def all_true(self) -> bool:
        return self._frames.all().bool()

    def all_false(self) -> bool:
        inverted = ~self._frames
        return inverted.all().bool()

    def create_mask(self) -> List:
        """
        Return list of indices of first row.
        """
        return self._frames[self._frames[0]].index.tolist()

    def create_inverted_mask(self) -> List:
        return self._frames[~self._frames[0]].index.tolist()

    def update_indices(self, indices: List, other: Batch):
        self._frames.iloc[indices] = other._frames
        self._frames = pd.DataFrame(self._frames)

    def file_paths(self) -> Iterable:
        yield from self._frames["file_path"]

    def project(self, cols: None) -> Batch:
        """
        Takes as input the column list, returns the projection.
        We do a copy for now.
        """
        cols = cols or []
        verfied_cols = [c for c in cols if c in self._frames]
        unknown_cols = list(set(cols) - set(verfied_cols))
        if len(unknown_cols):
            logger.warn(
                "Unexpected columns %s\n\
                                 Frames: %s"
                % (unknown_cols, self._frames)
            )
        return Batch(self._frames[verfied_cols])

    def repeat(self, times: int) -> None:
        """
        Repeat the rows of a dataframe.

        Arguments:
            times: number of times to repeat
        """
        self._frames = pd.DataFrame(np.repeat(self._frames.to_numpy(), times, axis=0))

    @classmethod
    def merge_column_wise(cls, batches: List[Batch], auto_renaming=False) -> Batch:
        """
        Merge list of batch frames column_wise and return a new batch frame
        Arguments:
            batches: List[Batch]: lsit of batch objects to be merged
            auto_renaming: if true rename column names if required

        Returns:
            Batch: Merged batch object
        """

        if not len(batches):
            return Batch()
        frames = [batch.frames for batch in batches]
        new_frames = pd.concat(frames, axis=1, copy=False, ignore_index=False).fillna(
            method="ffill"
        )
        if new_frames.columns.duplicated().any():
            logger.warn("Duplicated column name detected {}".format(new_frames))
        return Batch(new_frames)

    def __add__(self, other: Batch) -> Batch:
        """
        Adds two batch frames and return a new batch frame
        Arguments:
            other (Batch): other framebatch to add

        Returns:
            Batch
        """
        if not isinstance(other, Batch):
            raise TypeError("Input should be of type Batch")

        # Appending a empty dataframe with column name leads to NaN row.
        if self.empty():
            return other
        if other.empty():
            return self

        new_frames = self._frames.append(other.frames, ignore_index=True)

        return Batch(new_frames)

    @classmethod
    def concat(cls, batch_list: Iterable[Batch], copy=True) -> Batch:
        """Concat a list of batches. Avoid the extra copying overhead by
        the append operation in __add__.
        Notice: only frames are considered.
        """

        # pd.concat will convert generator into list, so it does not hurt
        # if we convert ourselves.
        frame_list = list([batch.frames for batch in batch_list])
        if len(frame_list) == 0:
            return Batch()
        frame = pd.concat(frame_list, ignore_index=True, copy=copy)

        return Batch(frame)

    @classmethod
    def stack(cls, batch: Batch, copy=True) -> Batch:
        """Stack a given batch along the 0th dimension.
        Notice: input assumed to contain only one column with video frames

        Returns:
            Batch (always of length 1)
        """
        if len(batch.columns) > 1:
            raise ValueError("Stack can only be called on single-column batches")
        frame_data_col = batch.columns[0]

        stacked_array = np.array(batch.frames[frame_data_col].values.tolist())
        stacked_frame = pd.DataFrame([{frame_data_col: stacked_array}])

        return Batch(stacked_frame)

    @classmethod
    def join(cls, first: Batch, second: Batch, how="inner") -> Batch:
        return cls(
            first._frames.merge(
                second._frames, left_index=True, right_index=True, how=how
            )
        )

    @classmethod
    def combine_batches(
        cls, first: Batch, second: Batch, expression: ExpressionType
    ) -> Batch:
        """
        Creates Batch by combining two batches using some arithmetic expression.
        """
        if expression == ExpressionType.ARITHMETIC_ADD:
            return Batch(pd.DataFrame(first._frames + second._frames))
        elif expression == ExpressionType.ARITHMETIC_SUBTRACT:
            return Batch(pd.DataFrame(first._frames - second._frames))
        elif expression == ExpressionType.ARITHMETIC_MULTIPLY:
            return Batch(pd.DataFrame(first._frames * second._frames))
        elif expression == ExpressionType.ARITHMETIC_DIVIDE:
            return Batch(pd.DataFrame(first._frames / second._frames))

    def reassign_indices_to_hash(self, indices) -> None:
        """
        Hash indices and replace the indices with those hash values.
        """
        self._frames.index = self._frames[indices].apply(
            lambda x: hash(tuple(x)), axis=1
        )

    def aggregate(self, method: str) -> None:
        """
        Aggregate batch based on method.
        Methods can be sum, count, min, max, mean

        Arguments:
            method: string with one of the five above options
        """
        self._frames = self._frames.agg([method])

    def empty(self):
        """Checks if the batch is empty
        Returns:
            True if the batch_size == 0
        """
        return len(self) == 0

    def unnest(self) -> None:
        """
        Unnest columns and drop columns with no data
        """
        self._frames = self._frames.explode(list(self._frames.columns))
        self._frames.dropna(inplace=True)

    def reverse(self) -> None:
        """Reverses dataframe"""
        self._frames = self._frames[::-1]
        self._frames.reset_index(drop=True, inplace=True)

    def drop_zero(self, outcomes: Batch) -> None:
        """Drop all columns with corresponding outcomes containing zero."""
        self._frames = self._frames[(outcomes._frames > 0).to_numpy()]

    def reset_index(self):
        """Resets the index of the data frame in the batch"""
        self._frames.reset_index(drop=True, inplace=True)

    def modify_column_alias(self, alias: Union[Alias, str]) -> None:
        # a, b, c -> table1.a, table1.b, table1.c
        # t1.a -> t2.a
        if isinstance(alias, str):
            alias = Alias(alias)
        new_col_names = []
        if len(alias.col_names):
            if len(self.columns) != len(alias.col_names):
                err_msg = (
                    f"Expected {len(alias.col_names)} columns {alias.col_names},"
                    f"got {len(self.columns)} columns {self.columns}."
                )
                logger.error(err_msg)
                raise RuntimeError(err_msg)
            new_col_names = [
                "{}.{}".format(alias.alias_name, col_name)
                for col_name in alias.col_names
            ]
        else:
            for col_name in self.columns:
                if "." in str(col_name):
                    new_col_names.append(
                        "{}.{}".format(alias.alias_name, str(col_name).split(".")[1])
                    )
                else:
                    new_col_names.append("{}.{}".format(alias.alias_name, col_name))

        self._frames.columns = new_col_names

    def drop_column_alias(self) -> None:
        # table1.a, table1.b, table1.c -> a, b, c
        new_col_names = []
        for col_name in self.columns:
            if "." in col_name:
                new_col_names.append(col_name.split(".")[1])
            else:
                new_col_names.append(col_name)

        self._frames.columns = new_col_names

<<<<<<< HEAD
    def to_numpy(self):
        return self._frames.to_numpy()
=======
    def rename(self, columns) -> None:
        "Rename column names"
        self._frames.rename(columns=columns, inplace=True)
>>>>>>> 762f232b
<|MERGE_RESOLUTION|>--- conflicted
+++ resolved
@@ -452,11 +452,8 @@
 
         self._frames.columns = new_col_names
 
-<<<<<<< HEAD
     def to_numpy(self):
         return self._frames.to_numpy()
-=======
     def rename(self, columns) -> None:
         "Rename column names"
-        self._frames.rename(columns=columns, inplace=True)
->>>>>>> 762f232b
+        self._frames.rename(columns=columns, inplace=True)
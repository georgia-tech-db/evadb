# coding=utf-8
# Copyright 2018-2023 EVA
#
# Licensed under the Apache License, Version 2.0 (the "License");
# you may not use this file except in compliance with the License.
# You may obtain a copy of the License at
#
#     http://www.apache.org/licenses/LICENSE-2.0
#
# Unless required by applicable law or agreed to in writing, software
# distributed under the License is distributed on an "AS IS" BASIS,
# WITHOUT WARRANTIES OR CONDITIONS OF ANY KIND, either express or implied.
# See the License for the specific language governing permissions and
# limitations under the License.
import asyncio

import pandas

from eva.configuration.constants import EVA_DATABASE_DIR
from eva.database import EVADatabase, init_eva_db_instance
from eva.expression.tuple_value_expression import TupleValueExpression
from eva.interfaces.relational.relation import EVARelation
from eva.interfaces.relational.utils import execute_statement, try_binding
from eva.models.server.response import Response
from eva.models.storage.batch import Batch
from eva.parser.alias import Alias
from eva.parser.select_statement import SelectStatement
from eva.parser.utils import (
    parse_create,
    parse_create_vector_index,
    parse_drop,
    parse_load,
    parse_query,
    parse_table_clause,
)
from eva.utils.logging_manager import logger


class EVAConnection:
    def __init__(self, evadb: EVADatabase, reader, writer):
        self._reader = reader
        self._writer = writer
        self._cursor = None
        self._result: Batch = None
        self._evadb = evadb

    def cursor(self):
        # One unique cursor for one connection
        if self._cursor is None:
            self._cursor = EVACursor(self)
        return self._cursor

    def load(
        self, file_regex: str, table_name: str, format: str, **kwargs
    ) -> EVARelation:
        return self.cursor().load(file_regex, table_name, format, **kwargs)

    def drop(self, item_type: str, item_name: str, **kwargs) -> EVARelation:
        """
        Drop a table or UDF from the database.

        Args:
            item_name (str): Name of the table or UDF to be dropped.
            item_type (str): Type of item either: table or udf.
            **kwargs: Additional keyword arguments for configuring the load operation.

        Returns:
            EVARelation: The EVARelation object representing the loaded table.
        """
        return self.cursor().drop(item_type, item_name, **kwargs)

    def create(self, item_type: str, item_name: str, **kwargs) -> EVARelation:
        """
        Drop a table or UDF from the database.

        Args:
            item_name (str): Name of the table or UDF to be dropped.
            item_type (str): Type of item either: table or udf.
            **kwargs: Additional keyword arguments for configuring the load operation.

        Returns:
            EVARelation: The EVARelation object representing the loaded table.
        """
        return self.cursor().create(item_type, item_name, **kwargs)

    def table(self, table_name: str) -> EVARelation:
        return self.cursor().table(table_name)

    def query(self, sql_query: str) -> EVARelation:
        return self.cursor().query(sql_query)

    def df(self) -> pandas.DataFrame:
        if not self._result:
            raise Exception("No valid result with the current connection")
        return self._result.frames

    def create_vector_index(
        self, index_name: str, table_name: str, expr: str, using: str
    ) -> "EVACursor":
        stmt = parse_create_vector_index(index_name, table_name, expr, using)
        self._result = execute_statement(self._evadb, stmt)
        return self


class EVACursor(object):
    def __init__(self, connection):
        self._connection = connection
        self._evadb = connection._evadb
        self._pending_query = False
        self._result = None

    async def execute_async(self, query: str):
        """
        Send query to the EVA server.
        """
        if self._pending_query:
            raise SystemError(
                "EVA does not support concurrent queries. \
                    Call fetch_all() to complete the pending query"
            )
        query = self._multiline_query_transformation(query)
        self._connection._writer.write((query + "\n").encode())
        await self._connection._writer.drain()
        self._pending_query = True
        return self

    async def fetch_one_async(self) -> Response:
        """
        fetch_one returns one batch instead of one row for now.
        """
        response = Response()
        prefix = await self._connection._reader.readline()
        if prefix != b"":
            message_length = int(prefix)
            message = await self._connection._reader.readexactly(message_length)
            response = Response.deserialize(message)
        self._pending_query = False
        return response

    async def fetch_all_async(self) -> Response:
        """
        fetch_all is the same as fetch_one for now.
        """
        return await self.fetch_one_async()

    def _multiline_query_transformation(self, query: str) -> str:
        query = query.replace("\n", " ")
        query = query.lstrip()
        query = query.rstrip(" ;")
        query += ";"
        logger.debug("Query: " + query)
        return query

    def stop_query(self):
        self._pending_query = False

    def __getattr__(self, name):
        """
        Auto generate sync function calls from async
        Sync function calls should not be used in an async environment.
        """
        try:
            func = object.__getattribute__(self, "%s_async" % name)
        except Exception as e:
            raise e

        def func_sync(*args, **kwargs):
            loop = asyncio.get_event_loop()
            res = loop.run_until_complete(func(*args, **kwargs))
            return res

        return func_sync

    def table(self, table_name: str) -> EVARelation:
        table = parse_table_clause(table_name)
        # SELECT * FROM table
        select_stmt = SelectStatement(
            target_list=[TupleValueExpression(col_name="*")], from_table=table
        )
        try_binding(self._evadb.catalog, select_stmt)
        return EVARelation(self._evadb, select_stmt, alias=Alias(table_name.lower()))

    def df(self) -> pandas.DataFrame:
        if not self._result:
            raise Exception("No valid result with the current connection")
        return self._result.frames

    def create_vector_index(
        self, index_name: str, table_name: str, expr: str, using: str
    ) -> "EVACursor":
        stmt = parse_create_vector_index(index_name, table_name, expr, using)
        self._result = execute_statement(self._evadb, stmt)
        return self

    def load(
        self, file_regex: str, table_name: str, format: str, **kwargs
    ) -> EVARelation:
        # LOAD {FORMAT} file_regex INTO table_name
        stmt = parse_load(table_name, file_regex, format, **kwargs)
        return EVARelation(self._evadb, stmt)

    def drop(self, item_name: str, item_type: str, **kwargs) -> EVARelation:
        """
        Drop a table or UDF from the database.

        Args:
            item_name (str): Name of the table or UDF to be dropped.
            item_type (str): Type of item either: table or udf.
            **kwargs: Additional keyword arguments for configuring the load operation.

        Returns:
            EVARelation: The EVARelation object representing the loaded table.
        """
<<<<<<< HEAD
        # LOAD {FORMAT} file_regex INTO table_name
        stmt = parse_load(table_name, file_regex, format, **kwargs)
        return EVARelation(self._evadb, stmt)
=======
        # DROP {item_type} item_name
        stmt = parse_drop(item_name, item_type, **kwargs)
        return EVARelation(stmt)
>>>>>>> a8ffacc4

    def create(self, item_type: str, item_name: str, **kwargs) -> EVARelation:
        """
        Create a table or UDF and add it to the database.

        Args:
            item_type (str): Type of item either: table or udf.
            name (str): Name of the table or UDF to be created.
            model_type (str): Type of model to be created could be 'classification', 'object-detection', etc.
            model (str): Path of the model weigths.
            **kwargs: Additional keyword arguments for configuring the load operation.

        Returns:
            EVARelation: The EVARelation object representing the loaded table.
        """
<<<<<<< HEAD
        stmt = parse_query(sql_query)
        return EVARelation(self._evadb, stmt)
=======
        # DROP {item_type} item_name
        stmt = parse_create(item_type, item_name, **kwargs)
        return EVARelation(stmt)
>>>>>>> a8ffacc4

    def query(self, sql_query: str) -> EVARelation:
        stmt = parse_query(sql_query)
        return EVARelation(self._evadb, stmt)


def connect(eva_dir: str = EVA_DATABASE_DIR, sql_backend: str = None) -> EVAConnection:
    """
    Connects to the EVA server and returns a connection object.

    Args:
        eva_dir (str): The directory used by EVA to store database-related content. Default is "eva_db".
        sql_backend (str): Custom database URI to be used. We follow the SQLAlchemy database URL format.
            Default is SQLite in the EVA directory. See https://docs.sqlalchemy.org/en/20/core/engines.html#database-urls.

    Returns:
        EVAConnection: A connection object representing the connection to the EVA database.
    """

    # As we are not employing a client-server approach for the Pythonic interface, the
    # host and port parameters are irrelevant. Additionally, for the EVAConnection, the
    # reader and writer parameters are not relevant in the serverless approach.
    evadb = init_eva_db_instance(eva_dir, custom_db_uri=sql_backend)
    return EVAConnection(evadb, None, None)


# WIP
# support remote connections from pythonic APIs


async def get_connection(host: str, port: int) -> EVAConnection:
    reader, writer = await asyncio.open_connection(host, port)
    # no db required for remote connection
    connection = EVAConnection(None, reader, writer)
    return connection


def connect_remote(host: str, port: int) -> EVAConnection:
    connection = asyncio.run(get_connection(host, port))
    return connection


def connect_without_server() -> EVAConnection:
    connection = EVAConnection(None, None)
    return connection<|MERGE_RESOLUTION|>--- conflicted
+++ resolved
@@ -211,15 +211,9 @@
         Returns:
             EVARelation: The EVARelation object representing the loaded table.
         """
-<<<<<<< HEAD
-        # LOAD {FORMAT} file_regex INTO table_name
-        stmt = parse_load(table_name, file_regex, format, **kwargs)
-        return EVARelation(self._evadb, stmt)
-=======
         # DROP {item_type} item_name
         stmt = parse_drop(item_name, item_type, **kwargs)
         return EVARelation(stmt)
->>>>>>> a8ffacc4
 
     def create(self, item_type: str, item_name: str, **kwargs) -> EVARelation:
         """
@@ -235,14 +229,9 @@
         Returns:
             EVARelation: The EVARelation object representing the loaded table.
         """
-<<<<<<< HEAD
-        stmt = parse_query(sql_query)
-        return EVARelation(self._evadb, stmt)
-=======
         # DROP {item_type} item_name
         stmt = parse_create(item_type, item_name, **kwargs)
         return EVARelation(stmt)
->>>>>>> a8ffacc4
 
     def query(self, sql_query: str) -> EVARelation:
         stmt = parse_query(sql_query)

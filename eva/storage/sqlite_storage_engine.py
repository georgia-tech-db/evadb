# coding=utf-8
# Copyright 2018-2022 EVA
#
# Licensed under the Apache License, Version 2.0 (the "License");
# you may not use this file except in compliance with the License.
# You may obtain a copy of the License at
#
#     http://www.apache.org/licenses/LICENSE-2.0
#
# Unless required by applicable law or agreed to in writing, software
# distributed under the License is distributed on an "AS IS" BASIS,
# WITHOUT WARRANTIES OR CONDITIONS OF ANY KIND, either express or implied.
# See the License for the specific language governing permissions and
# limitations under the License.
from typing import Any, Dict, Iterator, List

import numpy as np
import pandas as pd

from eva.catalog.catalog_type import ColumnType
from eva.catalog.models.base_model import BaseModel
from eva.catalog.models.df_column import DataFrameColumn
from eva.catalog.models.df_metadata import DataFrameMetadata
from eva.catalog.schema_utils import SchemaUtils
from eva.catalog.sql_config import SQLConfig
from eva.models.storage.batch import Batch
from eva.sql_config import IDENTIFIER_COLUMN
from eva.storage.abstract_storage_engine import AbstractStorageEngine
from eva.utils.generic_utils import PickleSerializer, get_size
from eva.utils.logging_manager import logger

# Leveraging Dynamic schema in SQLAlchemy
# https://sparrigan.github.io/sql/sqla/2016/01/03/dynamic-tables.html


class SQLStorageEngine(AbstractStorageEngine):
    def __init__(self):
        """
        Grab the existing sql session
        """
        self._sql_session = SQLConfig().session
        self._sql_engine = SQLConfig().engine
        self._serializer = PickleSerializer

    def _dict_to_sql_row(self, dict_row: dict, columns: List[DataFrameColumn]):
        # Serialize numpy data
        for col in columns:
            if col.type == ColumnType.NDARRAY:
                dict_row[col.name] = self._serializer.serialize(dict_row[col.name])
            elif isinstance(dict_row[col.name], (np.generic,)):
                # SqlAlchemy does not consume numpy generic data types
                # convert numpy datatype to python generic datatype using tolist()
                # eg. np.int64 -> int
                # https://stackoverflow.com/a/53067954
                dict_row[col.name] = dict_row[col.name].tolist()
        return dict_row

    def _sql_row_to_dict(self, sql_row: tuple, columns: List[DataFrameColumn]):
        # Deserialize numpy data
        dict_row = {}
        for idx, col in enumerate(columns):
            if col.type == ColumnType.NDARRAY:
                dict_row[col.name] = self._serializer.deserialize(sql_row[idx])
            else:
                dict_row[col.name] = sql_row[idx]
        return dict_row

    def create(self, table: DataFrameMetadata, **kwargs):
        """
        Create an empty table in sql.
        It dynamically constructs schema in sqlaclchemy
        to create the table
        """
        attr_dict = {"__tablename__": table.name}

        # During table creation, assume row_id is automatically handled by
        # the sqlalchemy engine.
<<<<<<< HEAD
        table_columns = [col for col in table.columns if col.name != IDENTIFIER_COLUMN]
        sqlalchemy_schema = SchemaUtils.get_sqlalchemy_schema(table_columns)
=======
        table_columns = [col for col in table.columns if col.name != "_row_id"]
        sqlalchemy_schema = SchemaUtils.xform_to_sqlalchemy_schema(table_columns)
>>>>>>> 1788c713

        attr_dict.update(sqlalchemy_schema)
        # dynamic schema generation
        # https://sparrigan.github.io/sql/sqla/2016/01/03/dynamic-tables.html
        new_table = type("__placeholder_class_name", (BaseModel,), attr_dict)()
        BaseModel.metadata.tables[table.name].create(self._sql_engine)
        self._sql_session.commit()
        return new_table

    def drop(self, table: DataFrameMetadata):
        try:
            table_to_remove = BaseModel.metadata.tables[table.name]
            table_to_remove.drop()
            self._sql_session.commit()
            # In-memory metadata does not automatically sync with the database
            # therefore manually removing the table from the in-memory metadata
            # https://github.com/sqlalchemy/sqlalchemy/issues/5112
            BaseModel.metadata.remove(table_to_remove)
        except Exception as e:
            logger.exception(
                f"Failed to drop the table {table.name} with Exception {str(e)}"
            )

    def write(self, table: DataFrameMetadata, rows: Batch):
        """
        Write rows into the sql table.

        Arguments:
            table: table metadata object to write into
            rows : batch to be persisted in the storage.
        """
        new_table = BaseModel.metadata.tables[table.name]
        columns = rows.frames.keys()
        data = []

        # During table writes, assume row_id is automatically handled by
        # the sqlalchemy engine. Another assumption we make here is the
        # updated data need not to take care of row_id.
<<<<<<< HEAD
        table_columns = [col for col in table.columns if col.name != IDENTIFIER_COLUMN]
=======
        table_columns = [col for col in table.columns if col.name != "_row_id"]
>>>>>>> 1788c713

        # ToDo: validate the data type before inserting into the table
        for record in rows.frames.values:
            row_data = {col: record[idx] for idx, col in enumerate(columns)}
            data.append(self._dict_to_sql_row(row_data, table_columns))
        self._sql_engine.execute(new_table.insert(), data)
        self._sql_session.commit()

    def read(
        self,
        table: DataFrameMetadata,
        batch_mem_size: int,
    ) -> Iterator[Batch]:
        """
        Reads the table and return a batch iterator for the
        tuples.

        Argument:
            table: table metadata object of teh table to read
            batch_mem_size (int): memory size of the batch read from storage
        Return:
            Iterator of Batch read.
        """

        new_table = BaseModel.metadata.tables[table.name]
        result = self._sql_engine.execute(new_table.select())
        data_batch = []
        row_size = None
        for row in result:
            # Todo: Verfiy the order of columns in row matches the table.columns
            # For table read, we provide row_id so that user can also retrieve
            # row_id from the table.
            data_batch.append(self._sql_row_to_dict(row, table.columns))
            if row_size is None:
                row_size = 0
                row_size = get_size(data_batch)
            if len(data_batch) * row_size >= batch_mem_size:
                yield Batch(pd.DataFrame(data_batch))
                data_batch = []
        if data_batch:
            yield Batch(pd.DataFrame(data_batch))

    def delete(self, table: DataFrameMetadata, where_clause: Dict[str, Any]):
        """Delete tuples from the table where rows satisfy the where_clause.
        The current implementation only handles equality predicates.

        Argument:
            table: table metadata object of the table
            where_clause (Dict[str, Any]): the where clause use to find the tuples to remove. The key should be the column name and value should be the tuple value. The function assumes an equality condition
        """
        sqlite_table = BaseModel.metadata.tables[table.name]
        table_columns = [col for col in sqlite_table.columns if col.name != "_row_id"]
        # verify where clause
        for column in where_clause:
            if column not in table_columns:
                raise Exception(
                    f"where_clause contains a column {column} not in the table {sqlite_table}"
                )
        d = sqlite_table.delete().where(**where_clause)
        self._sql_engine.execute(d)
        self._sql_session.commit()<|MERGE_RESOLUTION|>--- conflicted
+++ resolved
@@ -16,6 +16,7 @@
 
 import numpy as np
 import pandas as pd
+from sqlalchemy import and_
 
 from eva.catalog.catalog_type import ColumnType
 from eva.catalog.models.base_model import BaseModel
@@ -75,13 +76,8 @@
 
         # During table creation, assume row_id is automatically handled by
         # the sqlalchemy engine.
-<<<<<<< HEAD
         table_columns = [col for col in table.columns if col.name != IDENTIFIER_COLUMN]
-        sqlalchemy_schema = SchemaUtils.get_sqlalchemy_schema(table_columns)
-=======
-        table_columns = [col for col in table.columns if col.name != "_row_id"]
         sqlalchemy_schema = SchemaUtils.xform_to_sqlalchemy_schema(table_columns)
->>>>>>> 1788c713
 
         attr_dict.update(sqlalchemy_schema)
         # dynamic schema generation
@@ -120,11 +116,7 @@
         # During table writes, assume row_id is automatically handled by
         # the sqlalchemy engine. Another assumption we make here is the
         # updated data need not to take care of row_id.
-<<<<<<< HEAD
         table_columns = [col for col in table.columns if col.name != IDENTIFIER_COLUMN]
-=======
-        table_columns = [col for col in table.columns if col.name != "_row_id"]
->>>>>>> 1788c713
 
         # ToDo: validate the data type before inserting into the table
         for record in rows.frames.values:
@@ -173,16 +165,22 @@
 
         Argument:
             table: table metadata object of the table
-            where_clause (Dict[str, Any]): the where clause use to find the tuples to remove. The key should be the column name and value should be the tuple value. The function assumes an equality condition
+            where_clause (Dict[str, Any]): where clause use to find the tuples to remove. The key should be the column name and value should be the tuple value. The function assumes an equality condition
         """
         sqlite_table = BaseModel.metadata.tables[table.name]
-        table_columns = [col for col in sqlite_table.columns if col.name != "_row_id"]
-        # verify where clause
-        for column in where_clause:
+        table_columns = [
+            col.name for col in sqlite_table.columns if col.name != "_row_id"
+        ]
+        filter_clause = []
+        # verify where clause and convert to sqlalchemy supported filter
+        # https://stackoverflow.com/questions/34026210/where-filter-from-table-object-using-a-dictionary-or-kwargs
+        for column, value in where_clause.items():
             if column not in table_columns:
                 raise Exception(
                     f"where_clause contains a column {column} not in the table {sqlite_table}"
                 )
-        d = sqlite_table.delete().where(**where_clause)
+            filter_clause.append(sqlite_table.columns[column] == value)
+
+        d = sqlite_table.delete().where(and_(*filter_clause))
         self._sql_engine.execute(d)
         self._sql_session.commit()
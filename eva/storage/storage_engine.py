--- conflicted
+++ resolved
@@ -21,23 +21,15 @@
 
 class StorageEngine:
     storages = {
-<<<<<<< HEAD
-        TableType.STRUCTURAL_DATA: str_to_class(
-            ConfigurationManager().get_value("storage", "engine")
-=======
         TableType.STRUCTURED_DATA: str_to_class(
             ConfigurationManager().get_value("storage", "structured_data_engine")
->>>>>>> 15a97672
         )(),
         TableType.VIDEO_DATA: str_to_class(
             ConfigurationManager().get_value("storage", "video_engine")
         )(),
-<<<<<<< HEAD
         TableType.IMAGE_DATA: str_to_class(
             ConfigurationManager().get_value("storage", "image_engine")
         )(),
-=======
->>>>>>> 15a97672
     }
 
     @classmethod

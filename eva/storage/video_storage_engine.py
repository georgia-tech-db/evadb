# coding=utf-8
# Copyright 2018-2022 EVA
#
# Licensed under the Apache License, Version 2.0 (the "License");
# you may not use this file except in compliance with the License.
# You may obtain a copy of the License at
#
#     http://www.apache.org/licenses/LICENSE-2.0
#
# Unless required by applicable law or agreed to in writing, software
# distributed under the License is distributed on an "AS IS" BASIS,
# WITHOUT WARRANTIES OR CONDITIONS OF ANY KIND, either express or implied.
# See the License for the specific language governing permissions and
# limitations under the License.
from pathlib import Path
from typing import Iterator

from eva.catalog.models.table_catalog import TableCatalogEntry
from eva.expression.abstract_expression import AbstractExpression
from eva.models.storage.batch import Batch
from eva.readers.decord_reader import DecordReader
from eva.storage.abstract_media_storage_engine import AbstractMediaStorageEngine


class DecordStorageEngine(AbstractMediaStorageEngine):
    def __init__(self) -> None:
        super().__init__()

    def read(
        self,
        table: TableCatalogEntry,
        batch_mem_size: int,
        predicate: AbstractExpression = None,
        sampling_rate: int = None,
        sampling_type: str = None,
        read_audio: bool = False,
        read_video: bool = True,
    ) -> Iterator[Batch]:
        for video_files in self._rdb_handler.read(self._get_metadata_table(table), 12):
            for video_file_name in video_files.frames["file_url"]:
                system_file_name = self._xform_file_url_to_file_name(video_file_name)
                video_file = Path(table.file_url) / system_file_name
                reader = DecordReader(
                    str(video_file),
                    batch_mem_size=batch_mem_size,
                    predicate=predicate,
                    sampling_rate=sampling_rate,
                    sampling_type=sampling_type,
                )
<<<<<<< HEAD

                if sampling_type is not None or read_audio:
                    reader = DecordReader(
                        str(video_file),
                        batch_mem_size=batch_mem_size,
                        predicate=predicate,
                        sampling_rate=sampling_rate,
                        sampling_type=sampling_type,
                        read_audio=read_audio,
                        read_video=read_video,
                    )
=======
>>>>>>> ff0615f5
                for batch in reader.read():
                    column_name = table.columns[1].name
                    batch.frames[column_name] = str(video_file_name)
                    yield batch<|MERGE_RESOLUTION|>--- conflicted
+++ resolved
@@ -46,21 +46,9 @@
                     predicate=predicate,
                     sampling_rate=sampling_rate,
                     sampling_type=sampling_type,
+                    read_audio=read_audio,
+                    read_video=read_video,
                 )
-<<<<<<< HEAD
-
-                if sampling_type is not None or read_audio:
-                    reader = DecordReader(
-                        str(video_file),
-                        batch_mem_size=batch_mem_size,
-                        predicate=predicate,
-                        sampling_rate=sampling_rate,
-                        sampling_type=sampling_type,
-                        read_audio=read_audio,
-                        read_video=read_video,
-                    )
-=======
->>>>>>> ff0615f5
                 for batch in reader.read():
                     column_name = table.columns[1].name
                     batch.frames[column_name] = str(video_file_name)

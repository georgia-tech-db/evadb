# coding=utf-8
# Copyright 2018-2022 EVA
#
# Licensed under the Apache License, Version 2.0 (the "License");
# you may not use this file except in compliance with the License.
# You may obtain a copy of the License at
#
#     http://www.apache.org/licenses/LICENSE-2.0
#
# Unless required by applicable law or agreed to in writing, software
# distributed under the License is distributed on an "AS IS" BASIS,
# WITHOUT WARRANTIES OR CONDITIONS OF ANY KIND, either express or implied.
# See the License for the specific language governing permissions and
# limitations under the License.
from typing import List

import pandas as pd

from eva.models.catalog.frame_info import FrameInfo
from eva.models.catalog.properties import ColorSpace
from eva.udfs.abstract.pytorch_abstract_udf import PytorchAbstractClassifierUDF

try:
    import torch
    from torch import Tensor

except ImportError as e:
    raise ImportError(
        f"Failed to import with error {e}, \
        please try `pip install torch`"
    )
try:
    import yolov5
except ImportError as e:
    raise ImportError(
        f"Failed to import with error {e}, \
        please try `pip install yolov5`"
    )


class YoloV5(PytorchAbstractClassifierUDF):
    """
    Arguments:
        threshold (float): Threshold for classifier confidence score

    """

    @property
    def name(self) -> str:
        return "yolo"

    def setup(self, threshold=0.85):
        self.threshold = threshold
        self.model = yolov5.load("yolov5s.pt", verbose=False)

    @property
    def input_format(self) -> FrameInfo:
        return FrameInfo(640, 1280, 3, ColorSpace.RGB)

    @property
    def labels(self) -> List[str]:
        return [
            "__background__",
            "person",
            "bicycle",
            "car",
            "motorcycle",
            "airplane",
            "bus",
            "train",
            "truck",
            "boat",
            "traffic light",
            "fire hydrant",
            "N/A",
            "stop sign",
            "parking meter",
            "bench",
            "bird",
            "cat",
            "dog",
            "horse",
            "sheep",
            "cow",
            "elephant",
            "bear",
            "zebra",
            "giraffe",
            "N/A",
            "backpack",
            "umbrella",
            "N/A",
            "N/A",
            "handbag",
            "tie",
            "suitcase",
            "frisbee",
            "skis",
            "snowboard",
            "sports ball",
            "kite",
            "baseball bat",
            "baseball glove",
            "skateboard",
            "surfboard",
            "tennis racket",
            "bottle",
            "N/A",
            "wine glass",
            "cup",
            "fork",
            "knife",
            "spoon",
            "bowl",
            "banana",
            "apple",
            "sandwich",
            "orange",
            "broccoli",
            "carrot",
            "hot dog",
            "pizza",
            "donut",
            "cake",
            "chair",
            "couch",
            "potted plant",
            "bed",
            "N/A",
            "dining table",
            "N/A",
            "N/A",
            "toilet",
            "N/A",
            "tv",
            "laptop",
            "mouse",
            "remote",
            "keyboard",
            "cell phone",
            "microwave",
            "oven",
            "toaster",
            "sink",
            "refrigerator",
            "N/A",
            "book",
            "clock",
            "vase",
            "scissors",
            "teddy bear",
            "hair drier",
            "toothbrush",
        ]

    def forward(self, frames: Tensor) -> pd.DataFrame:
        """
        Performs predictions on input frames
        Arguments:
            frames (np.ndarray): Frames on which predictions need
            to be performed

        Returns:
            tuple containing predicted_classes (List[List[str]]),
            predicted_boxes (List[List[BoundingBox]]),
            predicted_scores (List[List[float]])

        """
        # Stacking all frames, and changing to numpy
        # because of yolov5 error with Tensors

        outcome = []

        frames = torch.permute(frames, (0, 2, 3, 1))
        predictions = self.model([its.cpu().detach().numpy() * 255 for its in frames])

        for i in range(frames.shape[0]):
            single_result = predictions.pandas().xyxy[i]
            pred_class = single_result["name"].tolist()
            pred_score = single_result["confidence"].tolist()
            pred_boxes = single_result[["xmin", "ymin", "xmax", "ymax"]].apply(
                lambda x: list(x), axis=1
            )

            outcome.append(
<<<<<<< HEAD
                {"labels": pred_class, "bboxes": pred_boxes, "scores": pred_score, },
            )
        return pd.DataFrame(outcome, columns=["labels", "bboxes", "scores", ])
=======
                {
                    "labels": pred_class,
                    "bboxes": pred_boxes,
                    "scores": pred_score,
                },
            )
        return pd.DataFrame(
            outcome,
            columns=[
                "labels",
                "bboxes",
                "scores",
            ],
        )
>>>>>>> 762f232b
<|MERGE_RESOLUTION|>--- conflicted
+++ resolved
@@ -183,11 +183,6 @@
             )
 
             outcome.append(
-<<<<<<< HEAD
-                {"labels": pred_class, "bboxes": pred_boxes, "scores": pred_score, },
-            )
-        return pd.DataFrame(outcome, columns=["labels", "bboxes", "scores", ])
-=======
                 {
                     "labels": pred_class,
                     "bboxes": pred_boxes,
@@ -201,5 +196,4 @@
                 "bboxes",
                 "scores",
             ],
-        )
->>>>>>> 762f232b
+        )
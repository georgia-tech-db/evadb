--- conflicted
+++ resolved
@@ -179,13 +179,8 @@
         ArrayCount_udf_query,
         Timestamp_udf_query,
         Crop_udf_query,
-<<<<<<< HEAD
-        Open_udf_query,
-        # YoloV5_udf_query,
-=======
         YoloV5_udf_query,
         Open_udf_query,
->>>>>>> 07670470
         Similarity_udf_query
         # Disabled because required packages (eg., easy_ocr might not be preinstalled)
         # face_detection_udf_query,

# coding=utf-8
# Copyright 2018-2022 EVA
#
# Licensed under the Apache License, Version 2.0 (the "License");
# you may not use this file except in compliance with the License.
# You may obtain a copy of the License at
#
#     http://www.apache.org/licenses/LICENSE-2.0
#
# Unless required by applicable law or agreed to in writing, software
# distributed under the License is distributed on an "AS IS" BASIS,
# WITHOUT WARRANTIES OR CONDITIONS OF ANY KIND, either express or implied.
# See the License for the specific language governing permissions and
# limitations under the License.

from eva.configuration.dictionary import EVA_INSTALLATION_DIR
from eva.server.command_handler import execute_query_fetch_all

DummyObjectDetector_udf_query = """CREATE UDF IF NOT EXISTS DummyObjectDetector
                  INPUT  (Frame_Array NDARRAY INT8(3, ANYDIM, ANYDIM))
                  OUTPUT (label NDARRAY STR(1))
                  TYPE  Classification
                  IMPL  'test/util.py';
        """

DummyMultiObjectDetector_udf_query = """CREATE UDF
                  IF NOT EXISTS  DummyMultiObjectDetector
                  INPUT  (Frame_Array NDARRAY INT8(3, ANYDIM, ANYDIM))
                  OUTPUT (labels NDARRAY STR(2))
                  TYPE  Classification
                  IMPL  'test/util.py';
        """

ArrayCount_udf_query = """CREATE UDF
            IF NOT EXISTS  Array_Count
            INPUT (Input_Array NDARRAY ANYTYPE, Search_Key ANYTYPE)
            OUTPUT (key_count INTEGER)
            TYPE NdarrayUDF
            IMPL "{}/udfs/ndarray_udfs/array_count.py";
        """.format(
    EVA_INSTALLATION_DIR
)

Crop_udf_query = """CREATE UDF IF NOT EXISTS Crop
                INPUT  (Frame_Array NDARRAY UINT8(3, ANYDIM, ANYDIM),
                        bboxes NDARRAY FLOAT32(ANYDIM, 4))
                OUTPUT (Cropped_Frame_Array NDARRAY UINT8(3, ANYDIM, ANYDIM))
                TYPE  NdarrayUDF
                IMPL  "{}/udfs/ndarray_udfs/crop.py";
        """.format(
    EVA_INSTALLATION_DIR
)

Unnest_udf_query = """CREATE UDF IF NOT EXISTS Unnest
                INPUT  (inp NDARRAY ANYTYPE)
                OUTPUT (out ANYTYPE)
                TYPE  NdarrayUDF
                IMPL  "{}/udfs/ndarray_udfs/unnest.py";
        """.format(
    EVA_INSTALLATION_DIR
)

Fastrcnn_udf_query = """CREATE UDF IF NOT EXISTS FastRCNNObjectDetector
      INPUT  (Frame_Array NDARRAY UINT8(3, ANYDIM, ANYDIM))
      OUTPUT (labels NDARRAY STR(ANYDIM), bboxes NDARRAY FLOAT32(ANYDIM, 4),
                scores NDARRAY FLOAT32(ANYDIM))
      TYPE  Classification
      IMPL  '{}/udfs/fastrcnn_object_detector.py';
      """.format(
    EVA_INSTALLATION_DIR
)

Gaussianblur_udf_query = """CREATE UDF IF NOT EXISTS GaussianBlur
      INPUT  (Frame_Array_In NDARRAY UINT8(3, ANYDIM, ANYDIM))
      OUTPUT (Frame_Array_Out NDARRAY UINT8(3, ANYDIM, ANYDIM))
      TYPE  Transformation
      IMPL  '{}/udfs/gaussian_blur.py';""".format(
    EVA_INSTALLATION_DIR
)


def init_builtin_udfs(mode="debug"):
    """
    Loads the builtin udfs into the system.
    This should be called when the system bootstraps.
    In debug mode, it also loads udfs used in the test suite.
    Arguments:
        mode (str): 'debug' or 'release'
    """
<<<<<<< HEAD
    queries = [
        Fastrcnn_udf_query,
        ArrayCount_udf_query,
        Crop_udf_query,
        Gaussianblur_udf_query,
    ]
=======
    queries = [Fastrcnn_udf_query, ArrayCount_udf_query, Crop_udf_query]
>>>>>>> 5c464ce0
    queries.extend([DummyObjectDetector_udf_query, DummyMultiObjectDetector_udf_query])

    for query in queries:
        execute_query_fetch_all(query)<|MERGE_RESOLUTION|>--- conflicted
+++ resolved
@@ -87,16 +87,13 @@
     Arguments:
         mode (str): 'debug' or 'release'
     """
-<<<<<<< HEAD
     queries = [
         Fastrcnn_udf_query,
         ArrayCount_udf_query,
         Crop_udf_query,
         Gaussianblur_udf_query,
     ]
-=======
-    queries = [Fastrcnn_udf_query, ArrayCount_udf_query, Crop_udf_query]
->>>>>>> 5c464ce0
+
     queries.extend([DummyObjectDetector_udf_query, DummyMultiObjectDetector_udf_query])
 
     for query in queries:

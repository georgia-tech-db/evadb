--- conflicted
+++ resolved
@@ -97,6 +97,16 @@
     EVA_INSTALLATION_DIR, NDARRAY_DIR
 )
 
+Timestamp_udf_query = """CREATE UDF
+            IF NOT EXISTS  Timestamp
+            INPUT (seconds INTEGER)
+            OUTPUT (timestamp NDARRAY STR(8))
+            TYPE NdarrayUDF
+            IMPL "{}/udfs/{}/timestamp.py";
+        """.format(
+    EVA_INSTALLATION_DIR, NDARRAY_DIR
+)
+
 Fastrcnn_udf_query = """CREATE UDF IF NOT EXISTS FastRCNNObjectDetector
       INPUT  (Frame_Array NDARRAY UINT8(3, ANYDIM, ANYDIM))
       OUTPUT (labels NDARRAY STR(ANYDIM), bboxes NDARRAY FLOAT32(ANYDIM, 4),
@@ -107,7 +117,6 @@
     EVA_INSTALLATION_DIR
 )
 
-<<<<<<< HEAD
 YoloV5_udf_query = """CREATE UDF IF NOT EXISTS YoloV5
       INPUT  (Frame_Array NDARRAY UINT8(3, ANYDIM, ANYDIM))
       OUTPUT (labels NDARRAY STR(ANYDIM), bboxes NDARRAY FLOAT32(ANYDIM, 4),
@@ -146,15 +155,6 @@
         """.format(
     EVA_INSTALLATION_DIR
 )
-=======
-Timestamp_udf_query ="""CREATE UDF
-            IF NOT EXISTS  Timestamp
-            INPUT (seconds INTEGER)
-            OUTPUT (timestamp NDARRAY STR(8))
-            TYPE NdarrayUDF
-            IMPL "eva/udfs/timestamp.py";
-        """
->>>>>>> 8b91a2b7
 
 
 def init_builtin_udfs(mode="debug"):
@@ -165,10 +165,10 @@
     Arguments:
         mode (str): 'debug' or 'release'
     """
-<<<<<<< HEAD
     queries = [
         Fastrcnn_udf_query,
         ArrayCount_udf_query,
+        Timestamp_udf_query,
         Crop_udf_query,
         Open_udf_query,
         YoloV5_udf_query,
@@ -186,10 +186,6 @@
             DummyFeatureExtractor_udf_query,
         ]
     )
-=======
-    queries = [Fastrcnn_udf_query, ArrayCount_udf_query, Crop_udf_query, Timestamp_udf_query]
-    queries.extend([DummyObjectDetector_udf_query, DummyMultiObjectDetector_udf_query])
->>>>>>> 8b91a2b7
 
     for query in queries:
         execute_query_fetch_all(query)
--- conflicted
+++ resolved
@@ -78,18 +78,10 @@
     Arguments:
         mode (str): 'debug' or 'release'
     """
-<<<<<<< HEAD
     queries = [Fastrcnn_udf_query, ArrayCount_udf_query, Crop_udf_query]
-    if mode == "debug":
-        queries.extend(
-            [DummyObjectDetector_udf_query, DummyMultiObjectDetector_udf_query]
-        )
-=======
-    queries = [Fastrcnn_udf_query, ArrayCount_udf_query]
     queries.extend(
         [DummyObjectDetector_udf_query, DummyMultiObjectDetector_udf_query]
     )
->>>>>>> 4f548f39
 
     for query in queries:
         execute_query_fetch_all(query)
# coding=utf-8
# Copyright 2018-2022 EVA
#
# Licensed under the Apache License, Version 2.0 (the "License");
# you may not use this file except in compliance with the License.
# You may obtain a copy of the License at
#
#     http://www.apache.org/licenses/LICENSE-2.0
#
# Unless required by applicable law or agreed to in writing, software
# distributed under the License is distributed on an "AS IS" BASIS,
# WITHOUT WARRANTIES OR CONDITIONS OF ANY KIND, either express or implied.
# See the License for the specific language governing permissions and
# limitations under the License.
import cv2
import numpy as np
import pandas as pd

from eva.executor.executor_utils import ExecutorError
from eva.udfs.abstract.abstract_udf import AbstractUDF


class Open(AbstractUDF):
    def setup(self):
        # cache data to avoid expensive open files on disk
        self._data_cache = dict()

    @property
    def name(self):
        return "Open"

<<<<<<< HEAD
    def forward(self, path_df: pd.DataFrame) -> pd.DataFrame:
=======
    def forward(self, df: pd.DataFrame) -> pd.DataFrame:
>>>>>>> ad8700cc
        """
        Open image from server-side path.

        Returns:
            (pd.DataFrame): The opened image.
        """
<<<<<<< HEAD
        path_str = path_df[0].values[0]
        if path_str in self._data_cache:
            data = self._data_cache[path_str]
        else:
            try:
                data = cv2.imread(path_str).astype(np.float32)
            except Exception as e:
                raise ExecutorError(str(e))

            self._data_cache[path_str] = data
=======

        def _open(row: pd.Series) -> np.ndarray:
            path_str = row[0]
            if path_str in self._data_cache:
                data = self._data_cache[path_str]
            else:
                try:
                    data = cv2.imread(path_str).astype(np.float32)
                except Exception as e:
                    raise ExecutorError(str(e))

            self._data_cache[path_str] = data

            return data
>>>>>>> ad8700cc

        ret = pd.DataFrame()
        ret["data"] = df.apply(_open, axis=1)
        return ret<|MERGE_RESOLUTION|>--- conflicted
+++ resolved
@@ -29,29 +29,13 @@
     def name(self):
         return "Open"
 
-<<<<<<< HEAD
-    def forward(self, path_df: pd.DataFrame) -> pd.DataFrame:
-=======
     def forward(self, df: pd.DataFrame) -> pd.DataFrame:
->>>>>>> ad8700cc
         """
         Open image from server-side path.
 
         Returns:
             (pd.DataFrame): The opened image.
         """
-<<<<<<< HEAD
-        path_str = path_df[0].values[0]
-        if path_str in self._data_cache:
-            data = self._data_cache[path_str]
-        else:
-            try:
-                data = cv2.imread(path_str).astype(np.float32)
-            except Exception as e:
-                raise ExecutorError(str(e))
-
-            self._data_cache[path_str] = data
-=======
 
         def _open(row: pd.Series) -> np.ndarray:
             path_str = row[0]
@@ -66,7 +50,6 @@
             self._data_cache[path_str] = data
 
             return data
->>>>>>> ad8700cc
 
         ret = pd.DataFrame()
         ret["data"] = df.apply(_open, axis=1)

# coding=utf-8
# Copyright 2018-2022 EVA
#
# Licensed under the Apache License, Version 2.0 (the "License");
# you may not use this file except in compliance with the License.
# You may obtain a copy of the License at
#
#     http://www.apache.org/licenses/LICENSE-2.0
#
# Unless required by applicable law or agreed to in writing, software
# distributed under the License is distributed on an "AS IS" BASIS,
# WITHOUT WARRANTIES OR CONDITIONS OF ANY KIND, either express or implied.
# See the License for the specific language governing permissions and
# limitations under the License.
import base64
<<<<<<< HEAD
import os

from eva.configuration.configuration_manager import ConfigurationManager
from eva.executor.abstract_executor import AbstractExecutor
from eva.planner.upload_plan import UploadPlan
=======

from eva.planner.upload_plan import UploadPlan
from eva.executor.abstract_executor import AbstractExecutor
from eva.executor.load_csv_executor import LoadCSVExecutor
from eva.executor.load_video_executor import LoadVideoExecutor

from eva.configuration.configuration_manager import ConfigurationManager
from eva.parser.types import FileFormatType
>>>>>>> 96c085f3


class UploadExecutor(AbstractExecutor):
    def __init__(self, node: UploadPlan):
        super().__init__(node)
        config = ConfigurationManager()
<<<<<<< HEAD
        self.path_prefix = config.get_value("storage", "path_prefix")
=======
        self.upload_dir = config.get_value('storage', 'upload_dir')
>>>>>>> 96c085f3

    def validate(self):
        pass

    def exec(self):
        """
        Upload the video blob into the location defined by 'path'
        on the server. The video blob is in base64 format, so
        it will first be decoded by the executor and then saved
        at the specified path with a predefined prefix
        """

        video_blob = self.node.video_blob
        path = self.node.file_path
        video_bytes = base64.b64decode(video_blob[1:])
<<<<<<< HEAD
        with open(os.path.join(self.path_prefix, path), "wb") as f:
            f.write(video_bytes)
=======
        with open(os.path.join(self.upload_dir, path), 'wb') as f:
            f.write(video_bytes)

        # invoke the appropriate executor
        if self.node.file_options['file_format'] == FileFormatType.VIDEO:
            executor = LoadVideoExecutor(self.node)
        elif self.node.file_options['file_format'] == FileFormatType.CSV:
            executor = LoadCSVExecutor(self.node)

        # for each batch, exec the executor
        for batch in executor.exec():
            yield batch

        # Delete the video from ~/.eva ?
        # os.remove(os.path.join(EVA_DEFAULT_DIR, path))
>>>>>>> 96c085f3
<|MERGE_RESOLUTION|>--- conflicted
+++ resolved
@@ -13,33 +13,21 @@
 # See the License for the specific language governing permissions and
 # limitations under the License.
 import base64
-<<<<<<< HEAD
 import os
 
 from eva.configuration.configuration_manager import ConfigurationManager
 from eva.executor.abstract_executor import AbstractExecutor
 from eva.planner.upload_plan import UploadPlan
-=======
-
-from eva.planner.upload_plan import UploadPlan
-from eva.executor.abstract_executor import AbstractExecutor
 from eva.executor.load_csv_executor import LoadCSVExecutor
 from eva.executor.load_video_executor import LoadVideoExecutor
-
-from eva.configuration.configuration_manager import ConfigurationManager
 from eva.parser.types import FileFormatType
->>>>>>> 96c085f3
 
 
 class UploadExecutor(AbstractExecutor):
     def __init__(self, node: UploadPlan):
         super().__init__(node)
         config = ConfigurationManager()
-<<<<<<< HEAD
-        self.path_prefix = config.get_value("storage", "path_prefix")
-=======
         self.upload_dir = config.get_value('storage', 'upload_dir')
->>>>>>> 96c085f3
 
     def validate(self):
         pass
@@ -55,10 +43,6 @@
         video_blob = self.node.video_blob
         path = self.node.file_path
         video_bytes = base64.b64decode(video_blob[1:])
-<<<<<<< HEAD
-        with open(os.path.join(self.path_prefix, path), "wb") as f:
-            f.write(video_bytes)
-=======
         with open(os.path.join(self.upload_dir, path), 'wb') as f:
             f.write(video_bytes)
 
@@ -73,5 +57,4 @@
             yield batch
 
         # Delete the video from ~/.eva ?
-        # os.remove(os.path.join(EVA_DEFAULT_DIR, path))
->>>>>>> 96c085f3
+        # os.remove(os.path.join(EVA_DEFAULT_DIR, path))
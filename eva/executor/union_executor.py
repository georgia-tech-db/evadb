--- conflicted
+++ resolved
@@ -30,11 +30,7 @@
     def __init__(self, node: UnionPlan):
         super().__init__(node)
 
-<<<<<<< HEAD
-    def exec(self) -> Iterator[Batch]:
-=======
     def exec(self, *args, **kwargs) -> Iterator[Batch]:
->>>>>>> 4a84efe1
         assert self.node.all is True, "Only UNION ALL is supported now."
 
         # We should have only two children

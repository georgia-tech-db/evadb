# coding=utf-8
# Copyright 2018-2022 EVA
#
# Licensed under the Apache License, Version 2.0 (the "License");
# you may not use this file except in compliance with the License.
# You may obtain a copy of the License at
#
#     http://www.apache.org/licenses/LICENSE-2.0
#
# Unless required by applicable law or agreed to in writing, software
# distributed under the License is distributed on an "AS IS" BASIS,
# WITHOUT WARRANTIES OR CONDITIONS OF ANY KIND, either express or implied.
# See the License for the specific language governing permissions and
# limitations under the License.
from eva.executor.abstract_executor import AbstractExecutor
from eva.plan_nodes.rename_plan import RenamePlan
from eva.storage.storage_engine import StorageEngine


class RenameExecutor(AbstractExecutor):
    def __init__(self, node: RenamePlan):
        super().__init__(node)

<<<<<<< HEAD
    def exec(self):
=======
    def exec(self, *args, **kwargs):
>>>>>>> 4a84efe1
        """rename table executor

        Calls the catalog to modified catalog entry corresponding to the table.
        """
        obj = self.node.old_table.table.table_obj
        storage_engine = StorageEngine.factory(obj)
        storage_engine.rename(obj, self.node.new_name)<|MERGE_RESOLUTION|>--- conflicted
+++ resolved
@@ -21,11 +21,7 @@
     def __init__(self, node: RenamePlan):
         super().__init__(node)
 
-<<<<<<< HEAD
-    def exec(self):
-=======
     def exec(self, *args, **kwargs):
->>>>>>> 4a84efe1
         """rename table executor
 
         Calls the catalog to modified catalog entry corresponding to the table.

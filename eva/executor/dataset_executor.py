--- conflicted
+++ resolved
@@ -44,13 +44,8 @@
         for batch in child.exec():
             # The input should be only the table (video) name
             assert (
-<<<<<<< HEAD
                 len(batch.columns) == 3
             ), f"DatasetExecutor expects 3-column dataframe from child, but {len(batch.columns)} found."
-=======
-                len(batch.columns) == 1
-            ), f"DatasetExecutor expects 1-column dataframe from child, but {len(batch.columns)} found."
-
             # Find the dataset's primiary column name, which is usually alias
             # + eva.constants.DATASET_PRIMARY_COLUMN_NAME
             if dataset_column_name is None:
@@ -60,8 +55,6 @@
                     f"DatasetExecutor found different column names: {dataset_column_name}, {batch.columns[0]}."
                     " Use {dataset_column_name} for the output."
                 )
-
->>>>>>> 15769154
             for table_name in batch.frames[0]:
                 metadata = catalog.get_dataset_metadata(None, table_name)
                 if metadata is None:
@@ -70,13 +63,6 @@
                     logger.warn(
                         f"Table {table_name} is dataset. Nested dataset is not supported."
                     )
-<<<<<<< HEAD
-                elif metadata.is_video:
-                    for batch in VideoStorageEngine.read(metadata, self.node.batch_mem_size):
-                        yield batch
-                # elif metadata.is_structured:
-                #     return StorageEngine.read(metadata, self.node.batch_mem_size)
-=======
                 else:
                     if metadata.is_video:
                         reader = VideoStorageEngine.read(
@@ -89,5 +75,4 @@
                     for table_batch in reader:
                         # Add the table name column to the output batch
                         table_batch.frames[dataset_column_name] = table_name
-                        yield table_batch
->>>>>>> 15769154
+                        yield table_batch
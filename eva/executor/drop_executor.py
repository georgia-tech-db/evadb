--- conflicted
+++ resolved
@@ -42,10 +42,7 @@
         ):
             err_msg = "Table: {} does not exist".format(table_info)
             if self.node.if_exists:
-<<<<<<< HEAD
-=======
                 logger.warning(err_msg)
->>>>>>> 8bc6a376
                 return Batch(pd.DataFrame([err_msg]))
             else:
                 raise ExecutorError(err_msg)

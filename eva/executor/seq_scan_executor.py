--- conflicted
+++ resolved
@@ -40,21 +40,12 @@
     def exec(self, **kwargs) -> Iterator[Batch]:
 
         child_executor = self.children[0]
-<<<<<<< HEAD
+
         for batch in child_executor.exec(**kwargs):
-            # We do the predicate first
-            if not batch.empty() and self.predicate is not None:
-                outcomes = self.predicate.evaluate(batch).frames
-                batch = Batch(
-                    batch.frames[(outcomes > 0).to_numpy()].reset_index(
-                        drop=True))
-=======
-        for batch in child_executor.exec():
             # apply alias to the batch
             # id, data -> myvideo.id, myvideo.data
             if self.alias:
                 batch.modify_column_alias(self.alias)
->>>>>>> 9d1144c2
 
             # We do the predicate first
             batch = apply_predicate(batch, self.predicate)

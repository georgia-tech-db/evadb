--- conflicted
+++ resolved
@@ -28,11 +28,7 @@
     def __init__(self, node: LoadDataPlan):
         super().__init__(node)
         config = ConfigurationManager()
-<<<<<<< HEAD
-        self.path_prefix = config.get_value("storage", "path_prefix")
-=======
         self.upload_dir = config.get_value('storage', 'upload_dir')
->>>>>>> 96c085f3
 
     def validate(self):
         pass

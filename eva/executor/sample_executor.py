--- conflicted
+++ resolved
@@ -32,11 +32,7 @@
         super().__init__(node)
         self._sample_freq = node.sample_freq.value
 
-<<<<<<< HEAD
-    def exec(self) -> Iterator[Batch]:
-=======
     def exec(self, *args, **kwargs) -> Iterator[Batch]:
->>>>>>> 4a84efe1
         child_executor = self.children[0]
 
         current = 0

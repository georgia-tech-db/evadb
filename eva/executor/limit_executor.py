# coding=utf-8
# Copyright 2018-2022 EVA
#
# Licensed under the Apache License, Version 2.0 (the "License");
# you may not use this file except in compliance with the License.
# You may obtain a copy of the License at
#
#     http://www.apache.org/licenses/LICENSE-2.0
#
# Unless required by applicable law or agreed to in writing, software
# distributed under the License is distributed on an "AS IS" BASIS,
# WITHOUT WARRANTIES OR CONDITIONS OF ANY KIND, either express or implied.
# See the License for the specific language governing permissions and
# limitations under the License.
from typing import Iterator

from eva.executor.abstract_executor import AbstractExecutor
from eva.models.storage.batch import Batch
from eva.plan_nodes.limit_plan import LimitPlan


class LimitExecutor(AbstractExecutor):
    """
    Limits the number of rows returned

    Arguments:
        node (AbstractPlan): The Limit Plan

    """

    def __init__(self, node: LimitPlan):
        super().__init__(node)
        self._limit_count = node.limit_value

<<<<<<< HEAD
    def exec(self) -> Iterator[Batch]:
=======
    def exec(self, *args, **kwargs) -> Iterator[Batch]:
>>>>>>> 4a84efe1
        child_executor = self.children[0]
        remaining_tuples = self._limit_count
        # aggregates the batches into one large batch
        for batch in child_executor.exec():
            if len(batch) > remaining_tuples:
                yield batch[:remaining_tuples]
                return

            remaining_tuples -= len(batch)
            yield batch

            if remaining_tuples <= 0:
                assert remaining_tuples == 0
                return<|MERGE_RESOLUTION|>--- conflicted
+++ resolved
@@ -32,11 +32,7 @@
         super().__init__(node)
         self._limit_count = node.limit_value
 
-<<<<<<< HEAD
-    def exec(self) -> Iterator[Batch]:
-=======
     def exec(self, *args, **kwargs) -> Iterator[Batch]:
->>>>>>> 4a84efe1
         child_executor = self.children[0]
         remaining_tuples = self._limit_count
         # aggregates the batches into one large batch

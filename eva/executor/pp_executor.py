--- conflicted
+++ resolved
@@ -34,11 +34,7 @@
         super().__init__(node)
         self.predicate = node.predicate
 
-<<<<<<< HEAD
-    def exec(self) -> Iterator[Batch]:
-=======
     def exec(self, *args, **kwargs) -> Iterator[Batch]:
->>>>>>> 4a84efe1
         child_executor = self.children[0]
         for batch in child_executor.exec():
             outcomes = self.predicate.evaluate(batch)

# coding=utf-8
# Copyright 2018-2022 EVA
#
# Licensed under the Apache License, Version 2.0 (the "License");
# you may not use this file except in compliance with the License.
# You may obtain a copy of the License at
#
#     http://www.apache.org/licenses/LICENSE-2.0
#
# Unless required by applicable law or agreed to in writing, software
# distributed under the License is distributed on an "AS IS" BASIS,
# WITHOUT WARRANTIES OR CONDITIONS OF ANY KIND, either express or implied.
# See the License for the specific language governing permissions and
# limitations under the License.
import glob
import os
from pathlib import Path
from typing import Generator, List

import cv2

from eva.catalog.catalog_manager import CatalogManager
from eva.expression.abstract_expression import AbstractExpression
from eva.models.storage.batch import Batch
from eva.parser.table_ref import TableInfo
from eva.utils.logging_manager import logger


class ExecutorError(Exception):
    pass


def apply_project(batch: Batch, project_list: List[AbstractExpression]):
    if not batch.empty() and project_list:
        batches = [expr.evaluate(batch) for expr in project_list]
        batch = Batch.merge_column_wise(batches)
    return batch


def apply_predicate(batch: Batch, predicate: AbstractExpression) -> Batch:
    if not batch.empty() and predicate is not None:
        outcomes = predicate.evaluate(batch)
        batch.drop_zero(outcomes)
        batch.reset_index()
    return batch


def handle_if_not_exists(table_info: TableInfo, if_not_exist=False):
    if CatalogManager().check_table_exists(
        table_info.database_name, table_info.table_name
    ):
        err_msg = "Table: {} already exists".format(table_info)
        if if_not_exist:
            logger.warn(err_msg)
            return True
        else:
            logger.error(err_msg)
            raise ExecutorError(err_msg)
    else:
        return False

<<<<<<< HEAD
def validate_image(image_path: Path) -> bool:
    try:
        data = cv2.imread(str(image_path))
        return data is not None
    except Exception as e:
        logger.warning(
            f"Unexpected Exception {e} occured while reading image file {image_path}"
        )
        return False
=======

def iter_path_regex(path_regex: Path) -> Generator[str, None, None]:
    return glob.iglob(os.path.expanduser(path_regex), recursive=True)


def validate_video(video_path: Path) -> bool:
    try:
        vid = cv2.VideoCapture(str(video_path))
        if not vid.isOpened():
            return False
        return True
    except Exception as e:
        logger.warning(
            f"Unexpected Exception {e} occured while reading video file {video_path}"
        )
>>>>>>> 4da3e482
<|MERGE_RESOLUTION|>--- conflicted
+++ resolved
@@ -59,7 +59,7 @@
     else:
         return False
 
-<<<<<<< HEAD
+
 def validate_image(image_path: Path) -> bool:
     try:
         data = cv2.imread(str(image_path))
@@ -69,7 +69,7 @@
             f"Unexpected Exception {e} occured while reading image file {image_path}"
         )
         return False
-=======
+
 
 def iter_path_regex(path_regex: Path) -> Generator[str, None, None]:
     return glob.iglob(os.path.expanduser(path_regex), recursive=True)
@@ -84,5 +84,4 @@
     except Exception as e:
         logger.warning(
             f"Unexpected Exception {e} occured while reading video file {video_path}"
-        )
->>>>>>> 4da3e482
+        )
# coding=utf-8
# Copyright 2018-2022 EVA
#
# Licensed under the Apache License, Version 2.0 (the "License");
# you may not use this file except in compliance with the License.
# You may obtain a copy of the License at
#
#     http://www.apache.org/licenses/LICENSE-2.0
#
# Unless required by applicable law or agreed to in writing, software
# distributed under the License is distributed on an "AS IS" BASIS,
# WITHOUT WARRANTIES OR CONDITIONS OF ANY KIND, either express or implied.
# See the License for the specific language governing permissions and
# limitations under the License.
from pathlib import Path

import pandas as pd

from eva.catalog.catalog_manager import CatalogManager
from eva.catalog.models.table_catalog import TableCatalogEntry
from eva.configuration.configuration_manager import ConfigurationManager
from eva.executor.abstract_executor import AbstractExecutor
from eva.executor.executor_utils import ExecutorError, iter_path_regex, validate_media
from eva.models.storage.batch import Batch
from eva.plan_nodes.load_data_plan import LoadDataPlan
from eva.storage.abstract_storage_engine import AbstractStorageEngine
from eva.storage.storage_engine import StorageEngine
from eva.utils.errors import DatasetFileNotFoundError
from eva.utils.logging_manager import logger
from eva.utils.s3_utils import download_from_s3


class LoadMultimediaExecutor(AbstractExecutor):
    def __init__(self, node: LoadDataPlan):
        super().__init__(node)
        self.catalog = CatalogManager()
        self.media_type = self.node.file_options["file_format"]

<<<<<<< HEAD
    def exec(self):
=======
    def exec(self, *args, **kwargs):
>>>>>>> 4a84efe1
        storage_engine = None
        table_obj = None
        try:
            video_files = []
            valid_files = []

            # If it is a s3 path, download the file to local
            if self.node.file_path.as_posix().startswith("s3:/"):
                s3_dir = Path(
                    ConfigurationManager().get_value("storage", "s3_download_dir")
                )
                dst_path = s3_dir / self.node.table_info.table_name
                dst_path.mkdir(parents=True, exist_ok=True)
                video_files = download_from_s3(self.node.file_path, dst_path)
            else:
                # Local Storage
                video_files = iter_path_regex(self.node.file_path)

            for file_path in video_files:
                file_path = Path(file_path)
                if validate_media(file_path, self.media_type):
                    valid_files.append(str(file_path))
                else:
                    err_msg = f"Load {self.media_type.name} failed due to invalid file {str(file_path)}"
                    logger.error(err_msg)
                    raise ValueError(file_path)

            if not valid_files:
                raise DatasetFileNotFoundError(
                    f"Load {self.media_type.name} failed due to no valid files found on path {str(self.node.file_path)}"
                )

            # Create catalog entry
            table_info = self.node.table_info
            database_name = table_info.database_name
            table_name = table_info.table_name
            # Sanity check to make sure there is no existing table with same name
            do_create = False
            table_obj = self.catalog.get_table_catalog_entry(table_name, database_name)
            if table_obj:
                msg = f"Adding to an existing table {table_name}."
                logger.info(msg)
            # Create the catalog entry
            else:
                table_obj = (
                    self.catalog.create_and_insert_multimedia_table_catalog_entry(
                        table_name, self.media_type
                    )
                )
                do_create = True

            storage_engine = StorageEngine.factory(table_obj)
            if do_create:
                storage_engine.create(table_obj)

            storage_engine.write(
                table_obj,
                Batch(pd.DataFrame({"file_path": valid_files})),
            )

        except Exception as e:
            # If we fail to obtain the storage engine or table object,
            # there is no further action to take.
            if storage_engine and table_obj:
                self._rollback_load(storage_engine, table_obj, do_create)
            err_msg = f"Load {self.media_type.name} failed: encountered unexpected error {str(e)}"
            logger.error(err_msg)
            raise ExecutorError(err_msg)
        else:
            yield Batch(
                pd.DataFrame(
                    [
                        f"Number of loaded {self.media_type.name}: {str(len(valid_files))}"
                    ]
                )
            )

    def _rollback_load(
        self,
        storage_engine: AbstractStorageEngine,
        table_obj: TableCatalogEntry,
        do_create: bool,
    ):
        if do_create:
            storage_engine.drop(table_obj)<|MERGE_RESOLUTION|>--- conflicted
+++ resolved
@@ -36,11 +36,7 @@
         self.catalog = CatalogManager()
         self.media_type = self.node.file_options["file_format"]
 
-<<<<<<< HEAD
-    def exec(self):
-=======
     def exec(self, *args, **kwargs):
->>>>>>> 4a84efe1
         storage_engine = None
         table_obj = None
         try:

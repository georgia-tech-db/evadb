# coding=utf-8
# Copyright 2018-2022 EVA
#
# Licensed under the Apache License, Version 2.0 (the "License");
# you may not use this file except in compliance with the License.
# You may obtain a copy of the License at
#
#     http://www.apache.org/licenses/LICENSE-2.0
#
# Unless required by applicable law or agreed to in writing, software
# distributed under the License is distributed on an "AS IS" BASIS,
# WITHOUT WARRANTIES OR CONDITIONS OF ANY KIND, either express or implied.
# See the License for the specific language governing permissions and
# limitations under the License.
import numpy
from pathlib import Path

import pandas as pd

from eva.configuration.configuration_manager import ConfigurationManager
from eva.executor.abstract_executor import AbstractExecutor
from eva.models.storage.batch import Batch
from eva.planner.load_data_plan import LoadDataPlan
from eva.storage.storage_engine import VideoStorageEngine
from eva.utils.logging_manager import logger


class LoadVideoExecutor(AbstractExecutor):
    def __init__(self, node: LoadDataPlan):
        super().__init__(node)
        config = ConfigurationManager()
        self.upload_dir = Path(config.get_value("storage", "upload_dir"))

    def validate(self):
        pass

    def exec(self):
        """
        Read the input video using opencv and persist data
        using storage engine
        """

        video_file_path = None
        # Validate file_path
        if Path(self.node.file_path).exists():
            video_file_path = self.node.file_path
        # check in the upload directory
        else:
            video_path = Path(Path(self.upload_dir) / self.node.file_path)
            if video_path.exists():
                video_file_path = video_path

        if video_file_path is None:
            error = "Failed to find a video file at location: {}".format(
                self.node.file_path
            )
            logger.error(error)
            raise RuntimeError(error)

        # ToDo: Add logic for indexing the video file
        # Create an index of I frames to speed up random video seek

        success = VideoStorageEngine.create(self.node.table_metainfo, video_file_path)

        if success:
<<<<<<< HEAD
=======
            # dataset table should have 3 columns
            if len(self.node.table_metainfo.columns) != 3:
                raise ExecutorError(error)

            columns = self.node.table_metainfo.columns
            # filling dummy values for columns id and data
            # these are populated by video during select query
            data = {
                columns[0].name: video_metainfo.name,
                columns[1].name: 0,
                columns[2].name: numpy.array([[[]]], dtype=numpy.uint8),
            }
            print(data)
            batch = Batch(pd.DataFrame([data]))
            StorageEngine.write(self.node.table_metainfo, batch)
>>>>>>> 0b63e35f
            yield Batch(
                pd.DataFrame(
                    [
                        f"Video {video_file_path} successfully added to Table {self.node.table_metainfo.name}"
                    ]
                )
            )<|MERGE_RESOLUTION|>--- conflicted
+++ resolved
@@ -63,24 +63,6 @@
         success = VideoStorageEngine.create(self.node.table_metainfo, video_file_path)
 
         if success:
-<<<<<<< HEAD
-=======
-            # dataset table should have 3 columns
-            if len(self.node.table_metainfo.columns) != 3:
-                raise ExecutorError(error)
-
-            columns = self.node.table_metainfo.columns
-            # filling dummy values for columns id and data
-            # these are populated by video during select query
-            data = {
-                columns[0].name: video_metainfo.name,
-                columns[1].name: 0,
-                columns[2].name: numpy.array([[[]]], dtype=numpy.uint8),
-            }
-            print(data)
-            batch = Batch(pd.DataFrame([data]))
-            StorageEngine.write(self.node.table_metainfo, batch)
->>>>>>> 0b63e35f
             yield Batch(
                 pd.DataFrame(
                     [

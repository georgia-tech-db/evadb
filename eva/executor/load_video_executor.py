# coding=utf-8
# Copyright 2018-2022 EVA
#
# Licensed under the Apache License, Version 2.0 (the "License");
# you may not use this file except in compliance with the License.
# You may obtain a copy of the License at
#
#     http://www.apache.org/licenses/LICENSE-2.0
#
# Unless required by applicable law or agreed to in writing, software
# distributed under the License is distributed on an "AS IS" BASIS,
# WITHOUT WARRANTIES OR CONDITIONS OF ANY KIND, either express or implied.
# See the License for the specific language governing permissions and
# limitations under the License.
from pathlib import Path

import pandas as pd

from eva.configuration.configuration_manager import ConfigurationManager
from eva.executor.abstract_executor import AbstractExecutor
from eva.models.storage.batch import Batch
from eva.planner.load_data_plan import LoadDataPlan
from eva.storage.storage_engine import VideoStorageEngine
from eva.utils.logging_manager import logger


class LoadVideoExecutor(AbstractExecutor):
    def __init__(self, node: LoadDataPlan):
        super().__init__(node)
        self.upload_path = Path(
            ConfigurationManager().get_value("storage", "path_prefix")
        )

    def validate(self):
        pass

    def exec(self):
        """
        Read the input video using opencv and persist data
        using storage engine
        """

        video_file_path = None
        # Validate file_path
        if Path(self.node.file_path).exists():
            video_file_path = self.node.file_path
        # check in the upload directory
        else:
            video_path = Path(self.upload_path / self.node.file_path)
            if video_path.exists():
                video_file_path = video_path

        if video_file_path is None:
            error = "Failed to find a video file at location: {}".format(
                self.node.file_path
            )
            logger.error(error)
            raise RuntimeError(error)

        success = VideoStorageEngine.create(self.node.table_metainfo, video_file_path)

        # ToDo: Add logic for indexing the video file
        # Create an index of I frames to speed up random video seek
        if success:
            yield Batch(
                pd.DataFrame(
<<<<<<< HEAD
                    {
                        (
                            "Video successfully added at location:"
                            f"{str(self.node.file_path)}"
                        )
                    },
                    index=[0],
=======
                    [f"Video successfully added at location: {video_file_path}"]
>>>>>>> da7d0326
                )
            )<|MERGE_RESOLUTION|>--- conflicted
+++ resolved
@@ -64,16 +64,6 @@
         if success:
             yield Batch(
                 pd.DataFrame(
-<<<<<<< HEAD
-                    {
-                        (
-                            "Video successfully added at location:"
-                            f"{str(self.node.file_path)}"
-                        )
-                    },
-                    index=[0],
-=======
                     [f"Video successfully added at location: {video_file_path}"]
->>>>>>> da7d0326
                 )
             )
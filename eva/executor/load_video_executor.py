--- conflicted
+++ resolved
@@ -18,13 +18,9 @@
 import pandas as pd
 
 from eva.catalog.catalog_manager import CatalogManager
-from eva.configuration.configuration_manager import ConfigurationManager
+from eva.catalog.models.df_metadata import DataFrameMetadata
 from eva.executor.abstract_executor import AbstractExecutor
-<<<<<<< HEAD
-from eva.executor.executor_utils import ExecutorError
-=======
 from eva.executor.executor_utils import ExecutorError, iter_path_regex, validate_video
->>>>>>> 1788c713
 from eva.models.storage.batch import Batch
 from eva.planner.load_data_plan import LoadDataPlan
 from eva.storage.abstract_storage_engine import AbstractStorageEngine
@@ -35,8 +31,6 @@
 class LoadVideoExecutor(AbstractExecutor):
     def __init__(self, node: LoadDataPlan):
         super().__init__(node)
-        config = ConfigurationManager()
-        self.upload_dir = Path(config.get_value("storage", "upload_dir"))
         self.catalog = CatalogManager()
 
     def validate(self):
@@ -47,103 +41,70 @@
         Read the input video using opencv and persist data
         using storage engine
         """
+        try:
+            # Create catalog entry
+            table_info = self.node.table_info
+            database_name = table_info.database_name
+            table_name = table_info.table_name
+            # Sanity check to make sure there is no existing table with same name
+            do_create = False
+            table_obj = self.catalog.get_dataset_metadata(database_name, table_name)
+            if table_obj:
+                msg = f"Adding to an existing table {table_name}."
+                logger.info(msg)
+            # Create the catalog entry
+            else:
+                table_obj = self.catalog.create_video_metadata(table_name)
+                do_create = True
 
-<<<<<<< HEAD
-        # Validate video file_path
-        video_file_path = None
-        if Path(self.node.file_path).exists():
-            video_file_path = self.node.file_path
-        # check in the upload directory
-        else:
-            video_path = Path(Path(self.upload_dir) / self.node.file_path)
-            if video_path.exists():
-                video_file_path = video_path
-
-        if video_file_path is None:
-            error = "Failed to find a video file at location: {}".format(
-                self.node.file_path
-            )
-            logger.error(error)
-            raise ExecutorError(error)
-
-        # Create catalog entry
-        table_info = self.node.table_info
-        database_name = table_info.database_name
-        table_name = table_info.table_name
-        # Sanity check to make sure there is no existing table with same name
-        do_create = False
-        table_obj = self.catalog.get_dataset_metadata(database_name, table_name)
-        if table_obj:
-            msg = f"Adding to an existing table {table_name}."
-            logger.info(msg)
-        # Create the catalog entry
-        else:
-            table_obj = self.catalog.create_video_metadata(table_name)
-            do_create = True
-
-        storage_engine = StorageEngine.factory(table_obj)
-        if do_create:
-            storage_engine.create(table_obj)
-        success = storage_engine.write(
-            table_obj,
-            Batch(pd.DataFrame([{"video_file_path": str(video_file_path)}])),
-        )
-=======
-        try:
-            storage_engine = StorageEngine.factory(self.node.table_metainfo)
-            # ToDo: create based on if the metadata object exists in the catalog
-            success = storage_engine.create(
-                self.node.table_metainfo, if_not_exists=True
-            )
-            if not success:
-                raise RuntimeError(f"StorageEngine {storage_engine} create call failed")
+            storage_engine = StorageEngine.factory(table_obj)
+            if do_create:
+                success = storage_engine.create(table_obj)
+                if not success:
+                    raise RuntimeError(
+                        f"StorageEngine {storage_engine} create call failed"
+                    )
 
             valid_files = []
-            invalid_files = []
             for file_path in iter_path_regex(self.node.file_path):
-                if file_path.is_file():
-                    # ToDo: we should validate the file before loading
-                    if validate_video(file_path):
-                        storage_engine.write(
-                            self.node.table_metainfo,
-                            Batch(pd.DataFrame([{"file_path": str(file_path)}])),
-                        )
-                        valid_files.append(file_path)
-                    else:
-                        raise ValueError(file_path)
->>>>>>> 1788c713
+                file_path = Path(file_path)
+                if validate_video(file_path):
+                    storage_engine.write(
+                        table_obj,
+                        Batch(pd.DataFrame({"file_path": [str(file_path)]})),
+                    )
+                    valid_files.append(file_path)
+                else:
+                    raise ValueError(file_path)
 
         except RuntimeError as e:
             raise ExecutorError(str(e))
         except ValueError as e:
-            self._rollback_load(storage_engine, valid_files)
-            err_msg = f"Encountered invalid file while loading video {str(e)}"
+            self._rollback_load(storage_engine, table_obj, valid_files)
+            err_msg = f"Load video failed: encountered invalid file {str(e)}"
             logger.error(err_msg)
             raise ExecutorError(err_msg)
         except Exception as e:
-            self._rollback_load(storage_engine, valid_files)
-            err_msg = f"Video Load command with unexpected error {str(e)}"
+            self._rollback_load(storage_engine, table_obj, valid_files)
+            err_msg = f"Load video failed: encountered unexpected error {str(e)}"
             logger.error(err_msg)
             raise ExecutorError(err_msg)
         else:
             yield Batch(
-                pd.DataFrame(
-                    {
-                        "Number of loaded images": str(len(valid_files)),
-                    },
-                    index=[0],
-                )
+                pd.DataFrame([f"Number of loaded videos: {str(len(valid_files))}"])
             )
 
     def _rollback_load(
         self,
         storage_engine: AbstractStorageEngine,
+        table_obj: DataFrameMetadata,
         valid_files: List[Path],
     ):
         try:
-            rows = Batch(pd.DataFrame(data={"file_path": list(valid_files)}))
-            storage_engine.delete(self.node.table_metainfo, rows)
+            if valid_files:
+                rows = Batch(pd.DataFrame(data={"file_path": list(valid_files)}))
+                storage_engine.delete(table_obj, rows)
         except Exception as e:
             logger.exception(
-                f"Unexpected Exception {e} occured while rolling back. This is bad as the video table can be in a corrupt state. Please verify the video table {self.node.table_metainfo} for correctness."
+                f"Unexpected Exception {e} occured while rolling back. This is bad as the video table can be in a corrupt state. Please verify the video table {table_obj} for correctness."
             )
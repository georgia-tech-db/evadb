--- conflicted
+++ resolved
@@ -29,15 +29,9 @@
         pass
 
     def exec(self) -> Iterator[Batch]:
-<<<<<<< HEAD
-        return StorageEngine.read(self.node.video,
-                                  self.node.batch_mem_size)
-
-=======
         if self.node.video.is_video:
             return VideoStorageEngine.read(self.node.video,
                                            self.node.batch_mem_size)
         else:
             return StorageEngine.read(self.node.video,
-                                      self.node.batch_mem_size)
->>>>>>> 6babd62e
+                                      self.node.batch_mem_size)
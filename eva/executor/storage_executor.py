--- conflicted
+++ resolved
@@ -30,24 +30,10 @@
     def validate(self):
         pass
 
-<<<<<<< HEAD
-    def exec(self) -> DatasetPipeline:
-        batchIter = StorageEngine.read(self.node.video,
-                                       self.node.batch_mem_size)
-        # This is a hack to fit the input requirements of from_iterable
-        def rayDatasetIter():
-            for batch in batchIter:
-                rayfunc = lambda: ray.data.from_items([batch])
-                yield rayfunc
-
-        return DatasetPipeline.from_iterable(rayDatasetIter())
-
-=======
     def exec(self) -> Iterator[Batch]:
         if self.node.video.is_video:
             return VideoStorageEngine.read(self.node.video,
                                            self.node.batch_mem_size)
         else:
             return StorageEngine.read(self.node.video,
-                                      self.node.batch_mem_size)
->>>>>>> 6babd62e
+                                      self.node.batch_mem_size)
--- conflicted
+++ resolved
@@ -27,11 +27,7 @@
     def __init__(self, node: StoragePlan):
         super().__init__(node)
 
-<<<<<<< HEAD
-    def exec(self) -> Iterator[Batch]:
-=======
     def exec(self, *args, **kwargs) -> Iterator[Batch]:
->>>>>>> 4a84efe1
         try:
             storage_engine = StorageEngine.factory(self.node.table)
 

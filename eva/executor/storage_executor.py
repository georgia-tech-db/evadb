# coding=utf-8
# Copyright 2018-2022 EVA
#
# Licensed under the Apache License, Version 2.0 (the "License");
# you may not use this file except in compliance with the License.
# You may obtain a copy of the License at
#
#     http://www.apache.org/licenses/LICENSE-2.0
#
# Unless required by applicable law or agreed to in writing, software
# distributed under the License is distributed on an "AS IS" BASIS,
# WITHOUT WARRANTIES OR CONDITIONS OF ANY KIND, either express or implied.
# See the License for the specific language governing permissions and
# limitations under the License.
from typing import Iterator

from eva.catalog.catalog_type import TableType
from eva.executor.abstract_executor import AbstractExecutor
from eva.models.storage.batch import Batch
from eva.plan_nodes.storage_plan import StoragePlan
from eva.storage.storage_engine import StorageEngine


class StorageExecutor(AbstractExecutor):
    def __init__(self, node: StoragePlan):
        super().__init__(node)

    def exec(self) -> Iterator[Batch]:
<<<<<<< HEAD
        storage_engine = StorageEngine.factory(self.node.table)
=======
        try:
            storage_engine = StorageEngine.factory(self.node.table)

            if self.node.table.table_type == TableType.VIDEO_DATA:
                return storage_engine.read(
                    self.node.table,
                    self.node.batch_mem_size,
                    predicate=self.node.predicate,
                    sampling_rate=self.node.sampling_rate,
                    sampling_type=self.node.sampling_type,
                )
            elif self.node.table.table_type == TableType.IMAGE_DATA:
                return storage_engine.read(self.node.table)
            elif self.node.table.table_type == TableType.STRUCTURED_DATA:
                return storage_engine.read(self.node.table, self.node.batch_mem_size)
            else:
                raise ExecutorError(
                    f"Unsupported TableType  {self.node.table.table_type} encountered"
                )
        except Exception as e:
            logger.error(e)
            raise ExecutorError(e)
>>>>>>> b798c232

        if self.node.table.table_type == TableType.VIDEO_DATA:
            return storage_engine.read(
                self.node.table,
                self.node.batch_mem_size,
                predicate=self.node.predicate,
                sampling_rate=self.node.sampling_rate,
            )
        elif self.node.table.table_type == TableType.IMAGE_DATA:
            return storage_engine.read(self.node.table)
        elif self.node.table.table_type == TableType.STRUCTURED_DATA:
            return storage_engine.read(self.node.table, self.node.batch_mem_size)<|MERGE_RESOLUTION|>--- conflicted
+++ resolved
@@ -16,9 +16,11 @@
 
 from eva.catalog.catalog_type import TableType
 from eva.executor.abstract_executor import AbstractExecutor
+from eva.executor.executor_utils import ExecutorError
 from eva.models.storage.batch import Batch
 from eva.plan_nodes.storage_plan import StoragePlan
 from eva.storage.storage_engine import StorageEngine
+from eva.utils.logging_manager import logger
 
 
 class StorageExecutor(AbstractExecutor):
@@ -26,9 +28,6 @@
         super().__init__(node)
 
     def exec(self) -> Iterator[Batch]:
-<<<<<<< HEAD
-        storage_engine = StorageEngine.factory(self.node.table)
-=======
         try:
             storage_engine = StorageEngine.factory(self.node.table)
 
@@ -51,7 +50,6 @@
         except Exception as e:
             logger.error(e)
             raise ExecutorError(e)
->>>>>>> b798c232
 
         if self.node.table.table_type == TableType.VIDEO_DATA:
             return storage_engine.read(

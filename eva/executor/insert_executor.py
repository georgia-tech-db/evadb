--- conflicted
+++ resolved
@@ -20,7 +20,6 @@
 from eva.models.storage.batch import Batch
 from eva.plan_nodes.insert_plan import InsertPlan
 from eva.storage.storage_engine import StorageEngine
-from eva.utils.logging_manager import logger
 
 
 class InsertExecutor(AbstractExecutor):
@@ -44,44 +43,17 @@
             table_catalog_entry.table_type == TableType.STRUCTURED_DATA
         ), "INSERT only implemented for structured data"
 
-<<<<<<< HEAD
-            values_to_insert = [val_node.value for val_node in self.node.value_list]
-            tuple_to_insert = tuple(values_to_insert)
-            columns_to_insert = [
-                col_node.col_name for col_node in self.node.column_list
-            ]
-=======
-        values_to_insert = []
-        for i in self.node.value_list:
-            values_to_insert.append(i.value)
+        values_to_insert = [val_node.value for val_node in self.node.value_list]
         tuple_to_insert = tuple(values_to_insert)
-        columns_to_insert = []
-        for i in self.node.column_list:
-            columns_to_insert.append(i.col_name)
->>>>>>> c352c5ea
+        columns_to_insert = [col_node.col_name for col_node in self.node.column_list]
 
         # Adding all values to Batch for insert
-        logger.info(values_to_insert)
-        logger.info(columns_to_insert)
         dataframe = pd.DataFrame([tuple_to_insert], columns=columns_to_insert)
         batch = Batch(dataframe)
 
-<<<<<<< HEAD
-            storage_engine = StorageEngine.factory(table_catalog_entry)
-            storage_engine.write(table_catalog_entry, batch)
-        except Exception as e:
-            err_msg = f"Insert failed: encountered unexpected error {str(e)}"
-            logger.error(err_msg)
-            raise ExecutorError(err_msg)
-        else:
-            yield Batch(
-                pd.DataFrame([f"Number of rows loaded: {str(len(values_to_insert))}"])
-            )
-=======
         storage_engine = StorageEngine.factory(table_catalog_entry)
         storage_engine.write(table_catalog_entry, batch)
 
         yield Batch(
             pd.DataFrame([f"Number of rows loaded: {str(len(values_to_insert))}"])
-        )
->>>>>>> c352c5ea
+        )
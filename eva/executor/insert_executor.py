--- conflicted
+++ resolved
@@ -27,11 +27,7 @@
         super().__init__(node)
         self.catalog = CatalogManager()
 
-<<<<<<< HEAD
-    def exec(self):
-=======
     def exec(self, *args, **kwargs):
->>>>>>> 4a84efe1
         storage_engine = None
         table_catalog_entry = None
 
@@ -47,25 +43,11 @@
             table_catalog_entry.table_type == TableType.STRUCTURED_DATA
         ), "INSERT only implemented for structured data"
 
-<<<<<<< HEAD
-        values_to_insert = []
-        for i in self.node.value_list:
-            values_to_insert.append(i.value)
-        tuple_to_insert = tuple(values_to_insert)
-        columns_to_insert = []
-        for i in self.node.column_list:
-            columns_to_insert.append(i.col_name)
-
-        # Adding all values to Batch for insert
-        logger.info(values_to_insert)
-        logger.info(columns_to_insert)
-=======
         values_to_insert = [val_node.value for val_node in self.node.value_list]
         tuple_to_insert = tuple(values_to_insert)
         columns_to_insert = [col_node.col_name for col_node in self.node.column_list]
 
         # Adding all values to Batch for insert
->>>>>>> 4a84efe1
         dataframe = pd.DataFrame([tuple_to_insert], columns=columns_to_insert)
         batch = Batch(dataframe)
 

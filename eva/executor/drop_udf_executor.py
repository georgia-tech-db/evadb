# coding=utf-8
# Copyright 2018-2022 EVA
#
# Licensed under the Apache License, Version 2.0 (the "License");
# you may not use this file except in compliance with the License.
# You may obtain a copy of the License at
#
#     http://www.apache.org/licenses/LICENSE-2.0
#
# Unless required by applicable law or agreed to in writing, software
# distributed under the License is distributed on an "AS IS" BASIS,
# WITHOUT WARRANTIES OR CONDITIONS OF ANY KIND, either express or implied.
# See the License for the specific language governing permissions and
# limitations under the License.
import pandas as pd

from eva.catalog.catalog_manager import CatalogManager
from eva.executor.abstract_executor import AbstractExecutor
from eva.models.storage.batch import Batch
from eva.plan_nodes.drop_udf_plan import DropUDFPlan
from eva.utils.logging_manager import logger


class DropUDFExecutor(AbstractExecutor):
    def __init__(self, node: DropUDFPlan):
        super().__init__(node)

<<<<<<< HEAD
    def exec(self):
=======
    def exec(self, *args, **kwargs):
>>>>>>> 4a84efe1
        """Drop UDF executor"""
        catalog_manager = CatalogManager()

        # check catalog if it already has this udf entry
        if not catalog_manager.get_udf_catalog_entry_by_name(self.node.name):
            err_msg = (
                f"UDF {self.node.name} does not exist, therefore cannot be dropped."
            )
            if self.node.if_exists:
                logger.warn(err_msg)
            else:
                logger.exception(err_msg)
                raise RuntimeError(err_msg)
        else:
            catalog_manager.delete_udf_catalog_entry_by_name(self.node.name)
            yield Batch(
                pd.DataFrame(
                    {f"UDF {self.node.name} successfully dropped"},
                    index=[0],
                )
            )<|MERGE_RESOLUTION|>--- conflicted
+++ resolved
@@ -25,11 +25,7 @@
     def __init__(self, node: DropUDFPlan):
         super().__init__(node)
 
-<<<<<<< HEAD
-    def exec(self):
-=======
     def exec(self, *args, **kwargs):
->>>>>>> 4a84efe1
         """Drop UDF executor"""
         catalog_manager = CatalogManager()
 

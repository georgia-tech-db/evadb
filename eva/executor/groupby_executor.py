# coding=utf-8
# Copyright 2018-2022 EVA
#
# Licensed under the Apache License, Version 2.0 (the "License");
# you may not use this file except in compliance with the License.
# You may obtain a copy of the License at
#
#     http://www.apache.org/licenses/LICENSE-2.0
#
# Unless required by applicable law or agreed to in writing, software
# distributed under the License is distributed on an "AS IS" BASIS,
# WITHOUT WARRANTIES OR CONDITIONS OF ANY KIND, either express or implied.
# See the License for the specific language governing permissions and
# limitations under the License.
from typing import Iterator

import pandas as pd

from eva.executor.abstract_executor import AbstractExecutor
from eva.models.storage.batch import Batch
from eva.plan_nodes.groupby_plan import GroupByPlan


class GroupByExecutor(AbstractExecutor):
    """
    Group inputs into 4d segments of length provided in the query
    E.g., "GROUP BY '8f'" groups every 8 frames into one segment

    Arguments:
        node (AbstractPlan): The GroupBy Plan

    """

    def __init__(self, node: GroupByPlan):
        super().__init__(node)
        self._segment_length = int(node.groupby_clause.value[:-1])

<<<<<<< HEAD
    def exec(self) -> Iterator[Batch]:
=======
    def exec(self, *args, **kwargs) -> Iterator[Batch]:
>>>>>>> 4a84efe1
        child_executor = self.children[0]

        buffer = Batch(pd.DataFrame())
        for batch in child_executor.exec():
            new_batch = buffer + batch
            # We assume that all the segments exactly of segment_length size
            # and discard any dangling frames in the end.
            while len(new_batch) >= self._segment_length:
                yield new_batch[: self._segment_length]
                new_batch = new_batch[self._segment_length :]
            buffer = new_batch<|MERGE_RESOLUTION|>--- conflicted
+++ resolved
@@ -35,11 +35,7 @@
         super().__init__(node)
         self._segment_length = int(node.groupby_clause.value[:-1])
 
-<<<<<<< HEAD
-    def exec(self) -> Iterator[Batch]:
-=======
     def exec(self, *args, **kwargs) -> Iterator[Batch]:
->>>>>>> 4a84efe1
         child_executor = self.children[0]
 
         buffer = Batch(pd.DataFrame())

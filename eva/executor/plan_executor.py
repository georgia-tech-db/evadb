--- conflicted
+++ resolved
@@ -38,26 +38,14 @@
 from eva.executor.storage_executor import StorageExecutor
 from eva.executor.union_executor import UnionExecutor
 from eva.executor.upload_executor import UploadExecutor
+
+from eva.executor.exchange_executor import ExchangeExecutor
+from eva.executor.ray_stage import *
+
 from eva.models.storage.batch import Batch
 from eva.planner.abstract_plan import AbstractPlan
 from eva.planner.types import PlanOprType
-<<<<<<< HEAD
-from eva.executor.pp_executor import PPExecutor
-from eva.executor.create_executor import CreateExecutor
-from eva.executor.insert_executor import InsertExecutor
-from eva.executor.create_udf_executor import CreateUDFExecutor
-from eva.executor.create_mat_view_executor \
-    import CreateMaterializedViewExecutor
-from eva.executor.load_executor import LoadDataExecutor
-from eva.executor.upload_executor import UploadExecutor
-from eva.executor.storage_executor import StorageExecutor
-from eva.executor.union_executor import UnionExecutor
-from eva.executor.orderby_executor import OrderByExecutor
-from eva.executor.exchange_executor import ExchangeExecutor
-from eva.executor.ray_stage import *
-=======
 
->>>>>>> 9d1144c2
 
 class PlanExecutor:
     """
@@ -128,18 +116,14 @@
             executor_node = FunctionScanExecutor(node=plan)
         elif plan_opr_type == PlanOprType.CREATE_MATERIALIZED_VIEW:
             executor_node = CreateMaterializedViewExecutor(node=plan)
-<<<<<<< HEAD
         elif plan_opr_type == PlanOprType.EXCHANGE:
             executor_node = ExchangeExecutor(node=plan)
-
-=======
         elif plan_opr_type == PlanOprType.PROJECT:
             executor_node = ProjectExecutor(node=plan)
         elif plan_opr_type == PlanOprType.PREDICATE_FILTER:
             executor_node = PredicateExecutor(node=plan)
         elif plan_opr_type == PlanOprType.SHOW_INFO:
             executor_node = ShowInfoExecutor(node=plan)
->>>>>>> 9d1144c2
         # Build Executor Tree for children
         for children in plan.children:
             executor_node.append_child(self._build_execution_tree(children))

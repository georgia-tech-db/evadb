# coding=utf-8
# Copyright 2018-2022 EVA
#
# Licensed under the Apache License, Version 2.0 (the "License");
# you may not use this file except in compliance with the License.
# You may obtain a copy of the License at
#
#     http://www.apache.org/licenses/LICENSE-2.0
#
# Unless required by applicable law or agreed to in writing, software
# distributed under the License is distributed on an "AS IS" BASIS,
# WITHOUT WARRANTIES OR CONDITIONS OF ANY KIND, either express or implied.
# See the License for the specific language governing permissions and
# limitations under the License.
from pathlib import Path

import pandas as pd

from eva.catalog.catalog_manager import CatalogManager
from eva.catalog.sql_config import IDENTIFIER_COLUMN
from eva.configuration.configuration_manager import ConfigurationManager
from eva.executor.abstract_executor import AbstractExecutor
from eva.executor.executor_utils import ExecutorError
from eva.models.storage.batch import Batch
from eva.plan_nodes.create_index_plan import CreateIndexPlan
from eva.storage.storage_engine import StorageEngine
from eva.third_party.vector_stores.types import FeaturePayload
from eva.third_party.vector_stores.utils import VectorStoreFactory
from eva.utils.logging_manager import logger


<<<<<<< HEAD
=======
def create_faiss_index(index_type: IndexType, input_dim: int):
    # Reference to Faiss documentation.
    # IDMap: https://github.com/facebookresearch/faiss/wiki/Pre--and-post-processing#faiss-id-mapping
    # Other index types: https://github.com/facebookresearch/faiss/wiki/The-index-factory

    if index_type == IndexType.HNSW:
        # HNSW is the actual index. Faiss also provides
        # a secondary mapping (IDMap) to map from ID inside index to
        # our given ID.
        return faiss.IndexIDMap2(faiss.IndexHNSWFlat(input_dim, 32))


>>>>>>> 2893b3d4
class CreateIndexExecutor(AbstractExecutor):
    def __init__(self, node: CreateIndexPlan):
        super().__init__(node)

    def exec(self, *args, **kwargs):
        catalog_manager = CatalogManager()
        if catalog_manager.get_index_catalog_entry_by_name(self.node.name):
            msg = f"Index {self.node.name} already exists."
            logger.error(msg)
            raise ExecutorError(msg)

        self.index_path = self._get_index_save_path()
        self.index = None
        self._create_index()

        yield Batch(
            pd.DataFrame(
                [f"Index {self.node.name} successfully added to the database."]
            )
        )

    def _get_index_save_path(self) -> Path:
        index_dir = Path(ConfigurationManager().get_value("storage", "index_dir"))
        if not index_dir.exists():
            index_dir.mkdir(parents=True, exist_ok=True)
        return str(
            index_dir / Path("{}_{}.index".format(self.node.index_type, self.node.name))
        )

    def _create_index(self):
        try:
            # Get feature tables.
            feat_catalog_entry = self.node.table_ref.table.table_obj

            # Get feature column.
            feat_col_name = self.node.col_list[0].name
            feat_column = [
                col for col in feat_catalog_entry.columns if col.name == feat_col_name
            ][0]

            # Add features to index.
            # TODO: batch size is hardcoded for now.
            input_dim = -1
            storage_engine = StorageEngine.factory(feat_catalog_entry)
            for input_batch in storage_engine.read(feat_catalog_entry):
                if self.node.udf_func:
                    # Create index through UDF expression.
                    # UDF(input column) -> 2 dimension feature vector.
                    input_batch.modify_column_alias(feat_catalog_entry.name.lower())
                    feat_batch = self.node.udf_func.evaluate(input_batch)
                    feat_batch.drop_column_alias()
                    input_batch.drop_column_alias()
                    feat = feat_batch.column_as_numpy_array("features")
                else:
                    # Create index on the feature table directly.
                    # Pandas wraps numpy array as an object inside a numpy
                    # array. Use zero index to get the actual numpy array.
                    feat = input_batch.column_as_numpy_array(feat_col_name)

                row_id = input_batch.column_as_numpy_array(IDENTIFIER_COLUMN)

                for i in range(len(input_batch)):
                    # Transform to 2-D.
                    row_feat = feat[i].reshape(1, -1)
                    if self.index is None:
                        input_dim = row_feat.shape[1]
                        self.index = VectorStoreFactory.init_vector_store(
                            self.node.index_type,
                            self.node.name,
                            index_path=self.index_path,
                        )
                        self.index.create(input_dim)

                    # Row ID for mapping back to the row.
                    self.index.add([FeaturePayload(row_id[i], row_feat)])

            # Persist index.
            self.index.persist()

            # Save to catalog.
            CatalogManager().insert_index_catalog_entry(
                self.node.name,
                self.index_path,
                self.node.index_type,
                feat_column,
                self.node.udf_func.signature() if self.node.udf_func else None,
            )
        except Exception as e:
            # Delete index.
            if self.index:
                self.index.delete()

            # Throw exception back to user.
            raise ExecutorError(str(e))<|MERGE_RESOLUTION|>--- conflicted
+++ resolved
@@ -29,21 +29,6 @@
 from eva.utils.logging_manager import logger
 
 
-<<<<<<< HEAD
-=======
-def create_faiss_index(index_type: IndexType, input_dim: int):
-    # Reference to Faiss documentation.
-    # IDMap: https://github.com/facebookresearch/faiss/wiki/Pre--and-post-processing#faiss-id-mapping
-    # Other index types: https://github.com/facebookresearch/faiss/wiki/The-index-factory
-
-    if index_type == IndexType.HNSW:
-        # HNSW is the actual index. Faiss also provides
-        # a secondary mapping (IDMap) to map from ID inside index to
-        # our given ID.
-        return faiss.IndexIDMap2(faiss.IndexHNSWFlat(input_dim, 32))
-
-
->>>>>>> 2893b3d4
 class CreateIndexExecutor(AbstractExecutor):
     def __init__(self, node: CreateIndexPlan):
         super().__init__(node)

# coding=utf-8
# Copyright 2018-2022 EVA
#
# Licensed under the Apache License, Version 2.0 (the "License");
# you may not use this file except in compliance with the License.
# You may obtain a copy of the License at
#
#     http://www.apache.org/licenses/LICENSE-2.0
#
# Unless required by applicable law or agreed to in writing, software
# distributed under the License is distributed on an "AS IS" BASIS,
# WITHOUT WARRANTIES OR CONDITIONS OF ANY KIND, either express or implied.
# See the License for the specific language governing permissions and
# limitations under the License.
from eva.catalog.catalog_manager import CatalogManager
from eva.executor.abstract_executor import AbstractExecutor
from eva.executor.executor_utils import handle_if_not_exists
from eva.plan_nodes.create_plan import CreatePlan
from eva.storage.storage_engine import StorageEngine


class CreateExecutor(AbstractExecutor):
    def __init__(self, node: CreatePlan):
        super().__init__(node)
        self.catalog = CatalogManager()

<<<<<<< HEAD
    def exec(self):
=======
    def exec(self, *args, **kwargs):
>>>>>>> 4a84efe1
        if not handle_if_not_exists(self.node.table_info, self.node.if_not_exists):
            catalog_entry = self.catalog.create_and_insert_table_catalog_entry(
                self.node.table_info, self.node.column_list
            )
            storage_engine = StorageEngine.factory(catalog_entry)
            storage_engine.create(table=catalog_entry)<|MERGE_RESOLUTION|>--- conflicted
+++ resolved
@@ -24,11 +24,7 @@
         super().__init__(node)
         self.catalog = CatalogManager()
 
-<<<<<<< HEAD
-    def exec(self):
-=======
     def exec(self, *args, **kwargs):
->>>>>>> 4a84efe1
         if not handle_if_not_exists(self.node.table_info, self.node.if_not_exists):
             catalog_entry = self.catalog.create_and_insert_table_catalog_entry(
                 self.node.table_info, self.node.column_list

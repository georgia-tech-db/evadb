# coding=utf-8
# Copyright 2018-2023 EVA
#
# Licensed under the Apache License, Version 2.0 (the "License");
# you may not use this file except in compliance with the License.
# You may obtain a copy of the License at
#
#     http://www.apache.org/licenses/LICENSE-2.0
#
# Unless required by applicable law or agreed to in writing, software
# distributed under the License is distributed on an "AS IS" BASIS,
# WITHOUT WARRANTIES OR CONDITIONS OF ANY KIND, either express or implied.
# See the License for the specific language governing permissions and
# limitations under the License.
from eva.database import EVADatabase
from eva.executor.abstract_executor import AbstractExecutor
from eva.executor.executor_utils import handle_if_not_exists
from eva.plan_nodes.create_mat_view_plan import CreateMaterializedViewPlan
from eva.storage.storage_engine import StorageEngine


class CreateMaterializedViewExecutor(AbstractExecutor):
    def __init__(self, db: EVADatabase, node: CreateMaterializedViewPlan):
        super().__init__(db, node)

    def exec(self, *args, **kwargs):
        """Create materialized view executor"""
<<<<<<< HEAD
        if not handle_if_not_exists(self.node.view, self.node.if_not_exists):
=======
        if not handle_if_not_exists(
            self.catalog(), self.node.view, self.node.if_not_exists
        ):
>>>>>>> 67052860
            assert (
                len(self.children) == 1
            ), "Create materialized view expects 1 child, finds {}".format(
                len(self.children)
            )
            child = self.children[0]

            view_catalog_entry = self.catalog().create_and_insert_table_catalog_entry(
                self.node.view, self.node.columns
            )
            storage_engine = StorageEngine.factory(self.db, view_catalog_entry)
            storage_engine.create(table=view_catalog_entry)

            # Populate the view
            for batch in child.exec():
                batch.drop_column_alias()
                storage_engine.write(view_catalog_entry, batch)<|MERGE_RESOLUTION|>--- conflicted
+++ resolved
@@ -25,13 +25,9 @@
 
     def exec(self, *args, **kwargs):
         """Create materialized view executor"""
-<<<<<<< HEAD
-        if not handle_if_not_exists(self.node.view, self.node.if_not_exists):
-=======
         if not handle_if_not_exists(
             self.catalog(), self.node.view, self.node.if_not_exists
         ):
->>>>>>> 67052860
             assert (
                 len(self.children) == 1
             ), "Create materialized view expects 1 child, finds {}".format(

# coding=utf-8
# Copyright 2018-2022 EVA
#
# Licensed under the Apache License, Version 2.0 (the "License");
# you may not use this file except in compliance with the License.
# You may obtain a copy of the License at
#
#     http://www.apache.org/licenses/LICENSE-2.0
#
# Unless required by applicable law or agreed to in writing, software
# distributed under the License is distributed on an "AS IS" BASIS,
# WITHOUT WARRANTIES OR CONDITIONS OF ANY KIND, either express or implied.
# See the License for the specific language governing permissions and
# limitations under the License.
from eva.catalog.catalog_manager import CatalogManager
from eva.executor.abstract_executor import AbstractExecutor
from eva.executor.executor_utils import ExecutorError, handle_if_not_exists
from eva.expression.abstract_expression import ExpressionType
from eva.parser.create_statement import ColumnDefinition
from eva.plan_nodes.create_mat_view_plan import CreateMaterializedViewPlan
from eva.plan_nodes.types import PlanOprType
from eva.storage.storage_engine import StorageEngine
from eva.utils.logging_manager import logger


class CreateMaterializedViewExecutor(AbstractExecutor):
    def __init__(self, node: CreateMaterializedViewPlan):
        super().__init__(node)
        self.catalog = CatalogManager()

<<<<<<< HEAD
    def exec(self):
=======
    def exec(self, *args, **kwargs):
>>>>>>> 4a84efe1
        """Create materialized view executor"""
        if not handle_if_not_exists(self.node.view, self.node.if_not_exists):
            child = self.children[0]
            project_cols = None
            # only support seq scan based materialization
            if child.node.opr_type == PlanOprType.SEQUENTIAL_SCAN:
                project_cols = child.project_expr
            elif child.node.opr_type == PlanOprType.PROJECT:
                project_cols = child.target_list
            else:
                err_msg = "Invalid query {}, expected {} or {}".format(
                    child.node.opr_type,
                    PlanOprType.SEQUENTIAL_SCAN,
                    PlanOprType.PROJECT,
                )

                logger.error(err_msg)
                raise ExecutorError(err_msg)

            # gather child projected column objects
            child_objs = []
            for child_col in project_cols:
                if child_col.etype == ExpressionType.TUPLE_VALUE:
                    child_objs.append(child_col.col_object)
                elif child_col.etype == ExpressionType.FUNCTION_EXPRESSION:
                    child_objs.extend(child_col.output_objs)

            # Number of projected columns should be equal to mat view columns
            if len(self.node.columns) != len(child_objs):
                err_msg = "# projected columns mismatch, expected {} found {}\
                ".format(
                    len(self.node.columns), len(child_objs)
                )
                logger.error(err_msg)
                raise ExecutorError(err_msg)

            col_defs = []
            # Copy column type info from child columns
            for idx, child_col_obj in enumerate(child_objs):
                col = self.node.columns[idx]
                col_defs.append(
                    ColumnDefinition(
                        col.name,
                        child_col_obj.type,
                        child_col_obj.array_type,
                        child_col_obj.array_dimensions,
                    )
                )

            view_catalog_entry = self.catalog.create_and_insert_table_catalog_entry(
                self.node.view, col_defs
            )
            storage_engine = StorageEngine.factory(view_catalog_entry)
            storage_engine.create(table=view_catalog_entry)

            # Populate the view
            for batch in child.exec():
                batch.drop_column_alias()
                storage_engine.write(view_catalog_entry, batch)<|MERGE_RESOLUTION|>--- conflicted
+++ resolved
@@ -28,11 +28,7 @@
         super().__init__(node)
         self.catalog = CatalogManager()
 
-<<<<<<< HEAD
-    def exec(self):
-=======
     def exec(self, *args, **kwargs):
->>>>>>> 4a84efe1
         """Create materialized view executor"""
         if not handle_if_not_exists(self.node.view, self.node.if_not_exists):
             child = self.children[0]

--- conflicted
+++ resolved
@@ -19,11 +19,6 @@
 from eva.planner.create_mat_view_plan import CreateMaterializedViewPlan
 from eva.planner.types import PlanOprType
 from eva.storage.storage_engine import StorageEngine
-<<<<<<< HEAD
-from eva.expression.abstract_expression import ExpressionType
-from eva.binder.binder_utils import create_table_metadata, handle_if_not_exists
-=======
->>>>>>> 47494ca2
 from eva.utils.logging_manager import logger
 
 
@@ -40,7 +35,6 @@
             child = self.children[0]
             project_cols = None
             # only support seq scan based materialization
-<<<<<<< HEAD
             if child.node.opr_type == PlanOprType.SEQUENTIAL_SCAN:
                 project_cols = child.project_expr
             elif child.node.opr_type == PlanOprType.PROJECT:
@@ -50,11 +44,6 @@
                     child.node.opr_type,
                     PlanOprType.SEQUENTIAL_SCAN,
                     PlanOprType.PROJECT,
-=======
-            if child.node.opr_type != PlanOprType.SEQUENTIAL_SCAN:
-                err_msg = "Invalid query {}, expected {}".format(
-                    child.node.opr_type, PlanOprType.SEQUENTIAL_SCAN
->>>>>>> 47494ca2
                 )
 
                 logger.error(err_msg)

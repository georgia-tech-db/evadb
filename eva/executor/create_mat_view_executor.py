# coding=utf-8
# Copyright 2018-2023 EVA
#
# Licensed under the Apache License, Version 2.0 (the "License");
# you may not use this file except in compliance with the License.
# You may obtain a copy of the License at
#
#     http://www.apache.org/licenses/LICENSE-2.0
#
# Unless required by applicable law or agreed to in writing, software
# distributed under the License is distributed on an "AS IS" BASIS,
# WITHOUT WARRANTIES OR CONDITIONS OF ANY KIND, either express or implied.
# See the License for the specific language governing permissions and
# limitations under the License.
from eva.catalog.catalog_manager import CatalogManager
from eva.executor.abstract_executor import AbstractExecutor
from eva.executor.executor_utils import handle_if_not_exists
from eva.plan_nodes.create_mat_view_plan import CreateMaterializedViewPlan
from eva.storage.storage_engine import StorageEngine


class CreateMaterializedViewExecutor(AbstractExecutor):
    def __init__(self, node: CreateMaterializedViewPlan):
        super().__init__(node)
        self.catalog = CatalogManager()

    def exec(self, *args, **kwargs):
        """Create materialized view executor"""
        if not handle_if_not_exists(self.node.view, self.node.if_not_exists):
            assert len(self.children) == 1, \
                'Create materialized view expects 1 child, finds {}'.format(len(self.children))
            child = self.children[0]
<<<<<<< HEAD
=======
            # only support seq scan based materialization
            if child.node.opr_type not in {
                PlanOprType.SEQUENTIAL_SCAN,
                PlanOprType.PROJECT,
            }:
                err_msg = "Invalid query {}, expected {} or {}".format(
                    child.node.opr_type,
                    PlanOprType.SEQUENTIAL_SCAN,
                    PlanOprType.PROJECT,
                )
                raise ExecutorError(err_msg)
>>>>>>> 97e91273

            view_catalog_entry = self.catalog.create_and_insert_table_catalog_entry(
                self.node.view, self.node.columns
            )
            storage_engine = StorageEngine.factory(view_catalog_entry)
            storage_engine.create(table=view_catalog_entry)

            # Populate the view
            for batch in child.exec():
                batch.drop_column_alias()
                storage_engine.write(view_catalog_entry, batch)<|MERGE_RESOLUTION|>--- conflicted
+++ resolved
@@ -30,20 +30,6 @@
             assert len(self.children) == 1, \
                 'Create materialized view expects 1 child, finds {}'.format(len(self.children))
             child = self.children[0]
-<<<<<<< HEAD
-=======
-            # only support seq scan based materialization
-            if child.node.opr_type not in {
-                PlanOprType.SEQUENTIAL_SCAN,
-                PlanOprType.PROJECT,
-            }:
-                err_msg = "Invalid query {}, expected {} or {}".format(
-                    child.node.opr_type,
-                    PlanOprType.SEQUENTIAL_SCAN,
-                    PlanOprType.PROJECT,
-                )
-                raise ExecutorError(err_msg)
->>>>>>> 97e91273
 
             view_catalog_entry = self.catalog.create_and_insert_table_catalog_entry(
                 self.node.view, self.node.columns

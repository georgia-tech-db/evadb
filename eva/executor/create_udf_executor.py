# coding=utf-8
# Copyright 2018-2022 EVA
#
# Licensed under the Apache License, Version 2.0 (the "License");
# you may not use this file except in compliance with the License.
# You may obtain a copy of the License at
#
#     http://www.apache.org/licenses/LICENSE-2.0
#
# Unless required by applicable law or agreed to in writing, software
# distributed under the License is distributed on an "AS IS" BASIS,
# WITHOUT WARRANTIES OR CONDITIONS OF ANY KIND, either express or implied.
# See the License for the specific language governing permissions and
# limitations under the License.
import pandas as pd

from eva.catalog.catalog_manager import CatalogManager
from eva.executor.abstract_executor import AbstractExecutor
from eva.models.storage.batch import Batch
from eva.planner.create_udf_plan import CreateUDFPlan
<<<<<<< HEAD
=======
from eva.utils.generic_utils import path_to_class
>>>>>>> da7d0326
from eva.utils.logging_manager import logger


class CreateUDFExecutor(AbstractExecutor):
    def __init__(self, node: CreateUDFPlan):
        super().__init__(node)

    def validate(self):
        pass

    def exec(self):
        """Create udf executor

        Calls the catalog to create udf metadata.
        """
        catalog_manager = CatalogManager()
        # check catalog if it already has this udf entry
        if catalog_manager.get_udf_by_name(self.node.name):
            if self.node.if_not_exists:
<<<<<<< HEAD
                msg = f"UDF {self.node.name} already exists, not updated"
=======
                msg = f"UDF {self.node.name} already exists, nothing added."
>>>>>>> da7d0326
                logger.warn(msg)
                yield Batch(pd.DataFrame([msg]))
                return
            else:
<<<<<<< HEAD
                msg = f"UDF {self.node.name} already exists"
=======
                msg = f"UDF {self.node.name} already exists."
>>>>>>> da7d0326
                logger.error(msg)
                raise RuntimeError(msg)
        io_list = []
        io_list.extend(self.node.inputs)
        io_list.extend(self.node.outputs)
        impl_path = self.node.impl_path.absolute().as_posix()
        # check if we can create the udf object
        try:
            path_to_class(impl_path, self.node.name)()
        except Exception as e:
            err_msg = (
                f"{str(e)}. Please verify that the UDF class name in the "
                f"implementation file matches the provided UDF name {self.node.name}."
            )
            logger.error(err_msg)
            raise RuntimeError(err_msg)
        catalog_manager.create_udf(
            self.node.name, impl_path, self.node.udf_type, io_list
        )
        yield Batch(
<<<<<<< HEAD
            pd.DataFrame([f"UDF {self.node.name} successfully added to the database"])
=======
            pd.DataFrame([f"UDF {self.node.name} successfully added to the database."])
>>>>>>> da7d0326
        )<|MERGE_RESOLUTION|>--- conflicted
+++ resolved
@@ -18,10 +18,7 @@
 from eva.executor.abstract_executor import AbstractExecutor
 from eva.models.storage.batch import Batch
 from eva.planner.create_udf_plan import CreateUDFPlan
-<<<<<<< HEAD
-=======
 from eva.utils.generic_utils import path_to_class
->>>>>>> da7d0326
 from eva.utils.logging_manager import logger
 
 
@@ -41,20 +38,12 @@
         # check catalog if it already has this udf entry
         if catalog_manager.get_udf_by_name(self.node.name):
             if self.node.if_not_exists:
-<<<<<<< HEAD
-                msg = f"UDF {self.node.name} already exists, not updated"
-=======
                 msg = f"UDF {self.node.name} already exists, nothing added."
->>>>>>> da7d0326
                 logger.warn(msg)
                 yield Batch(pd.DataFrame([msg]))
                 return
             else:
-<<<<<<< HEAD
-                msg = f"UDF {self.node.name} already exists"
-=======
                 msg = f"UDF {self.node.name} already exists."
->>>>>>> da7d0326
                 logger.error(msg)
                 raise RuntimeError(msg)
         io_list = []
@@ -75,9 +64,5 @@
             self.node.name, impl_path, self.node.udf_type, io_list
         )
         yield Batch(
-<<<<<<< HEAD
-            pd.DataFrame([f"UDF {self.node.name} successfully added to the database"])
-=======
             pd.DataFrame([f"UDF {self.node.name} successfully added to the database."])
->>>>>>> da7d0326
         )
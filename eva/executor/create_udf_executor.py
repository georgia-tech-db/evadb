# coding=utf-8
# Copyright 2018-2022 EVA
#
# Licensed under the Apache License, Version 2.0 (the "License");
# you may not use this file except in compliance with the License.
# You may obtain a copy of the License at
#
#     http://www.apache.org/licenses/LICENSE-2.0
#
# Unless required by applicable law or agreed to in writing, software
# distributed under the License is distributed on an "AS IS" BASIS,
# WITHOUT WARRANTIES OR CONDITIONS OF ANY KIND, either express or implied.
# See the License for the specific language governing permissions and
# limitations under the License.
import pandas as pd

from eva.catalog.catalog_manager import CatalogManager
from eva.executor.abstract_executor import AbstractExecutor
from eva.models.storage.batch import Batch
from eva.plan_nodes.create_udf_plan import CreateUDFPlan
from eva.udfs.decorators.utils import load_io_from_udf_decorators
from eva.utils.errors import UDFIODefinitionError
from eva.utils.generic_utils import load_udf_class_from_file
from eva.utils.logging_manager import logger


class CreateUDFExecutor(AbstractExecutor):
    def __init__(self, node: CreateUDFPlan):
        super().__init__(node)

    def exec(self):
        """Create udf executor

        Calls the catalog to insert a udf catalog entry.
        """
        catalog_manager = CatalogManager()
        # check catalog if it already has this udf entry
        if catalog_manager.get_udf_catalog_entry_by_name(self.node.name):
            if self.node.if_not_exists:
                msg = f"UDF {self.node.name} already exists, nothing added."
                logger.warn(msg)
                yield Batch(pd.DataFrame([msg]))
                return
            else:
                msg = f"UDF {self.node.name} already exists."
                logger.error(msg)
                raise RuntimeError(msg)

        # load the udf class from the file
        impl_path = self.node.impl_path.absolute().as_posix()
<<<<<<< HEAD

        load_udf_class_from_file(impl_path, self.node.name)()
=======
        try:
            # loading the udf class from the file
            udf = load_udf_class_from_file(impl_path, self.node.name)
            # initializing the udf class calls the setup method internally
            udf()
        except Exception as e:
            err_msg = f"Error creating UDF: {str(e)}"
            logger.error(err_msg)
            raise RuntimeError(err_msg)

        io_list = []
        try:
            if self.node.inputs:
                io_list.extend(self.node.inputs)
            else:
                # try to load the inputs from decorators, the inputs from CREATE statement take precedence
                io_list.extend(load_io_from_udf_decorators(udf, is_input=True))

            if self.node.outputs:
                io_list.extend(self.node.outputs)
            else:
                # try to load the outputs from decorators, the outputs from CREATE statement take precedence
                io_list.extend(load_io_from_udf_decorators(udf, is_input=False))
        except UDFIODefinitionError as e:
            err_msg = f"Error creating UDF, input/output definition incorrect: {str(e)}"
            logger.error(err_msg)
            raise RuntimeError(err_msg)
>>>>>>> b798c232

        catalog_manager.insert_udf_catalog_entry(
            self.node.name, impl_path, self.node.udf_type, io_list, self.node.metadata
        )
        yield Batch(
            pd.DataFrame([f"UDF {self.node.name} successfully added to the database."])
        )<|MERGE_RESOLUTION|>--- conflicted
+++ resolved
@@ -48,10 +48,6 @@
 
         # load the udf class from the file
         impl_path = self.node.impl_path.absolute().as_posix()
-<<<<<<< HEAD
-
-        load_udf_class_from_file(impl_path, self.node.name)()
-=======
         try:
             # loading the udf class from the file
             udf = load_udf_class_from_file(impl_path, self.node.name)
@@ -79,7 +75,6 @@
             err_msg = f"Error creating UDF, input/output definition incorrect: {str(e)}"
             logger.error(err_msg)
             raise RuntimeError(err_msg)
->>>>>>> b798c232
 
         catalog_manager.insert_udf_catalog_entry(
             self.node.name, impl_path, self.node.udf_type, io_list, self.node.metadata

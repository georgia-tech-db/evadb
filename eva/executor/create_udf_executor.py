# coding=utf-8
# Copyright 2018-2022 EVA
#
# Licensed under the Apache License, Version 2.0 (the "License");
# you may not use this file except in compliance with the License.
# You may obtain a copy of the License at
#
#     http://www.apache.org/licenses/LICENSE-2.0
#
# Unless required by applicable law or agreed to in writing, software
# distributed under the License is distributed on an "AS IS" BASIS,
# WITHOUT WARRANTIES OR CONDITIONS OF ANY KIND, either express or implied.
# See the License for the specific language governing permissions and
# limitations under the License.
import pandas as pd

from eva.catalog.catalog_manager import CatalogManager
from eva.executor.abstract_executor import AbstractExecutor
from eva.models.storage.batch import Batch
from eva.plan_nodes.create_udf_plan import CreateUDFPlan
from eva.udfs.decorators.utils import load_io_from_udf_decorators
from eva.utils.errors import UDFIODefinitionError
from eva.utils.generic_utils import load_udf_class_from_file
from eva.utils.logging_manager import logger


class CreateUDFExecutor(AbstractExecutor):
    def __init__(self, node: CreateUDFPlan):
        super().__init__(node)

<<<<<<< HEAD
    def exec(self):
=======
    def exec(self, *args, **kwargs):
>>>>>>> 4a84efe1
        """Create udf executor

        Calls the catalog to insert a udf catalog entry.
        """
        catalog_manager = CatalogManager()
        # check catalog if it already has this udf entry
        if catalog_manager.get_udf_catalog_entry_by_name(self.node.name):
            if self.node.if_not_exists:
                msg = f"UDF {self.node.name} already exists, nothing added."
                logger.warn(msg)
                yield Batch(pd.DataFrame([msg]))
                return
            else:
                msg = f"UDF {self.node.name} already exists."
                logger.error(msg)
                raise RuntimeError(msg)

        # load the udf class from the file
        impl_path = self.node.impl_path.absolute().as_posix()
        try:
            # loading the udf class from the file
            udf = load_udf_class_from_file(impl_path, self.node.name)
            # initializing the udf class calls the setup method internally
            udf()
        except Exception as e:
            err_msg = f"Error creating UDF: {str(e)}"
            logger.error(err_msg)
            raise RuntimeError(err_msg)

        io_list = []
        try:
            if self.node.inputs:
                io_list.extend(self.node.inputs)
            else:
                # try to load the inputs from decorators, the inputs from CREATE statement take precedence
                io_list.extend(load_io_from_udf_decorators(udf, is_input=True))

            if self.node.outputs:
                io_list.extend(self.node.outputs)
            else:
                # try to load the outputs from decorators, the outputs from CREATE statement take precedence
                io_list.extend(load_io_from_udf_decorators(udf, is_input=False))
        except UDFIODefinitionError as e:
            err_msg = f"Error creating UDF, input/output definition incorrect: {str(e)}"
            logger.error(err_msg)
            raise RuntimeError(err_msg)

        catalog_manager.insert_udf_catalog_entry(
            self.node.name, impl_path, self.node.udf_type, io_list, self.node.metadata
        )
        yield Batch(
            pd.DataFrame([f"UDF {self.node.name} successfully added to the database."])
        )<|MERGE_RESOLUTION|>--- conflicted
+++ resolved
@@ -28,11 +28,7 @@
     def __init__(self, node: CreateUDFPlan):
         super().__init__(node)
 
-<<<<<<< HEAD
-    def exec(self):
-=======
     def exec(self, *args, **kwargs):
->>>>>>> 4a84efe1
         """Create udf executor
 
         Calls the catalog to insert a udf catalog entry.

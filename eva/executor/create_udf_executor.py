# coding=utf-8
# Copyright 2018-2022 EVA
#
# Licensed under the Apache License, Version 2.0 (the "License");
# you may not use this file except in compliance with the License.
# You may obtain a copy of the License at
#
#     http://www.apache.org/licenses/LICENSE-2.0
#
# Unless required by applicable law or agreed to in writing, software
# distributed under the License is distributed on an "AS IS" BASIS,
# WITHOUT WARRANTIES OR CONDITIONS OF ANY KIND, either express or implied.
# See the License for the specific language governing permissions and
# limitations under the License.
import pandas as pd

from eva.catalog.catalog_manager import CatalogManager
from eva.configuration.constants import EVA_DEFAULT_DIR
from eva.executor.abstract_executor import AbstractExecutor
from eva.models.storage.batch import Batch
from eva.plan_nodes.create_udf_plan import CreateUDFPlan
from eva.udfs.decorators.utils import load_io_from_udf_decorators
from eva.utils.errors import UDFIODefinitionError
from eva.utils.generic_utils import load_udf_class_from_file
from eva.utils.logging_manager import logger


class CreateUDFExecutor(AbstractExecutor):
    def __init__(self, node: CreateUDFPlan):
        super().__init__(node)

    def exec(self, *args, **kwargs):
        """Create udf executor

        Calls the catalog to insert a udf catalog entry.
        """
        catalog_manager = CatalogManager()
        # check catalog if it already has this udf entry
        if catalog_manager.get_udf_catalog_entry_by_name(self.node.name):
            if self.node.if_not_exists:
                msg = f"UDF {self.node.name} already exists, nothing added."
                logger.warn(msg)
                yield Batch(pd.DataFrame([msg]))
                return
            else:
                msg = f"UDF {self.node.name} already exists."
                logger.error(msg)
                raise RuntimeError(msg)
<<<<<<< HEAD
        io_list = []
        io_list.extend(self.node.inputs)
        io_list.extend(self.node.outputs)
        
        skip_udf_class_check = False

        # if it's a type of HuggingFaceModel, override the impl_path
        if self.node.udf_type == 'HuggingFace':
            impl_path = f'{EVA_DEFAULT_DIR}/udfs/generic_huggingface_model.py'
            skip_udf_class_check = True
        else:
            impl_path = self.node.impl_path.absolute().as_posix()

        if not skip_udf_class_check:
            # check if we can create the udf object
            try:
                path_to_class(impl_path, self.node.name)()
            except Exception as e:
                err_msg = (
                    f"{str(e)}. Please verify that the UDF class name in the "
                    f"implementation file matches the provided UDF name {self.node.name}."
                )
                logger.error(err_msg)
                raise RuntimeError(err_msg)
=======

        # load the udf class from the file
        impl_path = self.node.impl_path.absolute().as_posix()
        try:
            # loading the udf class from the file
            udf = load_udf_class_from_file(impl_path, self.node.name)
            # initializing the udf class calls the setup method internally
            udf()
        except Exception as e:
            err_msg = f"Error creating UDF: {str(e)}"
            logger.error(err_msg)
            raise RuntimeError(err_msg)

        io_list = []
        try:
            if self.node.inputs:
                io_list.extend(self.node.inputs)
            else:
                # try to load the inputs from decorators, the inputs from CREATE statement take precedence
                io_list.extend(load_io_from_udf_decorators(udf, is_input=True))

            if self.node.outputs:
                io_list.extend(self.node.outputs)
            else:
                # try to load the outputs from decorators, the outputs from CREATE statement take precedence
                io_list.extend(load_io_from_udf_decorators(udf, is_input=False))
        except UDFIODefinitionError as e:
            err_msg = f"Error creating UDF, input/output definition incorrect: {str(e)}"
            logger.error(err_msg)
            raise RuntimeError(err_msg)
>>>>>>> 5c70a017

        catalog_manager.insert_udf_catalog_entry(
            self.node.name, impl_path, self.node.udf_type, io_list, self.node.metadata
        )
        yield Batch(
            pd.DataFrame([f"UDF {self.node.name} successfully added to the database."])
        )<|MERGE_RESOLUTION|>--- conflicted
+++ resolved
@@ -29,51 +29,21 @@
     def __init__(self, node: CreateUDFPlan):
         super().__init__(node)
 
-    def exec(self, *args, **kwargs):
-        """Create udf executor
+    def handle_huggingface_udf(self):
+        """Handle HuggingFace UDFs
 
-        Calls the catalog to insert a udf catalog entry.
+        HuggingFace UDFs are special UDFs that are not loaded from a file. 
+        So we do not need to call the setup method on them like we do for other UDFs.
         """
-        catalog_manager = CatalogManager()
-        # check catalog if it already has this udf entry
-        if catalog_manager.get_udf_catalog_entry_by_name(self.node.name):
-            if self.node.if_not_exists:
-                msg = f"UDF {self.node.name} already exists, nothing added."
-                logger.warn(msg)
-                yield Batch(pd.DataFrame([msg]))
-                return
-            else:
-                msg = f"UDF {self.node.name} already exists."
-                logger.error(msg)
-                raise RuntimeError(msg)
-<<<<<<< HEAD
-        io_list = []
-        io_list.extend(self.node.inputs)
-        io_list.extend(self.node.outputs)
-        
-        skip_udf_class_check = False
+        impl_path = f'{EVA_DEFAULT_DIR}/udfs/generic_huggingface_model.py'
+        return self.node.name, impl_path, self.node.udf_type, [], self.node.metadata
 
-        # if it's a type of HuggingFaceModel, override the impl_path
-        if self.node.udf_type == 'HuggingFace':
-            impl_path = f'{EVA_DEFAULT_DIR}/udfs/generic_huggingface_model.py'
-            skip_udf_class_check = True
-        else:
-            impl_path = self.node.impl_path.absolute().as_posix()
+    def handle_generic_udf(self):
+        """Handle generic UDFs
 
-        if not skip_udf_class_check:
-            # check if we can create the udf object
-            try:
-                path_to_class(impl_path, self.node.name)()
-            except Exception as e:
-                err_msg = (
-                    f"{str(e)}. Please verify that the UDF class name in the "
-                    f"implementation file matches the provided UDF name {self.node.name}."
-                )
-                logger.error(err_msg)
-                raise RuntimeError(err_msg)
-=======
-
-        # load the udf class from the file
+        Generic UDFs are loaded from a file. We check for inputs passed by the user during CREATE or try to load io from decorators. 
+        """
+                # load the udf class from the file
         impl_path = self.node.impl_path.absolute().as_posix()
         try:
             # loading the udf class from the file
@@ -102,10 +72,35 @@
             err_msg = f"Error creating UDF, input/output definition incorrect: {str(e)}"
             logger.error(err_msg)
             raise RuntimeError(err_msg)
->>>>>>> 5c70a017
+        return self.node.name, impl_path, self.node.udf_type, io_list, self.node.metadata
+                
+
+    def exec(self, *args, **kwargs):
+        """Create udf executor
+
+        Calls the catalog to insert a udf catalog entry.
+        """
+        catalog_manager = CatalogManager()
+        # check catalog if it already has this udf entry
+        if catalog_manager.get_udf_catalog_entry_by_name(self.node.name):
+            if self.node.if_not_exists:
+                msg = f"UDF {self.node.name} already exists, nothing added."
+                logger.warn(msg)
+                yield Batch(pd.DataFrame([msg]))
+                return
+            else:
+                msg = f"UDF {self.node.name} already exists."
+                logger.error(msg)
+                raise RuntimeError(msg)
+        
+        # if it's a type of HuggingFaceModel, override the impl_path
+        if self.node.udf_type == 'HuggingFace':
+            name, impl_path, udf_type, io_list, metadata = self.handle_huggingface_udf()
+        else:
+            name, impl_path, udf_type, io_list, metadata = self.handle_generic_udf()
 
         catalog_manager.insert_udf_catalog_entry(
-            self.node.name, impl_path, self.node.udf_type, io_list, self.node.metadata
+            name, impl_path, udf_type, io_list, metadata
         )
         yield Batch(
             pd.DataFrame([f"UDF {self.node.name} successfully added to the database."])

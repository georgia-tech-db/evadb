# coding=utf-8
# Copyright 2018-2022 EVA
#
# Licensed under the Apache License, Version 2.0 (the "License");
# you may not use this file except in compliance with the License.
# You may obtain a copy of the License at
#
#     http://www.apache.org/licenses/LICENSE-2.0
#
# Unless required by applicable law or agreed to in writing, software
# distributed under the License is distributed on an "AS IS" BASIS,
# WITHOUT WARRANTIES OR CONDITIONS OF ANY KIND, either express or implied.
# See the License for the specific language governing permissions and
# limitations under the License.
from lark.tree import Tree

from eva.parser.load_statement import LoadDataStatement
from eva.parser.types import FileFormatType


class Load:
    def load_statement(self, tree):
        # Set default file_format
        file_format = FileFormatType.VIDEO
        file_format = self.visit(tree.children[1])

        # Set default for file_format as Video
        file_options = {}
        file_options["file_format"] = file_format

        file_path = self.visit(tree.children[2]).value
        table = self.visit(tree.children[4])

        # set default for column_list as None
        column_list = None
        for child in tree.children:
            if isinstance(child, Tree):
                if child.data == "uid_list":
                    column_list = self.visit(child)

        stmt = LoadDataStatement(table, file_path, column_list, file_options)
        return stmt

    def file_format(self, tree):
        file_format = None
        file_format_string = tree.children[0]

        if file_format_string == "VIDEO":
            file_format = FileFormatType.VIDEO
        elif file_format_string == "CSV":
            file_format = FileFormatType.CSV
        elif file_format_string == "IMAGE":
            file_format = FileFormatType.IMAGE
<<<<<<< HEAD
        elif file_format_string == "PDF":
            file_format = FileFormatType.PDF

=======
        elif file_format_string == "DOCUMENT":
            file_format = FileFormatType.DOCUMENT
>>>>>>> 116e30c6
        return file_format

    def file_options(self, tree):
        file_options = {}
        file_format = self.visit(tree.children[1])
        file_options["file_format"] = file_format
        return file_options<|MERGE_RESOLUTION|>--- conflicted
+++ resolved
@@ -51,14 +51,11 @@
             file_format = FileFormatType.CSV
         elif file_format_string == "IMAGE":
             file_format = FileFormatType.IMAGE
-<<<<<<< HEAD
+        elif file_format_string == "DOCUMENT":
+            file_format = FileFormatType.DOCUMENT        
         elif file_format_string == "PDF":
             file_format = FileFormatType.PDF
 
-=======
-        elif file_format_string == "DOCUMENT":
-            file_format = FileFormatType.DOCUMENT
->>>>>>> 116e30c6
         return file_format
 
     def file_options(self, tree):

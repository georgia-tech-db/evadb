--- conflicted
+++ resolved
@@ -119,15 +119,11 @@
         self._column_list = column_list
 
     def __str__(self) -> str:
-<<<<<<< HEAD
         print_str = "CREATE TABLE {} ({}) \n".format(self._table_ref, self._if_not_exists)
 
         for column in self.column_list:
             print_str += str(column) + "\n"
 
-=======
-        print_str = "CREATE TABLE {} ({})".format(self._table_info, self._if_not_exists)
->>>>>>> 2d574ca7
         return print_str
 
     @property

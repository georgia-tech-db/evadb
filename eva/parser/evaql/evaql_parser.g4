
parser grammar evaql_parser;

options {
	tokenVocab=evaql_lexer;
}

// Top Level Description

root
    : sqlStatements? MINUSMINUS? EOF
    ;

sqlStatements
    : (sqlStatement MINUSMINUS? SEMI | emptyStatement)*
    (sqlStatement (MINUSMINUS? SEMI)? | emptyStatement)
    ;

sqlStatement
    : ddlStatement | dmlStatement | utilityStatement
    ;

emptyStatement
    : SEMI
    ;

ddlStatement
    : createDatabase | createTable | createIndex | createUdf | createMaterializedView
    | dropDatabase | dropTable | dropUdf | dropIndex | renameTable
    ;

dmlStatement
    : selectStatement | insertStatement | updateStatement
    | deleteStatement | loadStatement | uploadStatement
    ;

utilityStatement
    : simpleDescribeStatement | helpStatement | showStatement | explainStatement
    ;

explainableStatement
    : selectStatement | insertStatement | updateStatement | deleteStatement
    | createMaterializedView
    ;

// Data Definition Language

//    Create statements

createDatabase
    : CREATE DATABASE
      ifNotExists? uid
    ;

createIndex
    : CREATE
      INDEX uid indexType?
      ON tableName indexColumnNames
    ;

createTable
    : CREATE TABLE
      ifNotExists?
      tableName createDefinitions                                  #columnCreateTable
    ;

// Rename statements
renameTable
    : RENAME TABLE
      oldtableName
      TO newtableName
    ;

// Create UDFs
createUdf
    : CREATE UDF
      ifNotExists?
      udfName
      INPUT  createDefinitions
      OUTPUT createDefinitions
      TYPE   udfType
      IMPL   udfImpl
    ;

// Create Materialized View
createMaterializedView
    : CREATE MATERIALIZED VIEW
      ifNotExists?
      tableName ('(' columns=uidList ')')
      AS
      selectStatement
      ;

// details
udfName
    : uid
    ;

udfType
    : uid
    ;

udfImpl
    : stringLiteral
    ;

indexType
    : USING (BTREE | HASH)
    ;

createDefinitions
    : '(' createDefinition (',' createDefinition)* ')'
    ;

createDefinition
    : uid columnDefinition                                          #columnDeclaration
    | indexColumnDefinition                                         #indexDeclaration
    ;

columnDefinition
    : dataType columnConstraint*
    ;

columnConstraint
    : nullNotnull                                                   #nullColumnConstraint
    | DEFAULT defaultValue                                          #defaultColumnConstraint
    | PRIMARY? KEY                                                  #primaryKeyColumnConstraint
    | UNIQUE KEY?                                                   #uniqueKeyColumnConstraint
    ;

indexColumnDefinition
    : INDEX uid? indexType?
      indexColumnNames                                              #simpleIndexDeclaration
    ;

//    Drop statements

dropDatabase
    : DROP DATABASE ifExists? uid
    ;

dropIndex
    : DROP INDEX
      uid ON tableName
    ;

dropTable
    : DROP TABLE ifExists?
      tables
    ;

dropUdf
    : DROP UDF ifExists?
      udfName
    ;

// Data Manipulation Language

//    Primary DML Statements

deleteStatement
    : singleDeleteStatement
    ;

insertStatement
    : INSERT
      INTO? tableName
      (
        ('(' columns=uidList ')')? insertStatementValue
      )
    ;

selectStatement
    : querySpecification                                            #simpleSelect
    | left=selectStatement UNION unionAll=ALL? right=selectStatement   #unionSelect
    ;

updateStatement
    : singleUpdateStatement
    ;


loadStatement
    : LOAD 
      fileFormat
      stringLiteral
      INTO tableName
        (
            ('(' columns=uidList ')')
        )?
    ;


fileFormat
<<<<<<< HEAD
    : (CSV|VIDEO|IMAGE)
=======
    : (CSV|VIDEO)
    ;


fileOptions
    : FORMAT fileFormat
>>>>>>> 15a97672
    ;


uploadStatement
    : UPLOAD
      fileFormat
      PATH stringLiteral
      BLOB videoBlob
      INTO tableName
        (
            ('(' columns=uidList ')')
        )?
    ;



videoBlob
    : stringLiteral
    ;

// details

insertStatementValue
    : selectStatement
    | insertFormat=(VALUES | VALUE)
      '(' expressionsWithDefaults ')'
        (',' '(' expressionsWithDefaults ')')*
    ;

updatedElement
    : fullColumnName '=' (expression | DEFAULT)
    ;


//    Detailed DML Statements

singleDeleteStatement
    : DELETE
    FROM tableName
      (WHERE expression)?
      orderByClause? (LIMIT decimalLiteral)?
    ;

singleUpdateStatement
    : UPDATE tableName (AS? uid)?
      SET updatedElement (',' updatedElement)*
      (WHERE expression)? orderByClause? limitClause?
    ;

// details

orderByClause
    : ORDER BY orderByExpression (',' orderByExpression)*
    ;

orderByExpression
    : expression order=(ASC | DESC)?
    ;
// Forcing EXPLICIT JOIN KEYWORD
tableSources
    : tableSource
    ;

//tableSources
//    : tableSource (',' tableSource)*
//    ;

tableSource
    : tableSourceItemWithSample joinPart*                #tableSourceBase
    ;

tableSourceItemWithSample
    : tableSourceItem (AS? uid)? sampleClause?
    ;

tableSourceItem
    : tableName                                         #atomTableItem
    | subqueryTableSourceItem                           #subqueryTableItem
    ;

tableValuedFunction
    : functionCall
    | UNNEST LR_BRACKET functionCall RR_BRACKET
    ;

subqueryTableSourceItem
    : (
      selectStatement |
      LR_BRACKET selectStatement RR_BRACKET
      )
    ;

sampleClause
    : SAMPLE decimalLiteral
    ;

joinPart
    : JOIN tableSourceItemWithSample
      (
        ON expression
        | USING LR_BRACKET uidList RR_BRACKET
      )?                                                #innerJoin
    |
      JOIN LATERAL tableValuedFunction aliasClause?     #lateralJoin
    ;

aliasClause
    : AS? uid '(' uidList ')'
    | AS? uid
    ;


//    Select Statement's Details

queryExpression
    : '(' querySpecification ')'
    | '(' queryExpression ')'
    ;

querySpecification
    : SELECT selectElements
      fromClause orderByClause? limitClause?
      errorBoundsExpression? confidenceLevelExpression?
    ;

// details

selectElements
    : (star='*' | selectElement ) (',' selectElement)*
    ;

selectElement
    : fullId '.' '*'                                                #selectStarElement
    | fullColumnName (AS? uid)?                                     #selectColumnElement
    | functionCall (AS? uid)?                                       #selectFunctionElement
    | (LOCAL_ID VAR_ASSIGN)? expression (AS? uid)?                  #selectExpressionElement
    ;

fromClause
    : FROM tableSources
      (WHERE whereExpr=expression)?
      groupbyClause?
    ;

groupbyClause
    : GROUP BY groupByItem (',' groupByItem)*
      (HAVING havingExpr=expression)?
    ;

groupByItem
    : expression order=(ASC | DESC)?
    ;

limitClause
    : LIMIT
    (
      (offset=decimalLiteral ',')? limit=decimalLiteral
      | limit=decimalLiteral OFFSET offset=decimalLiteral
    )
    ;

errorBoundsExpression
	: ERROR_BOUNDS REAL_LITERAL
	;

confidenceLevelExpression
	: CONFIDENCE_LEVEL REAL_LITERAL
	;

//    Other administrative statements

shutdownStatement
    : SHUTDOWN
    ;

// Utility Statements


simpleDescribeStatement
    : DESCRIBE tableName
    ;

helpStatement
    : HELP STRING_LITERAL
    ;

showStatement
    : SHOW (UDFS | TABLES)
    ;

explainStatement
    : EXPLAIN explainableStatement
    ;

// Common Clauses

//    DB Objects

fullId
    : uid (DOT_ID | '.' uid)?
    ;

tableName
    : fullId
    ;
oldtableName
    : fullId
    ;
newtableName
    : fullId
    ;

fullColumnName
    : uid (dottedId dottedId? )?
    ;

indexColumnName
    : uid ('(' decimalLiteral ')')? sortType=(ASC | DESC)?
    ;

userName
    : STRING_USER_NAME | ID;

uuidSet
    : decimalLiteral '-' decimalLiteral '-' decimalLiteral
      '-' decimalLiteral '-' decimalLiteral
      (':' decimalLiteral '-' decimalLiteral)+
    ;

uid
    : simpleId
    //| DOUBLE_QUOTE_ID
    | REVERSE_QUOTE_ID
    ;

simpleId
    : ID
    ;

dottedId
    : DOT_ID
    | '.' uid
    ;


//    Literals

decimalLiteral
    : DECIMAL_LITERAL | ZERO_DECIMAL | ONE_DECIMAL | TWO_DECIMAL | ANYDIM
    ;

stringLiteral
    : STRING_LITERAL
    ;

booleanLiteral
    : TRUE | FALSE;

nullNotnull
    : NOT? (NULL_LITERAL | NULL_SPEC_LITERAL)
    ;

arrayLiteral
    : LR_SQ_BRACKET  constant (',' constant)* RR_SQ_BRACKET
    | LR_SQ_BRACKET RR_SQ_BRACKET
    ;

constant
    : stringLiteral | decimalLiteral
    | '-' decimalLiteral
    | booleanLiteral
    | REAL_LITERAL
    | NOT? nullLiteral=(NULL_LITERAL | NULL_SPEC_LITERAL)
    | arrayLiteral
    ;


//    Data Types

arrayType
    : INT8 | UINT8 | INT16 | INT32 | INT64
    | UNICODE | BOOL
    | FLOAT32 | FLOAT64 | DECIMAL
    | STR | DATETIME | ANYTYPE
    ;

dataType
    : BOOLEAN                                         #simpleDataType
    | TEXT lengthOneDimension?                        #dimensionDataType
    | INTEGER UNSIGNED?                               #integerDataType
    | FLOAT lengthTwoDimension? UNSIGNED?             #dimensionDataType
    | NDARRAY arrayType? lengthDimensionList?         #arrayDataType
    | ANYTYPE                                         #anyDataType
    ;

lengthOneDimension
    : '(' decimalLiteral ')'
    ;

lengthTwoDimension
    : '(' decimalLiteral ',' decimalLiteral ')'
    ;

lengthDimensionList
    : '(' ( decimalLiteral  ',')* decimalLiteral ')'
    ;

//    Common Lists

uidList
    : uid (',' uid)*
    ;

tables
    : tableName (',' tableName)*
    ;

indexColumnNames
    : '(' indexColumnName (',' indexColumnName)* ')'
    ;

expressions
    : expression (',' expression)*
    ;

expressionsWithDefaults
    : expressionOrDefault (',' expressionOrDefault)*
    ;


//    Common Expressions

defaultValue
    : NULL_LITERAL
    | constant
    ;

expressionOrDefault
    : expression | DEFAULT
    ;

ifExists
    : IF EXISTS;

ifNotExists
    : IF NOT EXISTS;


//    Functions

functionCall
    : udfFunction                                              #udfFunctionCall
    | aggregateWindowedFunction                                #aggregateFunctionCall
    ;

udfFunction
    : simpleId '(' functionArgs ')' dottedId?
    ;


aggregateWindowedFunction
    :aggregateFunctionName
      '(' aggregator=(ALL | DISTINCT)? functionArg ')'
    | COUNT '(' (starArg='*' | aggregator=ALL? functionArg) ')'
    ;

aggregateFunctionName
    : (AVG | MAX | MIN | SUM | FIRST | LAST | SEGMENT)
    ;

functionArgs
    : (constant | fullColumnName | functionCall | expression)
    (
      ','
      (constant | fullColumnName | functionCall | expression)
    )*
    ;

functionArg
    : constant | fullColumnName | functionCall | expression
    ;


//    Expressions, predicates

// Simplified approach for expression
expression
    : notOperator=(NOT | '!') expression                            #notExpression
    | expression logicalOperator expression                         #logicalExpression
    | predicate IS NOT? testValue=(TRUE | FALSE | UNKNOWN)          #isExpression
    | predicate                                                     #predicateExpression
    ;

predicate
    : predicate NOT? IN '(' (selectStatement | expressions) ')'     #inPredicate
    | predicate IS nullNotnull                                      #isNullPredicate
    | left=predicate comparisonOperator right=predicate             #binaryComparisonPredicate
    | predicate comparisonOperator
      quantifier=(ALL | ANY | SOME) '(' selectStatement ')'         #subqueryComparisonPredicate
    | predicate NOT? LIKE predicate (STRING_LITERAL)?               #likePredicate
    | (LOCAL_ID VAR_ASSIGN)? expressionAtom                         #expressionAtomPredicate
    ;


// Add in ASTVisitor nullNotnull in constant
expressionAtom
    : constant                                                      #constantExpressionAtom
    | fullColumnName                                                #fullColumnNameExpressionAtom
    | functionCall                                                  #functionCallExpressionAtom
    | unaryOperator expressionAtom                                  #unaryExpressionAtom
    | '(' expression (',' expression)* ')'                          #nestedExpressionAtom
    | '(' selectStatement ')'                                       #subqueryExpessionAtom
    | left=expressionAtom bitOperator right=expressionAtom          #bitExpressionAtom
    | left=expressionAtom mathOperator right=expressionAtom         #mathExpressionAtom
    ;

unaryOperator
    : '!' | '~' | '+' | '-' | NOT
    ;

comparisonOperator
    : '=' | '>' | '<' | '<' '=' | '>' '='
    | '<' '>' | '!' '=' | '<' '=' '>'
    | '@' '>' | '<' '@'
    ;

logicalOperator
    : AND | '&' '&' | XOR | OR | '|' '|'
    ;

bitOperator
    : '<' '<' | '>' '>' | '&' | '^' | '|'
    ;

mathOperator
    : '*' | '/' | '%' | DIV | MOD | '+' | '-' | '--'
    ;<|MERGE_RESOLUTION|>--- conflicted
+++ resolved
@@ -192,16 +192,12 @@
 
 
 fileFormat
-<<<<<<< HEAD
     : (CSV|VIDEO|IMAGE)
-=======
-    : (CSV|VIDEO)
     ;
 
 
 fileOptions
     : FORMAT fileFormat
->>>>>>> 15a97672
     ;
 
 

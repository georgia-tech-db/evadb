
parser grammar evaql_parser;

options {
	tokenVocab=evaql_lexer;
}

// Top Level Description

root
    : sqlStatements? MINUSMINUS? EOF
    ;

sqlStatements
    : (sqlStatement MINUSMINUS? SEMI | emptyStatement)*
    (sqlStatement (MINUSMINUS? SEMI)? | emptyStatement)
    ;

sqlStatement
    : ddlStatement | dmlStatement | utilityStatement
    ;

emptyStatement
    : SEMI
    ;

ddlStatement
    : createDatabase | createTable | createIndex | createUdf | createMaterializedView
    | dropDatabase | dropTable | dropIndex | renameTable 
    ;

dmlStatement
    : selectStatement | insertStatement | updateStatement
    | deleteStatement | loadStatement | uploadStatement
    ;

utilityStatement
    : simpleDescribeStatement | helpStatement
    ;

// Data Definition Language

//    Create statements

createDatabase
    : CREATE DATABASE
      ifNotExists? uid
    ;

createIndex
    : CREATE
      INDEX uid indexType?
      ON tableName indexColumnNames
    ;

createTable
    : CREATE TABLE
      ifNotExists?
      tableName createDefinitions                                  #columnCreateTable
    ;

// Rename statements
renameTable
    : RENAME TABLE
      oldtableName
      TO newtableName
    ;

<<<<<<< HEAD
<<<<<<< HEAD
=======
=======
>>>>>>> 841172f5
//Truncate statements
truncateTable
    : TRUNCATE TABLE
      tableName
    ;

<<<<<<< HEAD
>>>>>>> 841172f57721b1b383d6a94586d737ae4e2608b8
=======
>>>>>>> 841172f5
// Create UDFs
createUdf
    : CREATE UDF
      ifNotExists?
      udfName
      INPUT  createDefinitions
      OUTPUT createDefinitions
      TYPE   udfType
      IMPL   udfImpl
    ;

// Create Materialized View
createMaterializedView
    : CREATE MATERIALIZED VIEW
      ifNotExists?
      tableName ('(' columns=uidList ')')
      AS
      selectStatement
      ;

// details
udfName
    : uid
    ;

udfType
    : uid
    ;

udfImpl
    : stringLiteral
    ;

indexType
    : USING (BTREE | HASH)
    ;

createDefinitions
    : '(' createDefinition (',' createDefinition)* ')'
    ;

createDefinition
    : uid columnDefinition                                          #columnDeclaration
    | indexColumnDefinition                                         #indexDeclaration
    ;

columnDefinition
    : dataType columnConstraint*
    ;

columnConstraint
    : nullNotnull                                                   #nullColumnConstraint
    | DEFAULT defaultValue                                          #defaultColumnConstraint
    | PRIMARY? KEY                                                  #primaryKeyColumnConstraint
    | UNIQUE KEY?                                                   #uniqueKeyColumnConstraint
    ;

indexColumnDefinition
    : INDEX uid? indexType?
      indexColumnNames                                              #simpleIndexDeclaration
    ;

//    Drop statements

dropDatabase
    : DROP DATABASE ifExists? uid
    ;

dropIndex
    : DROP INDEX
      uid ON tableName
    ;

dropTable
    : DROP TABLE ifExists?
      tables
    ;

// Data Manipulation Language

//    Primary DML Statements

deleteStatement
    : singleDeleteStatement
    ;

insertStatement
    : INSERT
      INTO? tableName
      (
        ('(' columns=uidList ')')? insertStatementValue
      )
    ;

selectStatement
    : querySpecification                                            #simpleSelect
    | left=selectStatement UNION unionAll=ALL? right=selectStatement   #unionSelect
    ;

updateStatement
    : singleUpdateStatement
    ;


loadStatement
    : LOAD DATA
      INFILE fileName
      INTO tableName
        (
            ('(' columns=uidList ')')
        )?
      (WITH fileOptions)?
    ;

fileOptions
    : FORMAT fileFormat=(CSV|VIDEO)
    ;

uploadStatement
    : UPLOAD
      PATH fileName
      BLOB videoBlob
    ;

fileName
    : stringLiteral
    ;

videoBlob
    : stringLiteral
    ;

// details

insertStatementValue
    : selectStatement
    | insertFormat=(VALUES | VALUE)
      '(' expressionsWithDefaults ')'
        (',' '(' expressionsWithDefaults ')')*
    ;

updatedElement
    : fullColumnName '=' (expression | DEFAULT)
    ;


//    Detailed DML Statements

singleDeleteStatement
    : DELETE
    FROM tableName
      (WHERE expression)?
      orderByClause? (LIMIT decimalLiteral)?
    ;

singleUpdateStatement
    : UPDATE tableName (AS? uid)?
      SET updatedElement (',' updatedElement)*
      (WHERE expression)? orderByClause? limitClause?
    ;

// details

orderByClause
    : ORDER BY orderByExpression (',' orderByExpression)*
    ;

orderByExpression
    : expression order=(ASC | DESC)?
    ;
// Forcing EXPLICIT JOIN KEYWORD
tableSources
    : tableSource
    ;

//tableSources
//    : tableSource (',' tableSource)*
//    ;

tableSource
    : tableSourceItemWithSample joinPart*                #tableSourceBase
    ;

tableSourceItemWithSample
    : tableSourceItem (AS? uid)? sampleClause?
    ;

tableSourceItem
    : tableName                                         #atomTableItem
    | subqueryTableSourceItem                           #subqueryTableItem
    | LATERAL functionCall                              #lateralFunctionCallItem
    ;

subqueryTableSourceItem
    : (
      selectStatement |
      LR_BRACKET selectStatement RR_BRACKET
      )
    ;

sampleClause
    : SAMPLE decimalLiteral
    ;


joinPart
    : JOIN tableSourceItemWithSample
      (
        ON expression
        | USING LR_BRACKET uidList RR_BRACKET
      )?                                                            #innerJoin
    ;

//    Select Statement's Details

queryExpression
    : '(' querySpecification ')'
    | '(' queryExpression ')'
    ;

querySpecification
    : SELECT selectElements
      fromClause orderByClause? limitClause?
      errorBoundsExpression? confidenceLevelExpression?
    ;

// details

selectElements
    : (star='*' | selectElement ) (',' selectElement)*
    ;

selectElement
    : fullId '.' '*'                                                #selectStarElement
    | fullColumnName (AS? uid)?                                     #selectColumnElement
    | functionCall (AS? uid)?                                       #selectFunctionElement
    | (LOCAL_ID VAR_ASSIGN)? expression (AS? uid)?                  #selectExpressionElement
    ;

fromClause
    : FROM tableSources
      (WHERE whereExpr=expression)?
      (
        GROUP BY
        groupByItem (',' groupByItem)*
      )?
      (HAVING havingExpr=expression)?
    ;

groupByItem
    : expression order=(ASC | DESC)?
    ;

limitClause
    : LIMIT
    (
      (offset=decimalLiteral ',')? limit=decimalLiteral
      | limit=decimalLiteral OFFSET offset=decimalLiteral
    )
    ;

errorBoundsExpression
	: ERROR_BOUNDS REAL_LITERAL
	;

confidenceLevelExpression
	: CONFIDENCE_LEVEL REAL_LITERAL
	;

//    Other administrative statements

shutdownStatement
    : SHUTDOWN
    ;

// Utility Statements


simpleDescribeStatement
    : DESCRIBE tableName
    ;

helpStatement
    : HELP STRING_LITERAL
    ;

// Common Clauses

//    DB Objects

fullId
    : uid (DOT_ID | '.' uid)?
    ;

tableName
    : fullId
    ;
oldtableName
    : fullId
    ;
newtableName
    : fullId
    ;

fullColumnName
    : uid (dottedId dottedId? )?
    ;

indexColumnName
    : uid ('(' decimalLiteral ')')? sortType=(ASC | DESC)?
    ;

userName
    : STRING_USER_NAME | ID;

uuidSet
    : decimalLiteral '-' decimalLiteral '-' decimalLiteral
      '-' decimalLiteral '-' decimalLiteral
      (':' decimalLiteral '-' decimalLiteral)+
    ;

uid
    : simpleId
    //| DOUBLE_QUOTE_ID
    | REVERSE_QUOTE_ID
    ;

simpleId
    : ID
    ;

dottedId
    : DOT_ID
    | '.' uid
    ;


//    Literals

decimalLiteral
    : DECIMAL_LITERAL | ZERO_DECIMAL | ONE_DECIMAL | TWO_DECIMAL | ANYDIM
    ;

stringLiteral
    : STRING_LITERAL
    ;

booleanLiteral
    : TRUE | FALSE;

nullNotnull
    : NOT? (NULL_LITERAL | NULL_SPEC_LITERAL)
    ;

arrayLiteral
    : LR_SQ_BRACKET  constant (',' constant)* RR_SQ_BRACKET
    | LR_SQ_BRACKET RR_SQ_BRACKET
    ;

constant
    : stringLiteral | decimalLiteral
    | '-' decimalLiteral
    | booleanLiteral
    | REAL_LITERAL
    | NOT? nullLiteral=(NULL_LITERAL | NULL_SPEC_LITERAL)
    | arrayLiteral
    ;


//    Data Types

arrayType
    : INT8 | UINT8 | INT16 | INT32 | INT64
    | UNICODE | BOOL
    | FLOAT32 | FLOAT64 | DECIMAL
    | STR | DATETIME | ANYTYPE
    ;

dataType
    : BOOLEAN                                         #simpleDataType
    | TEXT lengthOneDimension?                        #dimensionDataType
    | INTEGER UNSIGNED?                               #integerDataType
    | FLOAT lengthTwoDimension? UNSIGNED?             #dimensionDataType
    | NDARRAY arrayType? lengthDimensionList?         #arrayDataType
    | ANYTYPE                                         #anyDataType
    ;

lengthOneDimension
    : '(' decimalLiteral ')'
    ;

lengthTwoDimension
    : '(' decimalLiteral ',' decimalLiteral ')'
    ;

lengthDimensionList
    : '(' ( decimalLiteral  ',')* decimalLiteral ')'
    ;

//    Common Lists

uidList
    : uid (',' uid)*
    ;

tables
    : tableName (',' tableName)*
    ;

indexColumnNames
    : '(' indexColumnName (',' indexColumnName)* ')'
    ;

expressions
    : expression (',' expression)*
    ;

expressionsWithDefaults
    : expressionOrDefault (',' expressionOrDefault)*
    ;


//    Common Expressions

defaultValue
    : NULL_LITERAL
    | constant
    ;

expressionOrDefault
    : expression | DEFAULT
    ;

ifExists
    : IF EXISTS;

ifNotExists
    : IF NOT EXISTS;


//    Functions

functionCall
    : udfFunction                                              #udfFunctionCall
    | aggregateWindowedFunction                                #aggregateFunctionCall
    ;

udfFunction
    : simpleId '(' functionArgs ')' dottedId?
    ;


aggregateWindowedFunction
    : (AVG | MAX | MIN | SUM)
      '(' aggregator=(ALL | DISTINCT)? functionArg ')'
    | COUNT '(' (starArg='*' | aggregator=ALL? functionArg) ')'
    ;

functionArgs
    : (constant | fullColumnName | functionCall | expression)
    (
      ','
      (constant | fullColumnName | functionCall | expression)
    )*
    ;

functionArg
    : constant | fullColumnName | functionCall | expression
    ;


//    Expressions, predicates

// Simplified approach for expression
expression
    : notOperator=(NOT | '!') expression                            #notExpression
    | expression logicalOperator expression                         #logicalExpression
    | predicate IS NOT? testValue=(TRUE | FALSE | UNKNOWN)          #isExpression
    | predicate                                                     #predicateExpression
    ;

predicate
    : predicate NOT? IN '(' (selectStatement | expressions) ')'     #inPredicate
    | predicate IS nullNotnull                                      #isNullPredicate
    | left=predicate comparisonOperator right=predicate             #binaryComparisonPredicate
    | predicate comparisonOperator
      quantifier=(ALL | ANY | SOME) '(' selectStatement ')'         #subqueryComparisonPredicate
    | predicate NOT? LIKE predicate (STRING_LITERAL)?               #likePredicate
    | (LOCAL_ID VAR_ASSIGN)? expressionAtom                         #expressionAtomPredicate
    ;


// Add in ASTVisitor nullNotnull in constant
expressionAtom
    : constant                                                      #constantExpressionAtom
    | fullColumnName                                                #fullColumnNameExpressionAtom
    | functionCall                                                  #functionCallExpressionAtom
    | unaryOperator expressionAtom                                  #unaryExpressionAtom
    | '(' expression (',' expression)* ')'                          #nestedExpressionAtom
    | '(' selectStatement ')'                                       #subqueryExpessionAtom
    | left=expressionAtom bitOperator right=expressionAtom          #bitExpressionAtom
    | left=expressionAtom mathOperator right=expressionAtom         #mathExpressionAtom
    ;

unaryOperator
    : '!' | '~' | '+' | '-' | NOT
    ;

comparisonOperator
    : '=' | '>' | '<' | '<' '=' | '>' '='
    | '<' '>' | '!' '=' | '<' '=' '>'
    | '@' '>' | '<' '@'
    ;

logicalOperator
    : AND | '&' '&' | XOR | OR | '|' '|'
    ;

bitOperator
    : '<' '<' | '>' '>' | '&' | '^' | '|'
    ;

mathOperator
    : '*' | '/' | '%' | DIV | MOD | '+' | '-' | '--'
    ;<|MERGE_RESOLUTION|>--- conflicted
+++ resolved
@@ -66,21 +66,6 @@
       TO newtableName
     ;
 
-<<<<<<< HEAD
-<<<<<<< HEAD
-=======
-=======
->>>>>>> 841172f5
-//Truncate statements
-truncateTable
-    : TRUNCATE TABLE
-      tableName
-    ;
-
-<<<<<<< HEAD
->>>>>>> 841172f57721b1b383d6a94586d737ae4e2608b8
-=======
->>>>>>> 841172f5
 // Create UDFs
 createUdf
     : CREATE UDF

--- conflicted
+++ resolved
@@ -73,11 +73,11 @@
                  table: Union[TableInfo, SelectStatement],
                  alias: str = None,
                  sample_freq: float = None):
-        
+
         self.table = table
-        self.alias = alias or self.generate_alias()    
+        self.alias = alias or self.generate_alias()
         self.sample_freq = sample_freq
-        
+
     def is_select(self) -> bool:
         return isinstance(self.table, SelectStatement)
 
@@ -89,7 +89,7 @@
             return self.table.table_name.lower()
         elif isinstance(self.table, SelectStatement):
             raise RuntimeError('Nested select should have alias')
-    
+
     def __str__(self):
         table_ref_str = "TABLE REF:: ( {} SAMPLE FREQUENCY {})".format(
             str(self.table), str(self.sample_freq))
@@ -99,12 +99,8 @@
         if not isinstance(other, TableRef):
             return False
         return (self.table == other.table
-<<<<<<< HEAD
                 and self.alias == other.alias
-                and self.sample_freq == other.sample_freq)
-=======
                 and self.sample_freq == other.sample_freq)
 
     def __hash__(self) -> int:
-        return hash((self.table, self.sample_freq))
->>>>>>> 5086f5f0
+        return hash((self.table, self.sample_freq))
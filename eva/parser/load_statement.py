# coding=utf-8
# Copyright 2018-2022 EVA
#
# Licensed under the Apache License, Version 2.0 (the "License");
# you may not use this file except in compliance with the License.
# You may obtain a copy of the License at
#
#     http://www.apache.org/licenses/LICENSE-2.0
#
# Unless required by applicable law or agreed to in writing, software
# distributed under the License is distributed on an "AS IS" BASIS,
# WITHOUT WARRANTIES OR CONDITIONS OF ANY KIND, either express or implied.
# See the License for the specific language governing permissions and
# limitations under the License.
from pathlib import Path
from typing import List

from eva.expression.abstract_expression import AbstractExpression
from eva.parser.statement import AbstractStatement
from eva.parser.table_ref import TableRef
from eva.parser.types import StatementType


class LoadDataStatement(AbstractStatement):
    """
    Load Data Statement constructed after parsing the input query

    Arguments:
    table (TableRef): table reference to load into
    path (str): path from where data needs to be loaded
    """

    def __init__(
        self,
        table_ref: TableRef,
        path: str,
        column_list: List[AbstractExpression] = None,
        file_options: dict = None,
    ):
        super().__init__(StatementType.LOAD_DATA)
        self._table_ref = table_ref
        self._path = Path(path)
        self._column_list = column_list
        self._file_options = file_options

    def __str__(self) -> str:
<<<<<<< HEAD
=======
        print_str = (
            f"LOAD {self._file_options['file_format']} {self._path.name} INTO"
            f"{self._table_ref}({self._column_list})"
        )

>>>>>>> 15a97672
        print_str = "LOAD {} INTO {}({}) WITH {}".format(
            self._path.name, self._table_ref, self._column_list, self._file_options
        )
        return print_str

    @property
    def table_ref(self) -> TableRef:
        return self._table_ref

    @property
    def path(self) -> Path:
        return self._path

    @property
    def column_list(self) -> List[AbstractExpression]:
        return self._column_list

    @column_list.setter
    def column_list(self, col_list: List[AbstractExpression]):
        self._column_list = col_list

    @property
    def file_options(self) -> dict:
        return self._file_options

    def __eq__(self, other):
        if not isinstance(other, LoadDataStatement):
            return False
        return (
            self.table_ref == other.table_ref
            and self.path == other.path
            and self.column_list == other.column_list
            and self.file_options == other.file_options
        )

    def __hash__(self) -> int:
        return hash(
            (
                super().__hash__(),
                self.table_ref,
                self.path,
                tuple(self.column_list),
                frozenset(self.file_options.items()),
            )
        )<|MERGE_RESOLUTION|>--- conflicted
+++ resolved
@@ -44,16 +44,9 @@
         self._file_options = file_options
 
     def __str__(self) -> str:
-<<<<<<< HEAD
-=======
         print_str = (
             f"LOAD {self._file_options['file_format']} {self._path.name} INTO"
             f"{self._table_ref}({self._column_list})"
-        )
-
->>>>>>> 15a97672
-        print_str = "LOAD {} INTO {}({}) WITH {}".format(
-            self._path.name, self._table_ref, self._column_list, self._file_options
         )
         return print_str
 

# coding=utf-8
# Copyright 2018-2020 EVA
#
# Licensed under the Apache License, Version 2.0 (the "License");
# you may not use this file except in compliance with the License.
# You may obtain a copy of the License at
#
#     http://www.apache.org/licenses/LICENSE-2.0
#
# Unless required by applicable law or agreed to in writing, software
# distributed under the License is distributed on an "AS IS" BASIS,
# WITHOUT WARRANTIES OR CONDITIONS OF ANY KIND, either express or implied.
# See the License for the specific language governing permissions and
# limitations under the License.

from __future__ import annotations
from typing import Union, List
import typing
if typing.TYPE_CHECKING:
    from eva.parser.table_ref import TableRef
from eva.parser.statement import AbstractStatement

from eva.parser.types import StatementType
from eva.expression.abstract_expression import AbstractExpression
from eva.expression.constant_value_expression import ConstantValueExpression


class SelectStatement(AbstractStatement):
    """
    Select Statement constructed after parsing the input query

    Attributes
    ----------
    _target_list : List[AbstractExpression]
        list of target attributes in the select query,
        each attribute is represented as a Abstract Expression
    _from_table : TableRef | Select Statement
        table reference in the select query, can be a select statement
        in nested queries
    _where_clause : AbstractExpression
        predicate of the select query, represented as a expression tree.
    **kwargs : to support other functionality, Orderby, Distinct, Groupby.
    """

    def __init__(self, target_list: List[AbstractExpression] = None,
                 from_table: Union[TableRef, SelectStatement] = None,
                 where_clause: AbstractExpression = None,
                 **kwargs):
        super().__init__(StatementType.SELECT)
        self._from_table = from_table
        self._where_clause = where_clause
        self._target_list = target_list
        self._union_link = None
        self._union_all = False
        self._orderby_list = kwargs.get('orderby_clause_list', None)
        self._limit_count = kwargs.get("limit_count", None)

    @property
    def union_link(self):
        return self._union_link

    @union_link.setter
    def union_link(self, next_select: 'SelectStatement'):
        self._union_link = next_select

    @property
    def union_all(self):
        return self._union_all

    @union_all.setter
    def union_all(self, all: bool):
        self._union_all = all

    @property
    def where_clause(self):
        return self._where_clause

    @where_clause.setter
    def where_clause(self, where_expr: AbstractExpression):
        self._where_clause = where_expr

    @property
    def target_list(self):
        return self._target_list

    @target_list.setter
    def target_list(self, target_expr_list: List[AbstractExpression]):
        self._target_list = target_expr_list

    @property
    def from_table(self):
        return self._from_table

    @from_table.setter
    def from_table(self, table: TableRef):
        self._from_table = table

    @property
    def orderby_list(self):
        return self._orderby_list

    @orderby_list.setter
    def orderby_list(self, orderby_list_new):
        # orderby_list_new: List[(TupleValueExpression, int)]
        self._orderby_list = orderby_list_new

    @property
    def limit_count(self):
        return self._limit_count

    @limit_count.setter
    def limit_count(self, limit_count_new: ConstantValueExpression):
        self._limit_count = limit_count_new

    def __str__(self) -> str:
        print_str = "SELECT {} FROM {}".format(
            self._target_list, self._from_table)
        print_str += " WHERE " + str(self._where_clause)
        if self._union_link is not None:
            if not self._union_all:
                print_str += "\nUNION\n" + str(self._union_link)
            else:
                print_str += "\nUNION ALL\n" + str(self._union_link)

        if self._orderby_list is not None:
            print_str += " ORDER BY " + str(self._orderby_list)

        if self._limit_count is not None:
            print_str += " LIMIT " + str(self._limit_count)

        return print_str

    def __eq__(self, other):
        if not isinstance(other, SelectStatement):
            return False
        return (self.from_table == other.from_table
                and self.target_list == other.target_list
                and self.where_clause == other.where_clause
                and self.union_link == other.union_link
                and self.union_all == other.union_all
                and self.orderby_list == other.orderby_list
                and self.limit_count == other.limit_count)

    def __hash__(self) -> int:
        return hash((super().__hash__(),
                     self.from_table,
<<<<<<< HEAD
                     tuple(self.target_list),
                     self.where_clause,
                     self.union_link,
                     self.union_all,
                     tuple(self.orderby_list),
=======
                     tuple(self.target_list or []),
                     self.where_clause,
                     self.union_link,
                     self.union_all,
                     tuple(self.orderby_list or []),
>>>>>>> ee041ecc
                     self.limit_count))<|MERGE_RESOLUTION|>--- conflicted
+++ resolved
@@ -144,17 +144,9 @@
     def __hash__(self) -> int:
         return hash((super().__hash__(),
                      self.from_table,
-<<<<<<< HEAD
-                     tuple(self.target_list),
-                     self.where_clause,
-                     self.union_link,
-                     self.union_all,
-                     tuple(self.orderby_list),
-=======
                      tuple(self.target_list or []),
                      self.where_clause,
                      self.union_link,
                      self.union_all,
                      tuple(self.orderby_list or []),
->>>>>>> ee041ecc
                      self.limit_count))
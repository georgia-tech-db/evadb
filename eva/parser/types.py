# coding=utf-8
# Copyright 2018-2020 EVA
#
# Licensed under the Apache License, Version 2.0 (the "License");
# you may not use this file except in compliance with the License.
# You may obtain a copy of the License at
#
#     http://www.apache.org/licenses/LICENSE-2.0
#
# Unless required by applicable law or agreed to in writing, software
# distributed under the License is distributed on an "AS IS" BASIS,
# WITHOUT WARRANTIES OR CONDITIONS OF ANY KIND, either express or implied.
# See the License for the specific language governing permissions and
# limitations under the License.
<<<<<<< HEAD
from enum import Enum, unique, auto
=======
from enum import IntEnum, unique, Enum, auto
>>>>>>> 6babd62e


class ColumnConstraintEnum(Enum):
    NULLNOTNULL = auto()
    DEFAULT = auto()
    PRIMARY = auto()
    UNIQUE = auto()


@unique
class StatementType(Enum):
    """
    Manages enums for all the sql-like statements supported
    """
<<<<<<< HEAD
    SELECT = auto(),
    CREATE = auto(),
    INSERT = auto(),
    CREATE_UDF = auto(),
    LOAD_DATA = auto(),
    UPLOAD = auto(),
=======
    SELECT = 1,
    CREATE = 2,
    INSERT = 3,
    CREATE_UDF = 4,
    LOAD_DATA = 5,
    UPLOAD = 6,
    CREATE_MATERIALIZED_VIEW = 7,
>>>>>>> 6babd62e
    # add other types


@unique
class ParserOrderBySortType(Enum):
    """
    Manages enums for all order by sort types
    """
<<<<<<< HEAD
    ASC = auto()
    DESC = auto()


@unique
class JoinType(Enum):
    LATERAL_JOIN = auto()
    HASH_JOIN = auto()
=======
    ASC = 1
    DESC = 2


@unique
class FileFormatType(Enum):
    """
    Manages enums for all order by sort types
    """
    VIDEO = auto()
    CSV = auto()
>>>>>>> 6babd62e
<|MERGE_RESOLUTION|>--- conflicted
+++ resolved
@@ -12,11 +12,7 @@
 # WITHOUT WARRANTIES OR CONDITIONS OF ANY KIND, either express or implied.
 # See the License for the specific language governing permissions and
 # limitations under the License.
-<<<<<<< HEAD
-from enum import Enum, unique, auto
-=======
 from enum import IntEnum, unique, Enum, auto
->>>>>>> 6babd62e
 
 
 class ColumnConstraintEnum(Enum):
@@ -31,22 +27,13 @@
     """
     Manages enums for all the sql-like statements supported
     """
-<<<<<<< HEAD
     SELECT = auto(),
     CREATE = auto(),
     INSERT = auto(),
     CREATE_UDF = auto(),
     LOAD_DATA = auto(),
     UPLOAD = auto(),
-=======
-    SELECT = 1,
-    CREATE = 2,
-    INSERT = 3,
-    CREATE_UDF = 4,
-    LOAD_DATA = 5,
-    UPLOAD = 6,
-    CREATE_MATERIALIZED_VIEW = 7,
->>>>>>> 6babd62e
+    CREATE_MATERIALIZED_VIEW = auto(),
     # add other types
 
 
@@ -55,7 +42,6 @@
     """
     Manages enums for all order by sort types
     """
-<<<<<<< HEAD
     ASC = auto()
     DESC = auto()
 
@@ -64,7 +50,6 @@
 class JoinType(Enum):
     LATERAL_JOIN = auto()
     HASH_JOIN = auto()
-=======
     ASC = 1
     DESC = 2
 
@@ -75,5 +60,4 @@
     Manages enums for all order by sort types
     """
     VIDEO = auto()
-    CSV = auto()
->>>>>>> 6babd62e
+    CSV = auto()
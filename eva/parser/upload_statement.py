--- conflicted
+++ resolved
@@ -15,16 +15,11 @@
 from pathlib import Path
 
 from eva.parser.statement import AbstractStatement
-<<<<<<< HEAD
-from eva.parser.types import StatementType
-=======
 from eva.expression.abstract_expression import AbstractExpression
 
 from eva.parser.types import StatementType
 from eva.parser.table_ref import TableRef
-from pathlib import Path
 from typing import List
->>>>>>> 96c085f3
 
 
 class UploadStatement(AbstractStatement):
@@ -51,13 +46,9 @@
         self._file_options = file_options
 
     def __str__(self) -> str:
-<<<<<<< HEAD
-        print_str = "UPLOAD PATH {} BLOB {}".format(self._path, "string of video blob")
-=======
         print_str = "UPLOAD PATH {} BLOB {} INTO {}({}) WITH {}".format(
             self._path, "string of video blob", self._table_ref,
             self._column_list, self._file_options)
->>>>>>> 96c085f3
         return print_str
 
     @property
@@ -87,15 +78,11 @@
     def __eq__(self, other):
         if not isinstance(other, UploadStatement):
             return False
-<<<<<<< HEAD
-        return self.path == other.path and self.video_blob == other.video_blob
-=======
         return (self.path == other.path
                 and self.video_blob == other.video_blob
                 and self.table_ref == other.table_ref
                 and self.column_list == other.column_list
                 and self.file_options == other.file_options)
->>>>>>> 96c085f3
 
     def __hash__(self) -> int:
         return hash((super().__hash__(),

--- conflicted
+++ resolved
@@ -23,12 +23,7 @@
     from eva.binder.statement_binder_context import StatementBinderContext
 
 from eva.catalog.catalog_manager import CatalogManager
-<<<<<<< HEAD
-from eva.catalog.catalog_type import ColumnType, NdArrayType, TableType
 from eva.catalog.models.df_metadata import TableMetadata
-=======
-from eva.catalog.models.df_metadata import DataFrameMetadata
->>>>>>> 1c7597c0
 from eva.expression.tuple_value_expression import TupleValueExpression
 from eva.parser.table_ref import TableInfo, TableRef
 from eva.utils.logging_manager import logger
@@ -38,92 +33,7 @@
     pass
 
 
-<<<<<<< HEAD
-def create_multimedia_metadata(name: str, format_type: FileFormatType):
-    if format_type is FileFormatType.VIDEO:
-        return create_video_metadata(name)
-    else:
-        raise BinderError(f"Format Type {format_type} is not supported")
-
-
-def create_video_metadata(name: str) -> TableMetadata:
-    """Create video metadata object.
-        We have predefined columns for such a object
-        id:  the frame id
-        data: the frame data
-
-    Arguments:
-        name (str): name of the metadata to be added to the catalog
-
-    Returns:
-        TableMetadata:  corresponding metadata for the input table info
-    """
-    catalog = CatalogManager()
-    columns = [
-        ColumnDefinition(
-            "name", ColumnType.TEXT, None, [], ColConstraintInfo(unique=True)
-        ),
-        ColumnDefinition("id", ColumnType.INTEGER, None, []),
-        ColumnDefinition(
-            "data", ColumnType.NDARRAY, NdArrayType.UINT8, [None, None, None]
-        ),
-    ]
-    col_metadata = create_column_metadata(columns)
-    uri = str(generate_file_path(name))
-    metadata = catalog.create_metadata(
-        name,
-        uri,
-        col_metadata,
-        identifier_column="id",
-        table_type=TableType.VIDEO_DATA,
-    )
-    return metadata
-
-
-def create_table_metadata(
-    table_ref: TableRef, columns: List[ColumnDefinition]
-) -> TableMetadata:
-    table_name = table_ref.table.table_name
-    column_metadata_list = create_column_metadata(columns)
-    file_url = str(generate_file_path(table_name))
-    metadata = CatalogManager().create_metadata(
-        table_name,
-        file_url,
-        column_metadata_list,
-        table_type=TableType.STRUCTURED_DATA,
-    )
-    return metadata
-
-
-def create_column_metadata(col_list: List[ColumnDefinition]):
-    """Create column metadata for the input parsed column list. This function
-    will not commit the provided column into catalog table.
-    Will only return in memory list of ColumnDataframe objects
-
-    Arguments:
-        col_list {List[ColumnDefinition]} -- parsed col list to be created
-    """
-    if isinstance(col_list, ColumnDefinition):
-        col_list = [col_list]
-
-    result_list = []
-    for col in col_list:
-        if col is None:
-            logger.warn("Empty column while creating column metadata")
-            result_list.append(col)
-        result_list.append(
-            CatalogManager().create_column_metadata(
-                col.name, col.type, col.array_type, col.dimension, col.cci
-            )
-        )
-
-    return result_list
-
-
 def bind_table_info(table_info: TableInfo) -> TableMetadata:
-=======
-def bind_table_info(table_info: TableInfo) -> DataFrameMetadata:
->>>>>>> 1c7597c0
     """
     Uses catalog to bind the dataset information for given video string.
 

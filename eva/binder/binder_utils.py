--- conflicted
+++ resolved
@@ -24,13 +24,8 @@
     from eva.binder.statement_binder_context import StatementBinderContext
 
 from eva.catalog.catalog_manager import CatalogManager
-<<<<<<< HEAD
-from eva.catalog.column_type import ColumnType, NdArrayType
+from eva.catalog.column_type import ColumnType, NdArrayType, TableType
 from eva.catalog.models.df_metadata import TableMetadata
-=======
-from eva.catalog.catalog_type import ColumnType, NdArrayType, TableType
-from eva.catalog.models.df_metadata import DataFrameMetadata
->>>>>>> 029978a2
 from eva.expression.tuple_value_expression import TupleValueExpression
 from eva.parser.create_statement import ColConstraintInfo, ColumnDefinition
 from eva.parser.table_ref import TableInfo, TableRef
@@ -42,9 +37,6 @@
     pass
 
 
-<<<<<<< HEAD
-def create_video_metadata(name: str) -> TableMetadata:
-=======
 def create_multimedia_metadata(name: str, format_type: FileFormatType):
     if format_type is FileFormatType.VIDEO:
         return create_video_metadata(name)
@@ -52,8 +44,7 @@
         raise BinderError(f"Format Type {format_type} is not supported")
 
 
-def create_video_metadata(name: str) -> DataFrameMetadata:
->>>>>>> 029978a2
+def create_video_metadata(name: str) -> TableMetadata:
     """Create video metadata object.
         We have predefined columns for such a object
         id:  the frame id

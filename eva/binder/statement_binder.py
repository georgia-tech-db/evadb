--- conflicted
+++ resolved
@@ -195,11 +195,7 @@
         if udf_obj is None:
             err_msg = (
                 f"UDF with name {node.name} does not exist in the catalog. "
-<<<<<<< HEAD
-                "Please create the UDF using CREATE UDF command"
-=======
                 "Please create the UDF using CREATE UDF command."
->>>>>>> da7d0326
             )
             logger.error(err_msg)
             raise BinderError(err_msg)

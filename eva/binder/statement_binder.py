# coding=utf-8
# Copyright 2018-2022 EVA
#
# Licensed under the Apache License, Version 2.0 (the "License");
# you may not use this file except in compliance with the License.
# You may obtain a copy of the License at
#
#     http://www.apache.org/licenses/LICENSE-2.0
#
# Unless required by applicable law or agreed to in writing, software
# distributed under the License is distributed on an "AS IS" BASIS,
# WITHOUT WARRANTIES OR CONDITIONS OF ANY KIND, either express or implied.
# See the License for the specific language governing permissions and
# limitations under the License.
import sys

from eva.binder.binder_utils import (
    BinderError,
    bind_table_info,
    check_column_name_is_string,
    check_groupby_pattern,
    check_table_object_is_video,
    extend_star,
)
from eva.binder.statement_binder_context import StatementBinderContext
from eva.catalog.catalog_manager import CatalogManager
from eva.catalog.catalog_type import IndexType, NdArrayType, TableType
<<<<<<< HEAD
from eva.catalog.catalog_utils import get_video_table_column_definitions
from eva.expression.abstract_expression import AbstractExpression
=======
from eva.expression.abstract_expression import AbstractExpression, ExpressionType
>>>>>>> e3ee4555
from eva.expression.function_expression import FunctionExpression
from eva.expression.tuple_value_expression import TupleValueExpression
from eva.parser.alias import Alias
from eva.parser.create_index_statement import CreateIndexStatement
from eva.parser.create_mat_view_statement import CreateMaterializedViewStatement
from eva.parser.delete_statement import DeleteTableStatement
from eva.parser.explain_statement import ExplainStatement
from eva.parser.rename_statement import RenameTableStatement
from eva.parser.select_statement import SelectStatement
from eva.parser.statement import AbstractStatement
from eva.parser.table_ref import TableRef
<<<<<<< HEAD
from eva.parser.types import UDFType
from eva.utils.generic_utils import path_to_class
=======
from eva.utils.generic_utils import get_file_checksum, load_udf_class_from_file
>>>>>>> e3ee4555
from eva.utils.logging_manager import logger

if sys.version_info >= (3, 8):
    from functools import singledispatchmethod
else:
    # https://stackoverflow.com/questions/24601722/how-can-i-use-functools-singledispatch-with-instance-methods
    from functools import singledispatch, update_wrapper

    def singledispatchmethod(func):
        dispatcher = singledispatch(func)

        def wrapper(*args, **kw):
            return dispatcher.dispatch(args[1].__class__)(*args, **kw)

        wrapper.register = dispatcher.register
        update_wrapper(wrapper, func)
        return wrapper


class StatementBinder:
    def __init__(self, binder_context: StatementBinderContext):
        self._binder_context = binder_context
        self._catalog = CatalogManager()

    @singledispatchmethod
    def bind(self, node):
        raise NotImplementedError(f"Cannot bind {type(node)}")

    @bind.register(AbstractStatement)
    def _bind_abstract_statement(self, node: AbstractStatement):
        pass

    @bind.register(AbstractExpression)
    def _bind_abstract_expr(self, node: AbstractExpression):
        for child in node.children:
            self.bind(child)

    @bind.register(ExplainStatement)
    def _bind_explain_statement(self, node: ExplainStatement):
        self.bind(node.explainable_stmt)

    @bind.register(CreateIndexStatement)
    def _bind_create_index_statement(self, node: CreateIndexStatement):
        self.bind(node.table_ref)
        if node.udf_func:
            self.bind(node.udf_func)

        # TODO: create index currently only supports single numpy column.
        assert len(node.col_list) == 1, "Index cannot be created on more than 1 column"

        # TODO: create index currently only works on TableInfo, but will extend later.
        assert node.table_ref.is_table_atom(), "Index can only be created on Tableinfo"

        assert IndexType.is_faiss_index_type(
            node.index_type
        ), "Index type {} is not supported.".format(node.index_type)

        if not node.udf_func:
            # Feature table type needs to be float32 numpy array.
            col_def = node.col_list[0]
            table_ref_obj = node.table_ref.table.table_obj
            col = [col for col in table_ref_obj.columns if col.name == col_def.name][0]
            assert (
                col.array_type == NdArrayType.FLOAT32
            ), "Index input needs to be float32."
            assert len(col.array_dimensions) == 2
        else:
            # Output of the UDF should be 2 dimension and float32 type.
            catalog_manager = CatalogManager()
            udf_obj = catalog_manager.get_udf_catalog_entry_by_name(node.udf_func.name)
            for output in udf_obj.outputs:
                assert (
                    output.array_type == NdArrayType.FLOAT32
                ), "Index input needs to be float32."
                assert (
                    len(output.array_dimensions) == 2
                ), "Index input needs to be 2 dimensional."

    @bind.register(SelectStatement)
    def _bind_select_statement(self, node: SelectStatement):
        self.bind(node.from_table)
        if node.where_clause:
            self.bind(node.where_clause)
            if node.where_clause.etype == ExpressionType.COMPARE_LIKE:
                check_column_name_is_string(node.where_clause.children[0])

        if node.target_list:
            # SELECT * support
            if (
                len(node.target_list) == 1
                and isinstance(node.target_list[0], TupleValueExpression)
                and node.target_list[0].col_name == "*"
            ):
                node.target_list = extend_star(self._binder_context)
            for expr in node.target_list:
                self.bind(expr)
        if node.groupby_clause:
            self.bind(node.groupby_clause)
            check_groupby_pattern(node.groupby_clause.value)
            check_table_object_is_video(node.from_table)
        if node.orderby_list:
            for expr in node.orderby_list:
                self.bind(expr[0])
        if node.union_link:
            current_context = self._binder_context
            self._binder_context = StatementBinderContext()
            self.bind(node.union_link)
            self._binder_context = current_context

    @bind.register(DeleteTableStatement)
    def _bind_delete_statement(self, node: DeleteTableStatement):
        self.bind(node.table_ref)
        if node.where_clause:
            self.bind(node.where_clause)

    @bind.register(CreateMaterializedViewStatement)
    def _bind_create_mat_statement(self, node: CreateMaterializedViewStatement):
        self.bind(node.query)
        # Todo Verify if the number projected columns matches table

    @bind.register(RenameTableStatement)
    def _bind_rename_table_statement(self, node: RenameTableStatement):
        self.bind(node.old_table_ref)
        assert (
            node.old_table_ref.table.table_obj.table_type != TableType.STRUCTURED_DATA
        ), "Rename not yet supported on structured data"

    @bind.register(TableRef)
    def _bind_tableref(self, node: TableRef):
        if node.is_table_atom():
            # Table
            self._binder_context.add_table_alias(
                node.alias.alias_name, node.table.table_name
            )
            bind_table_info(node.table)
        elif node.is_select():
            current_context = self._binder_context
            self._binder_context = StatementBinderContext()
            self.bind(node.select_statement)
            self._binder_context = current_context
            self._binder_context.add_derived_table_alias(
                node.alias.alias_name, node.select_statement.target_list
            )
        elif node.is_join():
            self.bind(node.join_node.left)
            self.bind(node.join_node.right)
            if node.join_node.predicate:
                self.bind(node.join_node.predicate)
        elif node.is_table_valued_expr():
            func_expr = node.table_valued_expr.func_expr
            func_expr.alias = node.alias
            self.bind(func_expr)
            output_cols = []
            for obj, alias in zip(func_expr.output_objs, func_expr.alias.col_names):
                col_alias = "{}.{}".format(func_expr.alias.alias_name, alias)
                alias_obj = TupleValueExpression(
                    col_name=alias,
                    table_alias=func_expr.alias.alias_name,
                    col_object=obj,
                    col_alias=col_alias,
                )
                output_cols.append(alias_obj)
            self._binder_context.add_derived_table_alias(
                func_expr.alias.alias_name, output_cols
            )
        else:
            raise BinderError(f"Unsupported node {type(node)}")

    @bind.register(TupleValueExpression)
    def _bind_tuple_expr(self, node: TupleValueExpression):
        table_alias, col_obj = self._binder_context.get_binded_column(
            node.col_name, node.table_alias
        )
        node.table_alias = table_alias
        node.col_alias = "{}.{}".format(table_alias, node.col_name.lower())
        node.col_object = col_obj

    @bind.register(FunctionExpression)
    def _bind_func_expr(self, node: FunctionExpression):
        # handle the special case of "extract_object"
        if node.name.upper() == str(UDFType.ExtractObject):
            handle_extract_object(node, self)
            return
        # bind all the children
        for child in node.children:
            self.bind(child)

        udf_obj = self._catalog.get_udf_catalog_entry_by_name(node.name)
        if udf_obj is None:
            err_msg = (
                f"UDF with name {node.name} does not exist in the catalog. "
                "Please create the UDF using CREATE UDF command."
            )
            logger.error(err_msg)
            raise BinderError(err_msg)

        # Verify the consistency of the UDF. If the checksum of the UDF does not match
        # the one stored in the catalog, an error will be thrown and the user will be
        # asked to register the UDF again.
        assert (
            get_file_checksum(udf_obj.impl_file_path) == udf_obj.checksum
        ), f"""UDF file {udf_obj.impl_file_path} has been modified from the
            registration. Please create a new UDF using the CREATE UDF command or UPDATE the existing one."""

        try:
            node.function = load_udf_class_from_file(
                udf_obj.impl_file_path, udf_obj.name
            )
        except Exception as e:
            err_msg = (
                f"{str(e)}. Please verify that the UDF class name in the"
                "implementation file matches the UDF name."
            )
            logger.error(err_msg)
            raise BinderError(err_msg)

        node.udf_obj = udf_obj
        output_objs = self._catalog.get_udf_io_catalog_output_entries(udf_obj)
        if node.output:
            for obj in output_objs:
                if obj.name.lower() == node.output:
                    node.output_objs = [obj]
            if not node.output_objs:
                err_msg = f"Output {node.output} does not exist for {udf_obj.name}."
                logger.error(err_msg)
                raise BinderError(err_msg)
            node.projection_columns = [node.output]
        else:
            node.output_objs = output_objs
            node.projection_columns = [obj.name.lower() for obj in output_objs]

        default_alias_name = node.name.lower()
        default_output_col_aliases = [str(obj.name.lower()) for obj in node.output_objs]
        if not node.alias:
            node.alias = Alias(default_alias_name, default_output_col_aliases)
        else:
            if not len(node.alias.col_names):
                node.alias = Alias(node.alias.alias_name, default_output_col_aliases)
            else:
                output_aliases = [
                    str(col_name.lower()) for col_name in node.alias.col_names
                ]
                node.alias = Alias(node.alias.alias_name, output_aliases)

<<<<<<< HEAD
        if len(node.alias.col_names) != len(node.output_objs):
            err_msg = (
                f"Expected {len(node.output_objs)} output columns for "
                f"{node.alias.alias_name}, got {len(node.alias.col_names)}."
            )
            logger.error(err_msg)
            raise BinderError(err_msg)


def handle_extract_object(node: FunctionExpression, binder_context: StatementBinder):
    if len(node.children) != 3:
        err_msg = f"Invalid arguments provided to {UDFType.EXTRACT_OBJECT}. Example correct usage, (data, Detector, Tracker)"
        logger.error(err_msg)
        raise BinderError(err_msg)

    """ 
    1. Bind the source video data
    2. Create the detector function expression using the provided name.
    3. Create the tracker function expression. Its inputs are id, data, output of detector.
    4. Bind the extract object function expression and append the new children. 
    """

    # 1. Bind the source video
    video_data = node.children[0]
    binder_context.bind(video_data)

    # 2. Construct the detector
    # convert detector to FunctionExpression before binding
    # eg. YoloV5 -> YoloV5(data)
    detector = FunctionExpression(None, node.children[1].col_name)
    detector.append_child(video_data.copy())
    binder_context.bind(detector)

    # 3. Construct the tracker
    # convert tracker to FunctionExpression before binding
    # eg. ByteTracker -> ByteTracker(id, data, labels, bboxes, scores)
    tracker = FunctionExpression(None, node.children[2].col_name)
    # create the video id expression
    columns = get_video_table_column_definitions()
    tracker.append_child(
        TupleValueExpression(
            col_name=columns[1].name, table_alias=video_data.table_alias
        )
    )
    tracker.append_child(video_data.copy())
    binder_context.bind(tracker)
    # append the output of detector
    for obj in detector.output_objs:
        tracker.append_child(obj)

    # 4. Bind the extract object expression.
    node.children = []
    binder_context.bind(node)
    node.children = [video_data, detector, tracker]
=======
        assert len(node.alias.col_names) == len(
            node.output_objs
        ), f"""Expected {len(node.output_objs)} output columns for {node.alias.alias_name}, got {len(node.alias.col_names)}."""
>>>>>>> e3ee4555
<|MERGE_RESOLUTION|>--- conflicted
+++ resolved
@@ -25,12 +25,8 @@
 from eva.binder.statement_binder_context import StatementBinderContext
 from eva.catalog.catalog_manager import CatalogManager
 from eva.catalog.catalog_type import IndexType, NdArrayType, TableType
-<<<<<<< HEAD
 from eva.catalog.catalog_utils import get_video_table_column_definitions
-from eva.expression.abstract_expression import AbstractExpression
-=======
 from eva.expression.abstract_expression import AbstractExpression, ExpressionType
->>>>>>> e3ee4555
 from eva.expression.function_expression import FunctionExpression
 from eva.expression.tuple_value_expression import TupleValueExpression
 from eva.parser.alias import Alias
@@ -42,12 +38,8 @@
 from eva.parser.select_statement import SelectStatement
 from eva.parser.statement import AbstractStatement
 from eva.parser.table_ref import TableRef
-<<<<<<< HEAD
 from eva.parser.types import UDFType
-from eva.utils.generic_utils import path_to_class
-=======
 from eva.utils.generic_utils import get_file_checksum, load_udf_class_from_file
->>>>>>> e3ee4555
 from eva.utils.logging_manager import logger
 
 if sys.version_info >= (3, 8):
@@ -292,14 +284,9 @@
                 ]
                 node.alias = Alias(node.alias.alias_name, output_aliases)
 
-<<<<<<< HEAD
-        if len(node.alias.col_names) != len(node.output_objs):
-            err_msg = (
-                f"Expected {len(node.output_objs)} output columns for "
-                f"{node.alias.alias_name}, got {len(node.alias.col_names)}."
-            )
-            logger.error(err_msg)
-            raise BinderError(err_msg)
+        assert len(node.alias.col_names) == len(
+            node.output_objs
+        ), f"""Expected {len(node.output_objs)} output columns for {node.alias.alias_name}, got {len(node.alias.col_names)}."""
 
 
 def handle_extract_object(node: FunctionExpression, binder_context: StatementBinder):
@@ -308,11 +295,11 @@
         logger.error(err_msg)
         raise BinderError(err_msg)
 
-    """ 
+    """
     1. Bind the source video data
     2. Create the detector function expression using the provided name.
     3. Create the tracker function expression. Its inputs are id, data, output of detector.
-    4. Bind the extract object function expression and append the new children. 
+    4. Bind the extract object function expression and append the new children.
     """
 
     # 1. Bind the source video
@@ -346,9 +333,4 @@
     # 4. Bind the extract object expression.
     node.children = []
     binder_context.bind(node)
-    node.children = [video_data, detector, tracker]
-=======
-        assert len(node.alias.col_names) == len(
-            node.output_objs
-        ), f"""Expected {len(node.output_objs)} output columns for {node.alias.alias_name}, got {len(node.alias.col_names)}."""
->>>>>>> e3ee4555
+    node.children = [video_data, detector, tracker]
# coding=utf-8
# Copyright 2018-2022 EVA
#
# Licensed under the Apache License, Version 2.0 (the "License");
# you may not use this file except in compliance with the License.
# You may obtain a copy of the License at
#
#     http://www.apache.org/licenses/LICENSE-2.0
#
# Unless required by applicable law or agreed to in writing, software
# distributed under the License is distributed on an "AS IS" BASIS,
# WITHOUT WARRANTIES OR CONDITIONS OF ANY KIND, either express or implied.
# See the License for the specific language governing permissions and
# limitations under the License.
import sys

from eva.binder.binder_utils import (
    BinderError,
    bind_table_info,
    check_column_name_is_string,
    check_groupby_pattern,
    check_table_object_is_video,
    extend_star,
<<<<<<< HEAD
    handle_bind_extract_object_function,
=======
>>>>>>> bf8b42f0
    resolve_alias_table_value_expression,
)
from eva.binder.statement_binder_context import StatementBinderContext
from eva.catalog.catalog_manager import CatalogManager
from eva.catalog.catalog_type import IndexType, NdArrayType, TableType, VideoColumnName
from eva.expression.abstract_expression import AbstractExpression, ExpressionType
from eva.expression.function_expression import FunctionExpression
from eva.expression.tuple_value_expression import TupleValueExpression
from eva.parser.create_index_statement import CreateIndexStatement
from eva.parser.create_mat_view_statement import CreateMaterializedViewStatement
from eva.parser.delete_statement import DeleteTableStatement
from eva.parser.explain_statement import ExplainStatement
from eva.parser.rename_statement import RenameTableStatement
from eva.parser.select_statement import SelectStatement
from eva.parser.statement import AbstractStatement
from eva.parser.table_ref import TableRef
from eva.parser.types import UDFType
from eva.utils.generic_utils import get_file_checksum, load_udf_class_from_file
from eva.utils.logging_manager import logger

if sys.version_info >= (3, 8):
    from functools import singledispatchmethod
else:
    # https://stackoverflow.com/questions/24601722/how-can-i-use-functools-singledispatch-with-instance-methods
    from functools import singledispatch, update_wrapper

    def singledispatchmethod(func):
        dispatcher = singledispatch(func)

        def wrapper(*args, **kw):
            return dispatcher.dispatch(args[1].__class__)(*args, **kw)

        wrapper.register = dispatcher.register
        update_wrapper(wrapper, func)
        return wrapper


class StatementBinder:
    def __init__(self, binder_context: StatementBinderContext):
        self._binder_context = binder_context
        self._catalog = CatalogManager()

    @singledispatchmethod
    def bind(self, node):
        raise NotImplementedError(f"Cannot bind {type(node)}")

    @bind.register(AbstractStatement)
    def _bind_abstract_statement(self, node: AbstractStatement):
        pass

    @bind.register(AbstractExpression)
    def _bind_abstract_expr(self, node: AbstractExpression):
        for child in node.children:
            self.bind(child)

    @bind.register(ExplainStatement)
    def _bind_explain_statement(self, node: ExplainStatement):
        self.bind(node.explainable_stmt)

    @bind.register(CreateIndexStatement)
    def _bind_create_index_statement(self, node: CreateIndexStatement):
        self.bind(node.table_ref)
        if node.udf_func:
            self.bind(node.udf_func)

        # TODO: create index currently only supports single numpy column.
        assert len(node.col_list) == 1, "Index cannot be created on more than 1 column"

        # TODO: create index currently only works on TableInfo, but will extend later.
        assert node.table_ref.is_table_atom(), "Index can only be created on Tableinfo"

        assert IndexType.is_faiss_index_type(
            node.index_type
        ), "Index type {} is not supported.".format(node.index_type)

        if not node.udf_func:
            # Feature table type needs to be float32 numpy array.
            col_def = node.col_list[0]
            table_ref_obj = node.table_ref.table.table_obj
            col = [col for col in table_ref_obj.columns if col.name == col_def.name][0]
            assert (
                col.array_type == NdArrayType.FLOAT32
            ), "Index input needs to be float32."
            assert len(col.array_dimensions) == 2
        else:
            # Output of the UDF should be 2 dimension and float32 type.
            catalog_manager = CatalogManager()
            udf_obj = catalog_manager.get_udf_catalog_entry_by_name(node.udf_func.name)
            for output in udf_obj.outputs:
                assert (
                    output.array_type == NdArrayType.FLOAT32
                ), "Index input needs to be float32."
                assert (
                    len(output.array_dimensions) == 2
                ), "Index input needs to be 2 dimensional."

    @bind.register(SelectStatement)
    def _bind_select_statement(self, node: SelectStatement):
        self.bind(node.from_table)
        if node.where_clause:
            self.bind(node.where_clause)
            if node.where_clause.etype == ExpressionType.COMPARE_LIKE:
                check_column_name_is_string(node.where_clause.children[0])

        if node.target_list:
            # SELECT * support
            if (
                len(node.target_list) == 1
                and isinstance(node.target_list[0], TupleValueExpression)
                and node.target_list[0].col_name == "*"
            ):
                node.target_list = extend_star(self._binder_context)
            for expr in node.target_list:
                self.bind(expr)
        if node.groupby_clause:
            self.bind(node.groupby_clause)
            check_groupby_pattern(node.groupby_clause.value)
            check_table_object_is_video(node.from_table)
        if node.orderby_list:
            for expr in node.orderby_list:
                self.bind(expr[0])
        if node.union_link:
            current_context = self._binder_context
            self._binder_context = StatementBinderContext()
            self.bind(node.union_link)
            self._binder_context = current_context

        assert not (
            self._binder_context.is_retrieve_audio()
            and self._binder_context.is_retrieve_video()
        ), "Cannot query over both audio and video streams"
        if self._binder_context.is_retrieve_audio():
            node.from_table.get_audio = True
        if self._binder_context.is_retrieve_video():
            node.from_table.get_video = True

    @bind.register(DeleteTableStatement)
    def _bind_delete_statement(self, node: DeleteTableStatement):
        self.bind(node.table_ref)
        if node.where_clause:
            self.bind(node.where_clause)

    @bind.register(CreateMaterializedViewStatement)
    def _bind_create_mat_statement(self, node: CreateMaterializedViewStatement):
        self.bind(node.query)
        # Todo Verify if the number projected columns matches table

    @bind.register(RenameTableStatement)
    def _bind_rename_table_statement(self, node: RenameTableStatement):
        self.bind(node.old_table_ref)
        assert (
            node.old_table_ref.table.table_obj.table_type != TableType.STRUCTURED_DATA
        ), "Rename not yet supported on structured data"

    @bind.register(TableRef)
    def _bind_tableref(self, node: TableRef):
        if node.is_table_atom():
            # Table
            self._binder_context.add_table_alias(
                node.alias.alias_name, node.table.table_name
            )
            bind_table_info(node.table)
        elif node.is_select():
            current_context = self._binder_context
            self._binder_context = StatementBinderContext()
            self.bind(node.select_statement)
            self._binder_context = current_context
            self._binder_context.add_derived_table_alias(
                node.alias.alias_name, node.select_statement.target_list
            )
        elif node.is_join():
            self.bind(node.join_node.left)
            self.bind(node.join_node.right)
            if node.join_node.predicate:
                self.bind(node.join_node.predicate)
        elif node.is_table_valued_expr():
            func_expr = node.table_valued_expr.func_expr
            func_expr.alias = node.alias
            self.bind(func_expr)
            output_cols = []
            for obj, alias in zip(func_expr.output_objs, func_expr.alias.col_names):
                col_alias = "{}.{}".format(func_expr.alias.alias_name, alias)
                alias_obj = TupleValueExpression(
                    col_name=alias,
                    table_alias=func_expr.alias.alias_name,
                    col_object=obj,
                    col_alias=col_alias,
                )
                output_cols.append(alias_obj)
            self._binder_context.add_derived_table_alias(
                func_expr.alias.alias_name, output_cols
            )
        else:
            raise BinderError(f"Unsupported node {type(node)}")

    @bind.register(TupleValueExpression)
    def _bind_tuple_expr(self, node: TupleValueExpression):
        table_alias, col_obj = self._binder_context.get_binded_column(
            node.col_name, node.table_alias
        )
        node.table_alias = table_alias
        if node.col_name == VideoColumnName.audio:
            self._binder_context.enable_audio_retrieval()
        if node.col_name == VideoColumnName.data:
            self._binder_context.enable_video_retrieval()
        node.col_alias = "{}.{}".format(table_alias, node.col_name.lower())
        node.col_object = col_obj

    @bind.register(FunctionExpression)
    def _bind_func_expr(self, node: FunctionExpression):
        # handle the special case of "extract_object"
        if node.name.upper() == str(UDFType.EXTRACT_OBJECT):
            handle_bind_extract_object_function(node, self)
            return
        # bind all the children
        for child in node.children:
            self.bind(child)

        udf_obj = self._catalog.get_udf_catalog_entry_by_name(node.name)
        if udf_obj is None:
            err_msg = (
                f"UDF with name {node.name} does not exist in the catalog. "
                "Please create the UDF using CREATE UDF command."
            )
            logger.error(err_msg)
            raise BinderError(err_msg)

        # Verify the consistency of the UDF. If the checksum of the UDF does not match
        # the one stored in the catalog, an error will be thrown and the user will be
        # asked to register the UDF again.
        assert (
            get_file_checksum(udf_obj.impl_file_path) == udf_obj.checksum
        ), f"""UDF file {udf_obj.impl_file_path} has been modified from the
            registration. Please create a new UDF using the CREATE UDF command or UPDATE the existing one."""

        try:
            node.function = load_udf_class_from_file(
                udf_obj.impl_file_path, udf_obj.name
            )
        except Exception as e:
            err_msg = (
                f"{str(e)}. Please verify that the UDF class name in the"
                "implementation file matches the UDF name."
            )
            logger.error(err_msg)
            raise BinderError(err_msg)

        node.udf_obj = udf_obj
        output_objs = self._catalog.get_udf_io_catalog_output_entries(udf_obj)
        if node.output:
            for obj in output_objs:
                if obj.name.lower() == node.output:
                    node.output_objs = [obj]
            if not node.output_objs:
                err_msg = f"Output {node.output} does not exist for {udf_obj.name}."
                logger.error(err_msg)
                raise BinderError(err_msg)
            node.projection_columns = [node.output]
        else:
            node.output_objs = output_objs
            node.projection_columns = [obj.name.lower() for obj in output_objs]

        resolve_alias_table_value_expression(node)<|MERGE_RESOLUTION|>--- conflicted
+++ resolved
@@ -21,10 +21,7 @@
     check_groupby_pattern,
     check_table_object_is_video,
     extend_star,
-<<<<<<< HEAD
     handle_bind_extract_object_function,
-=======
->>>>>>> bf8b42f0
     resolve_alias_table_value_expression,
 )
 from eva.binder.statement_binder_context import StatementBinderContext

--- conflicted
+++ resolved
@@ -24,13 +24,8 @@
 )
 from eva.binder.statement_binder_context import StatementBinderContext
 from eva.catalog.catalog_manager import CatalogManager
-<<<<<<< HEAD
 from eva.catalog.catalog_type import ColumnName, IndexType, NdArrayType, TableType
-from eva.expression.abstract_expression import AbstractExpression
-=======
-from eva.catalog.catalog_type import IndexType, NdArrayType, TableType
 from eva.expression.abstract_expression import AbstractExpression, ExpressionType
->>>>>>> ff0615f5
 from eva.expression.function_expression import FunctionExpression
 from eva.expression.tuple_value_expression import TupleValueExpression
 from eva.parser.alias import Alias
@@ -220,14 +215,11 @@
         table_alias, col_obj = self._binder_context.get_binded_column(
             node.col_name, node.table_alias
         )
-<<<<<<< HEAD
+        node.table_alias = table_alias
         if node.col_name == ColumnName.audio:
             self._binder_context.enable_audio_retrieval()
         if node.col_name == ColumnName.data:
             self._binder_context.enable_video_retrieval()
-=======
-        node.table_alias = table_alias
->>>>>>> ff0615f5
         node.col_alias = "{}.{}".format(table_alias, node.col_name.lower())
         node.col_object = col_obj
 

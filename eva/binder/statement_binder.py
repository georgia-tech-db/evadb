--- conflicted
+++ resolved
@@ -234,12 +234,21 @@
         udf_file_path = udf_obj.impl_file_path
         udf_name = udf_obj.name
 
-<<<<<<< HEAD
         if udf_obj.type == 'HuggingFace':
             node.function = bind_hf_func_from_udf(udf_obj)
         else:
+            # Verify the consistency of the UDF. If the checksum of the UDF does not match
+            # the one stored in the catalog, an error will be thrown and the user will be
+            # asked to register the UDF again.
+            assert (
+                get_file_checksum(udf_obj.impl_file_path) == udf_obj.checksum
+            ), f"""UDF file {udf_obj.impl_file_path} has been modified from the
+                registration. Please create a new UDF using the CREATE UDF command or UPDATE the existing one."""
+
             try:
-                node.function = path_to_class(udf_file_path, udf_name)
+                node.function = load_udf_class_from_file(
+                    udf_obj.impl_file_path, udf_obj.name
+                )
             except Exception as e:
                 err_msg = (
                     f"{str(e)}. Please verify that the UDF class name in the"
@@ -247,27 +256,6 @@
                 )
                 logger.error(err_msg)
                 raise BinderError(err_msg)
-=======
-        # Verify the consistency of the UDF. If the checksum of the UDF does not match
-        # the one stored in the catalog, an error will be thrown and the user will be
-        # asked to register the UDF again.
-        assert (
-            get_file_checksum(udf_obj.impl_file_path) == udf_obj.checksum
-        ), f"""UDF file {udf_obj.impl_file_path} has been modified from the
-            registration. Please create a new UDF using the CREATE UDF command or UPDATE the existing one."""
-
-        try:
-            node.function = load_udf_class_from_file(
-                udf_obj.impl_file_path, udf_obj.name
-            )
-        except Exception as e:
-            err_msg = (
-                f"{str(e)}. Please verify that the UDF class name in the"
-                "implementation file matches the UDF name."
-            )
-            logger.error(err_msg)
-            raise BinderError(err_msg)
->>>>>>> 5c70a017
 
         node.udf_obj = udf_obj
         output_objs = self._catalog.get_udf_io_catalog_output_entries(udf_obj)

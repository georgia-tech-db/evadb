--- conflicted
+++ resolved
@@ -74,11 +74,7 @@
             update_value_config(cfg, "core", "catalog_database_uri", database_uri)
 
         # Ref: https://stackoverflow.com/a/847866
-<<<<<<< HEAD
-        upload_location = tempfile.gettempdir()
-=======
         upload_location = str(eva_home_directory / tempfile.gettempdir())
->>>>>>> df847407
         update_value_config(cfg, "storage", "upload_dir", upload_location)
 
         # Create upload directory in eva home directory if it does not exist

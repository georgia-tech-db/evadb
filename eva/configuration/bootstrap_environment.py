--- conflicted
+++ resolved
@@ -14,11 +14,7 @@
 # limitations under the License.
 import importlib.resources as importlib_resources
 import shutil
-<<<<<<< HEAD
-import tempfile
 from logging import DEBUG, WARN
-=======
->>>>>>> f9a0dabd
 from pathlib import Path
 
 import yaml

# coding=utf-8
# Copyright 2018-2022 EVA
#
# Licensed under the Apache License, Version 2.0 (the "License");
# you may not use this file except in compliance with the License.
# You may obtain a copy of the License at
#
#     http://www.apache.org/licenses/LICENSE-2.0
#
# Unless required by applicable law or agreed to in writing, software
# distributed under the License is distributed on an "AS IS" BASIS,
# WITHOUT WARRANTIES OR CONDITIONS OF ANY KIND, either express or implied.
# See the License for the specific language governing permissions and
# limitations under the License.
import asyncio
import base64
import os
import random

from eva.models.server.response import Response
from eva.server.async_protocol import EvaClient


class EVAConnection:
    def __init__(self, transport, protocol):
        self._transport = transport
        self._protocol = protocol
        self._cursor = None

    def cursor(self):
        # One unique cursor for one connection
        if self._cursor is None:
            self._cursor = EVACursor(self)
        return self._cursor

    @property
    def protocol(self):
        return self._protocol


class EVACursor(object):
    def __init__(self, connection):
        self._connection = connection
        self._pending_query = False

    @property
    def connection(self):
        return self._connection

    async def execute_async(self, query: str):
        """
        Send query to the EVA server.
        """
        if self._pending_query:
            raise SystemError(
                "EVA does not support concurrent queries. \
                    Call fetch_all() to complete the pending query"
            )
        query = self._upload_transformation(query)
        await self.connection.protocol.send_message(query)
        self._pending_query = True

    async def fetch_one_async(self) -> Response:
        """
        fetch_one returns one batch instead of one row for now.
        """
        try:
            message = await self.connection.protocol.queue.get()
<<<<<<< HEAD
            response = await asyncio.coroutine(Response.from_json)(message)
=======
            response = await asyncio.coroutine(Response.deserialize)(message)
>>>>>>> cf11c14b
        except Exception as e:
            raise e
        self._pending_query = False
        return response

    async def fetch_all_async(self) -> Response:
        """
        fetch_all is the same as fetch_one for now.
        """
        return await self.fetch_one_async()

    def _upload_transformation(self, query: str) -> str:
        """
        Special case:
         - UPLOAD: the client read the file and uses base64 to encode
         the content into a string.
        """
        if "UPLOAD" in query:
            query_list = query.split()
            file_path = query_list[2][1:-1]
            dst_path = os.path.basename(file_path)

            try:
                with open(file_path, "rb") as f:
                    bytes_read = f.read()
                    b64_string = str(base64.b64encode(bytes_read))
                    query = f"UPLOAD PATH '{dst_path}' BLOB \"{b64_string}\""

                    for token in query_list[3:]:
                        query += token + " "
            except Exception as e:
                raise e

        return query

    def __getattr__(self, name):
        """
        Auto generate sync function calls from async
        Sync function calls should not be used in an async environment.
        """
        func = object.__getattribute__(self, "%s_async" % name)
        if not asyncio.iscoroutinefunction(func):
            raise AttributeError

        def func_sync(*args, **kwargs):
            loop = self.connection.protocol.loop
            res = loop.run_until_complete(func(*args, **kwargs))
            return res

        return func_sync


async def connect_async(host: str, port: int, max_retry_count: int = 3, loop=None):
    if loop is None:
        loop = asyncio.get_event_loop()

    retries = max_retry_count * [1]

    while True:
        try:
            transport, protocol = await loop.create_connection(
                lambda: EvaClient(loop), host, port
            )

        except Exception as e:
            if not retries:
                raise e
            await asyncio.sleep(retries.pop(0) - random.random())
        else:
            break

    return EVAConnection(transport, protocol)


def connect(host: str, port: int, max_retry_count: int = 3):
    loop = asyncio.get_event_loop()
    return loop.run_until_complete(connect_async(host, port, max_retry_count))<|MERGE_RESOLUTION|>--- conflicted
+++ resolved
@@ -66,11 +66,7 @@
         """
         try:
             message = await self.connection.protocol.queue.get()
-<<<<<<< HEAD
-            response = await asyncio.coroutine(Response.from_json)(message)
-=======
             response = await asyncio.coroutine(Response.deserialize)(message)
->>>>>>> cf11c14b
         except Exception as e:
             raise e
         self._pending_query = False

--- conflicted
+++ resolved
@@ -14,11 +14,8 @@
 # limitations under the License.
 import asyncio
 import base64
-<<<<<<< HEAD
+import os
 import random
-=======
-import os
->>>>>>> 96c085f3
 
 from eva.models.server.response import Response
 from eva.server.async_protocol import EvaClient
@@ -79,24 +76,6 @@
          - UPLOAD: the client read the file and uses base64 to encode
          the content into a string.
         """
-<<<<<<< HEAD
-        if "UPLOAD" in query:
-            file_path = query.split()[2][1:-1]
-            dst_path = query.split()[-1][1:-2]
-            with open(file_path, "rb") as f:
-                bytes_read = f.read()
-                b64_string = str(base64.b64encode(bytes_read))
-                query = (
-                    "UPLOAD PATH "
-                    + "'"
-                    + dst_path
-                    + "'"
-                    + " BLOB "
-                    + '"'
-                    + b64_string
-                    + '";'
-                )
-=======
         if 'UPLOAD' in query:
             query_list = query.split()
             file_path = query_list[2][1:-1]
@@ -112,7 +91,6 @@
                 for token in query_list[3:]:
                     query += token + ' '
 
->>>>>>> 96c085f3
         return query
 
     def __getattr__(self, name):

--- conflicted
+++ resolved
@@ -65,18 +65,12 @@
     try:
         output_batch = execute_query_fetch_all(request_message)
     except Exception as e:
-<<<<<<< HEAD
-        LoggingManager().log(e, LoggingLevel.WARNING)
+        logger.warn(e)
         response = Response(
             status=ResponseStatus.FAIL,
             batch=None,
             error=str(e)
         )
-=======
-        logger.warn(e)
-        output_batch = Batch(pd.DataFrame([{'error': str(e)}]))
-        response = Response(status=ResponseStatus.FAIL, batch=output_batch)
->>>>>>> ad501093
     else:
         response = Response(status=ResponseStatus.SUCCESS, batch=output_batch)
 

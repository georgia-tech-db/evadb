--- conflicted
+++ resolved
@@ -36,13 +36,8 @@
     stmt = Parser().parse(query)[0]
     try:
         StatementBinder(StatementBinderContext()).bind(stmt)
-<<<<<<< HEAD
-    except Exception:
-        raise RuntimeError('Invalid Query')
-=======
     except Exception as error:
         raise RuntimeError(f'Binder failed: {error}')
->>>>>>> d2879ca2
     l_plan = StatementToPlanConvertor().visit(stmt)
     p_plan = PlanGenerator().build(l_plan)
     return PlanExecutor(p_plan).execute_plan()

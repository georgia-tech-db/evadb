--- conflicted
+++ resolved
@@ -85,19 +85,11 @@
     @property
     def udf_type(self):
         return self._udf_type
-<<<<<<< HEAD
-    
-    @property
-    def metadata(self):
-        return self._metadata
-    
-=======
 
     @property
     def metadata(self):
         return self._metadata
 
->>>>>>> 5c70a017
     def __str__(self):
         return "CreateUDFPlan(name={}, \
             if_not_exists={}, \
@@ -112,11 +104,7 @@
             self._outputs,
             self._impl_path,
             self._udf_type,
-<<<<<<< HEAD
-            self._metadata
-=======
             self._metadata,
->>>>>>> 5c70a017
         )
 
     def __hash__(self) -> int:
@@ -128,10 +116,6 @@
                 tuple(self.outputs),
                 self.impl_path,
                 self.udf_type,
-<<<<<<< HEAD
-                tuple(self.metadata)
-=======
                 tuple(self.metadata),
->>>>>>> 5c70a017
             )
         )
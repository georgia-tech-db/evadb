# coding=utf-8
# Copyright 2018-2022 EVA
#
# Licensed under the Apache License, Version 2.0 (the "License");
# you may not use this file except in compliance with the License.
# You may obtain a copy of the License at
#
#     http://www.apache.org/licenses/LICENSE-2.0
#
# Unless required by applicable law or agreed to in writing, software
# distributed under the License is distributed on an "AS IS" BASIS,
# WITHOUT WARRANTIES OR CONDITIONS OF ANY KIND, either express or implied.
# See the License for the specific language governing permissions and
# limitations under the License.
from enum import Enum, auto, unique


# Modified, add RENAME
@unique
class PlanOprType(Enum):
    SEQUENTIAL_SCAN = auto()
    STORAGE_PLAN = auto()
    PP_FILTER = auto()
    INSERT = auto()
    CREATE = auto()
    RENAME = auto()
    DROP = auto()
    CREATE_UDF = auto()
    LOAD_DATA = auto()
    UPLOAD = auto()
    UNION = auto()
    ORDER_BY = auto()
    LIMIT = auto()
    SAMPLE = auto()
    FUNCTION_SCAN = auto()
    HASH_JOIN = auto()
    LATERAL_JOIN = auto()
    HASH_BUILD = auto()
    CREATE_MATERIALIZED_VIEW = auto()
<<<<<<< HEAD
    EXCHANGE = auto()
=======
    PREDICATE_FILTER = auto()
    PROJECT = auto()
    SHOW_INFO = auto()
    DROP_UDF = auto()
>>>>>>> 9d1144c2
    # add other types<|MERGE_RESOLUTION|>--- conflicted
+++ resolved
@@ -37,12 +37,9 @@
     LATERAL_JOIN = auto()
     HASH_BUILD = auto()
     CREATE_MATERIALIZED_VIEW = auto()
-<<<<<<< HEAD
     EXCHANGE = auto()
-=======
     PREDICATE_FILTER = auto()
     PROJECT = auto()
     SHOW_INFO = auto()
     DROP_UDF = auto()
->>>>>>> 9d1144c2
     # add other types
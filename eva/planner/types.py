--- conflicted
+++ resolved
@@ -29,12 +29,9 @@
     ORDER_BY = auto()
     LIMIT = auto()
     SAMPLE = auto()
-<<<<<<< HEAD
     FUNCTION_SCAN = auto()
     JOIN = auto()
     LATERAL_JOIN = auto()
     BUILD_JOIN = auto()
-=======
     CREATE_MATERIALIZED_VIEW = auto()
->>>>>>> 6babd62e
     # add other types
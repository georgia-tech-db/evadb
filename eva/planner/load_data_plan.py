--- conflicted
+++ resolved
@@ -72,10 +72,6 @@
                                      self.batch_mem_size,
                                      self.column_list,
                                      self.file_options)
-<<<<<<< HEAD
-        return print_str
-=======
->>>>>>> ee041ecc
 
     def __hash__(self) -> int:
         return hash((super().__hash__(), self.table_metainfo,

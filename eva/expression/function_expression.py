# coding=utf-8
# Copyright 2018-2022 EVA
#
# Licensed under the Apache License, Version 2.0 (the "License");
# you may not use this file except in compliance with the License.
# You may obtain a copy of the License at
#
#     http://www.apache.org/licenses/LICENSE-2.0
#
# Unless required by applicable law or agreed to in writing, software
# distributed under the License is distributed on an "AS IS" BASIS,
# WITHOUT WARRANTIES OR CONDITIONS OF ANY KIND, either express or implied.
# See the License for the specific language governing permissions and
# limitations under the License.
from dataclasses import dataclass
from typing import Callable, List, Tuple

import numpy as np
import pandas as pd

from eva.catalog.models.udf_catalog import UdfCatalogEntry
from eva.catalog.models.udf_io_catalog import UdfIOCatalogEntry
from eva.constants import NO_GPU
from eva.executor.execution_context import Context
from eva.expression.abstract_expression import AbstractExpression, ExpressionType
from eva.models.storage.batch import Batch
from eva.parser.alias import Alias
from eva.udfs.gpu_compatible import GPUCompatible
<<<<<<< HEAD
from eva.utils.kv_cache import DiskKVCache
=======
from eva.utils.stats import UDFStats
>>>>>>> 8f8de1f5


class FunctionExpression(AbstractExpression):
    """
    Consider FunctionExpression: ObjDetector -> (labels, boxes)

    `output`: If the user wants only subset of ouputs. Eg,
    ObjDetector.lables the parser with set output to 'labels'

    `output_objs`: It is populated by the binder. In case the
    output is None, the binder sets output_objs to list of all
    output columns of the FunctionExpression. Eg, ['labels',
    'boxes']. Otherwise, only the output columns.

    FunctionExpression also needs to prepend its alias to all the
    projected columns. This is important as other parts of the query
    might be assessing the results using alias. Eg,
    `Select OD.labels FROM Video JOIN LATERAL ObjDetector AS OD;`
    """

    def __init__(
        self,
        func: Callable,
        name: str,
        output: str = None,
        alias: Alias = None,
        **kwargs,
    ):
        super().__init__(ExpressionType.FUNCTION_EXPRESSION, **kwargs)
        self._context = Context()
        self._name = name
        self._function = func
        self._function_instance = None
        self._output = output
        self.alias = alias
        self.udf_obj: UdfCatalogEntry = None
        self.output_objs: List[UdfIOCatalogEntry] = []
        self.projection_columns: List[str] = []
<<<<<<< HEAD
        self._cache: FunctionExpressionCache = None
=======
        self._stats = UDFStats()
>>>>>>> 8f8de1f5

    @property
    def name(self):
        return self._name

    @property
    def output(self):
        return self._output

    @property
    def col_alias(self):
        col_alias_list = []
        if self.alias is not None:
            for col in self.alias.col_names:
                col_alias_list.append("{}.{}".format(self.alias.alias_name, col))
        return col_alias_list

    @property
    def function(self):
        return self._function

    @function.setter
    def function(self, func: Callable):
        self._function = func

<<<<<<< HEAD
    def enable_cache(self, cache: "FunctionExpressionCache"):
        self._cache = cache
        return self

    def has_cache(self):
        return self._cache is not None
=======
    def persist_stats(self):
        from eva.catalog.catalog_manager import CatalogManager

        if self.udf_obj is None:
            return
        udf_id = self.udf_obj.row_id
        cost_per_func_call = (
            self._stats.timer.total_elapsed_time / self._stats.num_calls
        )

        # persist stats to catalog only if it differ by greater than 10% from
        # the previous value
        if abs(self._stats.prev_cost - cost_per_func_call) > cost_per_func_call / 10:
            CatalogManager().upsert_udf_cost_catalog_entry(
                udf_id, self.udf_obj.name, cost_per_func_call
            )
            self._stats.prev_cost = cost_per_func_call

    def evaluate(self, batch: Batch, **kwargs) -> Batch:
        new_batch = batch
        child_batches = [child.evaluate(batch, **kwargs) for child in self.children]
        if len(child_batches):
            batch_sizes = [len(child_batch) for child_batch in child_batches]
            are_all_equal_length = all(batch_sizes[0] == x for x in batch_sizes)
            assert (
                are_all_equal_length is True
            ), "All columns in batch must have equal elements"
            new_batch = Batch.merge_column_wise(child_batches)
>>>>>>> 8f8de1f5

    def evaluate(self, batch: Batch, **kwargs) -> Batch:
        func = self._gpu_enabled_function()
<<<<<<< HEAD
        outcomes = self._apply_function_expression(func, batch, **kwargs)
        outcomes = outcomes.project(self.projection_columns)
        outcomes.modify_column_alias(self.alias)
=======
        outcomes = new_batch

        # record the time taken for the udf execution
        with self._stats.timer:
            # apply the function and project the required columns
            outcomes.apply_function_expression(func)
            outcomes = outcomes.project(self.projection_columns)
            outcomes.modify_column_alias(self.alias)

        # record the number of function calls
        self._stats.num_calls += len(batch)

        # persist the stats to catalog
        self.persist_stats()

>>>>>>> 8f8de1f5
        return outcomes

    def signature(self) -> str:
        """It constructs the signature of the function expression.
        It traverses the children (function arguments) and compute signature for each child. The output is in the form `udf_name(arg1, arg2, ...)`.

        Returns:
            str: signature string
        """
        child_sigs = []
        for child in self.children:
            child_sigs.append(child.signature())

        func_sig = f"{self.name}({','.join(child_sigs)})"
        return func_sig

    def _gpu_enabled_function(self):
        if self._function_instance is None:
            self._function_instance = self.function()
            if isinstance(self._function_instance, GPUCompatible):
                device = self._context.gpu_device()
                if device != NO_GPU:
                    self._function_instance = self._function_instance.to_device(device)
        return self._function_instance

    def _apply_function_expression(self, func: Callable, batch: Batch, **kwargs):
        """
        If cache is not enabled, call the func on the batch and return.
        If cache is enabled:
        (1) iterate over the input batch rows and check if we have the value in the
        cache;
        (2) for all cache miss rows, call the func;
        (3) iterate over each cache miss row and store the results in the cache;
        (4) stitch back the partial cache results with the new func calls.
        """
        func_args = Batch.merge_column_wise(
            [child.evaluate(batch, **kwargs) for child in self.children]
        )

        if not self._cache:
            return func_args.apply_function_expression(func)

        cols = [obj.name for obj in self.output_objs]

        # 1. check cache
        # We are required to iterate over the batch row by row and check the cache.
        # This can hurt performance, as we have to stitch together columns to generate
        # row tuples. Is there an alternative approach we can take?

        results = np.full([len(batch), len(cols)], None)
        keys = batch
        if self._cache.key:
            keys = [child.evaluate(batch, **kwargs) for child in self._cache.key]
            keys = Batch.merge_column_wise(keys)
            assert len(keys) == len(batch), "Not all rows have the cache key"

        cache_miss = np.full(len(batch), True)
        for idx, key in keys.iterrows():
            val = self._cache.store.get(key.to_numpy())
            results[idx] = val
            cache_miss[idx] = val is None

        # 2. call func for cache miss rows
        if cache_miss.any():
            func_args = func_args[list(cache_miss)]
            cache_miss_results = func_args.apply_function_expression(func)

            # 3. set the cache results
            missing_keys = keys[list(cache_miss)]
            for key, value in zip(
                missing_keys.iterrows(), cache_miss_results.iterrows()
            ):
                self._cache.store.set(key[1].to_numpy(), value[1].to_numpy())

            # 4. merge the cache results
            results[cache_miss] = cache_miss_results.to_numpy()

        # 5. return the correct batch
        cols = [obj.name for obj in self.output_objs]
        return Batch(pd.DataFrame(results, columns=cols))

    def __str__(self) -> str:
        expr_str = f"{self.name}()"
        return expr_str

    def __eq__(self, other):
        is_subtree_equal = super().__eq__(other)
        if not isinstance(other, FunctionExpression):
            return False
        return (
            is_subtree_equal
            and self.name == other.name
            and self.output == other.output
            and self.alias == other.alias
            and self.function == other.function
            and self.output_objs == other.output_objs
            and self._cache == other._cache
        )

    def __hash__(self) -> int:
        return hash(
            (
                super().__hash__(),
                self.name,
                self.output,
                self.alias,
                self.function,
                tuple(self.output_objs),
                self._cache,
            )
        )


@dataclass(frozen=True)
class FunctionExpressionCache:
    """dataclass for cache-related attributes

    Args:
        key (`AbstractExpression`): the list of abstract expression to evaluate to get the key. If `None`, use the function arguments as the key. This is useful when the system wants to use logically equivalent columns as the key (e.g., frame number instead of frame data).
        store (`DiskKVCache`): the cache object to get/set key-value pairs
    """

    key: Tuple[AbstractExpression]
    store: DiskKVCache = None<|MERGE_RESOLUTION|>--- conflicted
+++ resolved
@@ -26,11 +26,8 @@
 from eva.models.storage.batch import Batch
 from eva.parser.alias import Alias
 from eva.udfs.gpu_compatible import GPUCompatible
-<<<<<<< HEAD
 from eva.utils.kv_cache import DiskKVCache
-=======
 from eva.utils.stats import UDFStats
->>>>>>> 8f8de1f5
 
 
 class FunctionExpression(AbstractExpression):
@@ -69,11 +66,8 @@
         self.udf_obj: UdfCatalogEntry = None
         self.output_objs: List[UdfIOCatalogEntry] = []
         self.projection_columns: List[str] = []
-<<<<<<< HEAD
         self._cache: FunctionExpressionCache = None
-=======
         self._stats = UDFStats()
->>>>>>> 8f8de1f5
 
     @property
     def name(self):
@@ -99,14 +93,13 @@
     def function(self, func: Callable):
         self._function = func
 
-<<<<<<< HEAD
     def enable_cache(self, cache: "FunctionExpressionCache"):
         self._cache = cache
         return self
 
     def has_cache(self):
         return self._cache is not None
-=======
+
     def persist_stats(self):
         from eva.catalog.catalog_manager import CatalogManager
 
@@ -135,21 +128,13 @@
                 are_all_equal_length is True
             ), "All columns in batch must have equal elements"
             new_batch = Batch.merge_column_wise(child_batches)
->>>>>>> 8f8de1f5
-
-    def evaluate(self, batch: Batch, **kwargs) -> Batch:
+
         func = self._gpu_enabled_function()
-<<<<<<< HEAD
-        outcomes = self._apply_function_expression(func, batch, **kwargs)
-        outcomes = outcomes.project(self.projection_columns)
-        outcomes.modify_column_alias(self.alias)
-=======
-        outcomes = new_batch
 
         # record the time taken for the udf execution
         with self._stats.timer:
             # apply the function and project the required columns
-            outcomes.apply_function_expression(func)
+            outcomes = self._apply_function_expression(func, new_batch, **kwargs)
             outcomes = outcomes.project(self.projection_columns)
             outcomes.modify_column_alias(self.alias)
 
@@ -159,7 +144,6 @@
         # persist the stats to catalog
         self.persist_stats()
 
->>>>>>> 8f8de1f5
         return outcomes
 
     def signature(self) -> str:

--- conflicted
+++ resolved
@@ -14,14 +14,10 @@
 # limitations under the License.
 from typing import Callable, List
 
-<<<<<<< HEAD
 import numpy as np
 import pandas as pd
 from dataclasses import dataclass
-from eva.catalog.models.udf_io_catalog import UdfIOCatalog
-=======
 from eva.catalog.models.udf_io_catalog import UdfIOCatalogEntry
->>>>>>> 04368ef7
 from eva.constants import NO_GPU
 from eva.executor.execution_context import Context
 from eva.expression.abstract_expression import AbstractExpression, ExpressionType

# coding=utf-8
# Copyright 2018-2022 EVA
#
# Licensed under the Apache License, Version 2.0 (the "License");
# you may not use this file except in compliance with the License.
# You may obtain a copy of the License at
#
#     http://www.apache.org/licenses/LICENSE-2.0
#
# Unless required by applicable law or agreed to in writing, software
# distributed under the License is distributed on an "AS IS" BASIS,
# WITHOUT WARRANTIES OR CONDITIONS OF ANY KIND, either express or implied.
# See the License for the specific language governing permissions and
# limitations under the License.
from typing import Callable, List

import pandas as pd

from eva.catalog.models.udf_io import UdfIO
from eva.constants import NO_GPU
from eva.executor.execution_context import Context
from eva.expression.abstract_expression import AbstractExpression, ExpressionType
from eva.models.storage.batch import Batch
from eva.parser.alias import Alias
from eva.udfs.gpu_compatible import GPUCompatible


class FunctionExpression(AbstractExpression):
    """
    Consider FunctionExpression: ObjDetector -> (labels, boxes)

    `output`: If the user wants only subset of ouputs. Eg,
    ObjDetector.lables the parser with set output to 'labels'

    `output_objs`: It is populated by the binder. In case the
    output is None, the binder sets output_objs to list of all
    output columns of the FunctionExpression. Eg, ['labels',
    'boxes']. Otherwise, only the output columns.

    FunctionExpression also needs to prepend its alias to all the
    projected columns. This is important as other parts of the query
    might be assessing the results using alias. Eg,
    `Select OD.labels FROM Video JOIN LATERAL ObjDetector AS OD;`
    """

    def __init__(
        self,
        func: Callable,
        name: str,
        output: str = None,
        alias: Alias = None,
        **kwargs
    ):

        super().__init__(ExpressionType.FUNCTION_EXPRESSION, **kwargs)
        self._context = Context()
        self._name = name
        self._function = func
<<<<<<< HEAD
        self._function_instance = None
        self._output: str = output
        self.alias: str = alias
        self.output_col_aliases: List[str] = []
=======
        self._output = output
        self.alias = alias
>>>>>>> 4a924066
        self.output_objs: List[UdfIO] = []
        self.projection_columns: List[str] = []

    @property
    def name(self):
        return self._name

    @property
    def output(self):
        return self._output

    @property
    def function(self):
        return self._function

    @function.setter
    def function(self, func: Callable):
        self._function = func

    def evaluate(self, batch: Batch, **kwargs) -> Batch:
        new_batch = batch
        child_batches = [child.evaluate(batch, **kwargs) for child in self.children]
        if len(child_batches):
            new_batch = Batch.merge_column_wise(child_batches)

        func = self._gpu_enabled_function()
        outcomes = func(new_batch.frames)
        outcomes = Batch(pd.DataFrame(outcomes))
        outcomes = outcomes.project(self.projection_columns)
        outcomes.modify_column_alias(self.alias)
        return outcomes

    def _gpu_enabled_function(self):
        if self._function_instance is None:
            self._function_instance = self.function()
            if isinstance(self._function_instance, GPUCompatible):
                device = self._context.gpu_device()
                if device != NO_GPU:
                     self._function_instance = self._function_instance.to_device(device)
        return self._function_instance

    def __eq__(self, other):
        is_subtree_equal = super().__eq__(other)
        if not isinstance(other, FunctionExpression):
            return False
        return (
            is_subtree_equal
            and self.name == other.name
            and self.output == other.output
            and self.alias == other.alias
            and self.function == other.function
            and self.output_objs == other.output_objs
        )

    def __hash__(self) -> int:
        return hash(
            (
                super().__hash__(),
                self.name,
                self.output,
                self.alias,
                self.function,
                tuple(self.output_objs),
            )
        )<|MERGE_RESOLUTION|>--- conflicted
+++ resolved
@@ -56,15 +56,9 @@
         self._context = Context()
         self._name = name
         self._function = func
-<<<<<<< HEAD
         self._function_instance = None
-        self._output: str = output
-        self.alias: str = alias
-        self.output_col_aliases: List[str] = []
-=======
         self._output = output
         self.alias = alias
->>>>>>> 4a924066
         self.output_objs: List[UdfIO] = []
         self.projection_columns: List[str] = []
 

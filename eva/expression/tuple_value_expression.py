--- conflicted
+++ resolved
@@ -27,13 +27,8 @@
         self,
         col_name: str = None,
         table_alias: str = None,
-<<<<<<< HEAD
-        col_idx: int = None,
-        col_object: DataFrameColumn = None,
-=======
         col_idx: int = -1,
         col_object: ColumnCatalog = None,
->>>>>>> 97dfa951
         col_alias=None,
     ):
         super().__init__(ExpressionType.TUPLE_VALUE, rtype=ExpressionReturnType.INVALID)

--- conflicted
+++ resolved
@@ -12,20 +12,14 @@
 # WITHOUT WARRANTIES OR CONDITIONS OF ANY KIND, either express or implied.
 # See the License for the specific language governing permissions and
 # limitations under the License.
-<<<<<<< HEAD
 
 from typing import List
-from eva.expression.abstract_expression import (
-    AbstractExpression,
-    ExpressionType,
-)
+
+from eva.expression.abstract_expression import AbstractExpression, ExpressionType
 from eva.expression.comparison_expression import ComparisonExpression
 from eva.expression.constant_value_expression import ConstantValueExpression
 from eva.expression.logical_expression import LogicalExpression
 from eva.expression.tuple_value_expression import TupleValueExpression
-=======
-from eva.expression.abstract_expression import ExpressionType
->>>>>>> 47494ca2
 
 
 def expression_tree_to_conjunction_list(expression_tree):
@@ -58,9 +52,7 @@
         return None
     prev_expr = expression_list[0]
     for expr in expression_list[1:]:
-        prev_expr = LogicalExpression(
-            ExpressionType.LOGICAL_AND, prev_expr, expr
-        )
+        prev_expr = LogicalExpression(ExpressionType.LOGICAL_AND, prev_expr, expr)
     return prev_expr
 
 
@@ -88,9 +80,7 @@
     """
 
     if not isinstance(expr, ComparisonExpression):
-        raise RuntimeError(
-            f"Expected Comparision Expression, got {type(expr)}"
-        )
+        raise RuntimeError(f"Expected Comparision Expression, got {type(expr)}")
     left = expr.children[0]
     right = expr.children[1]
     expr_type = expr.etype
@@ -208,20 +198,14 @@
 
     elif isinstance(predicate, ComparisonExpression):
         return union(
-            extract_range_list_from_comparison_expr(
-                predicate, lower_bound, upper_bound
-            )
-        )
-
-    else:
-        raise RuntimeError(
-            f"Contains unsuporrted expression {type(predicate)}"
-        )
-
-
-def contains_single_column(
-    predicate: AbstractExpression, column: str = None
-) -> bool:
+            extract_range_list_from_comparison_expr(predicate, lower_bound, upper_bound)
+        )
+
+    else:
+        raise RuntimeError(f"Contains unsuporrted expression {type(predicate)}")
+
+
+def contains_single_column(predicate: AbstractExpression, column: str = None) -> bool:
     """Checks if predicate contains conditions on single predicate
 
     Args:
@@ -281,6 +265,4 @@
         ConstantValueExpression,
     ]
 
-    return _has_simple_expressions(predicate) and contains_single_column(
-        predicate
-    )+    return _has_simple_expressions(predicate) and contains_single_column(predicate)
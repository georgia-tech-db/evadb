--- conflicted
+++ resolved
@@ -122,11 +122,8 @@
 
     def signature(self) -> str:
         NotImplementedError(f"{type(self)} does not support signature function")
-<<<<<<< HEAD
     
-=======
-
->>>>>>> 0233ea6c
+
     def __eq__(self, other):
         is_subtree_equal = True
         if not isinstance(other, AbstractExpression):

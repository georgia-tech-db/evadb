# coding=utf-8
# Copyright 2018-2022 EVA
#
# Licensed under the Apache License, Version 2.0 (the "License");
# you may not use this file except in compliance with the License.
# You may obtain a copy of the License at
#
#     http://www.apache.org/licenses/LICENSE-2.0
#
# Unless required by applicable law or agreed to in writing, software
# distributed under the License is distributed on an "AS IS" BASIS,
# WITHOUT WARRANTIES OR CONDITIONS OF ANY KIND, either express or implied.
# See the License for the specific language governing permissions and
# limitations under the License.
from abc import ABC, abstractmethod
from collections import deque
from copy import deepcopy
from enum import IntEnum, auto, unique
from typing import Any


@unique
class ExpressionType(IntEnum):
    INVALID = auto()
    CONSTANT_VALUE = auto()
    TUPLE_VALUE = auto()
    # Compare operators
    COMPARE_EQUAL = auto()
    COMPARE_GREATER = auto()
    COMPARE_LESSER = auto()
    COMPARE_GEQ = auto()
    COMPARE_LEQ = auto()
    COMPARE_NEQ = auto()
    COMPARE_CONTAINS = auto()
    COMPARE_IS_CONTAINED = auto()
    # Logical operators
    LOGICAL_AND = auto()
    LOGICAL_OR = auto()
    LOGICAL_NOT = auto()
    # Arithmetic operators
    ARITHMETIC_ADD = auto()
    ARITHMETIC_SUBTRACT = auto()
    ARITHMETIC_MULTIPLY = auto()
    ARITHMETIC_DIVIDE = auto()

    FUNCTION_EXPRESSION = auto()

    AGGREGATION_COUNT = auto()
    AGGREGATION_SUM = auto()
    AGGREGATION_MIN = auto()
    AGGREGATION_MAX = auto()
    AGGREGATION_AVG = auto()
    AGGREGATION_FIRST = auto()
    AGGREGATION_LAST = auto()
    AGGREGATION_SEGMENT = auto()

    CASE = auto()
    # add other types


@unique
class ExpressionReturnType(IntEnum):
    INVALID = auto()
    BOOLEAN = auto()
    INTEGER = auto()
    VARCHAR = auto()
    FLOAT = auto()
    # add others


class AbstractExpression(ABC):
    def __init__(
        self,
        exp_type: ExpressionType,
        rtype: ExpressionReturnType = ExpressionReturnType.INVALID,
        children=None,
    ):
        self._etype = exp_type
        self._rtype = rtype
        self._children = children or []

    def get_child(self, index: int):
        if index < 0 or index >= len(self._children):
            return None
        else:
            return self._children[index]

    @property
    def children(self):
        return self._children

    def append_child(self, child):
        self._children.append(child)

    def get_children_count(self) -> int:
        return len(self._children)

    @property
    def etype(self) -> ExpressionType:
        return self._etype

    @etype.setter
    def etype(self, expr_type: ExpressionType):
        self._etype = expr_type

    @property
    def rtype(self) -> ExpressionReturnType:
        return self._rtype

    @rtype.setter
    def r_type(self, rtype: ExpressionReturnType):
        self._rtype = rtype

    # todo define a generic return type for this function
    # not sure if we should keep tuple1, tuple2 explicitly
    # since not many sub-classes are using both tuples
    # how about if we maintain *args
    # refactor if need be
    @abstractmethod
    def evaluate(self, *args, **kwargs):
        NotImplementedError("Must be implemented in subclasses.")

    def signature(self) -> str:
        NotImplementedError(f"{type(self)} does not support signature function")

    def __eq__(self, other):
        is_subtree_equal = True
        if not isinstance(other, AbstractExpression):
            return False
        if self.get_children_count() != other.get_children_count():
            return False
        for child1, child2 in zip(self.children, other.children):
            is_subtree_equal = is_subtree_equal and (child1 == child2)
        return is_subtree_equal

    def __hash__(self) -> int:
        return hash((self.etype, self.rtype, tuple(self.children)))

    def __deepcopy__(self, memo):
        cls = self.__class__
        result = cls.__new__(cls)
        memo[id(self)] = result
        for k, v in self.__dict__.items():
            setattr(result, k, deepcopy(v, memo))
        return result

    def copy(self):
        """Returns a deepcopy of the expression tree."""
        return deepcopy(self)

    def walk(self, bfs=True):
        """
        Returns a generator which visits all nodes in expression tree.

        Args:
            bfs (bool): if True, use breadth-first search (BFS) traversal order;
                if False, use the depth-first search (DFS) traversal order

        Returns:
            the generator object.
        """
        if bfs:
            yield from self.bfs()
        else:
            yield from self.dfs()

    def bfs(self):
        """Returns a generator which visits all nodes in expression tree in
        breadth-first search (BFS) traversal order.

        Returns:
            the generator object.
        """
<<<<<<< HEAD
        queue = deque(self)
=======
        queue = deque([self])
>>>>>>> 762f232b
        while queue:
            node = queue.popleft()
            yield node
            for child in node.children:
                queue.append(child)

    def dfs(self):
        """Returns a generator which visits all nodes in expression tree in depth-first
        search (DFS) traversal order.

        Returns:
            the generator object.
        """
        yield self
        for child in self.children:
            yield from child.dfs()

    def find_all(self, expresison_type: Any):
        """Returns a generator which visits all the nodes in expresison tree and yields one that matches the passed `expression_type`.

        Args:
            expresison_type (Any): expression type to match with

        Returns:
            the generator object.
        """

        for node in self.bfs():
            if isinstance(node, expresison_type):
                yield node<|MERGE_RESOLUTION|>--- conflicted
+++ resolved
@@ -171,11 +171,7 @@
         Returns:
             the generator object.
         """
-<<<<<<< HEAD
-        queue = deque(self)
-=======
         queue = deque([self])
->>>>>>> 762f232b
         while queue:
             node = queue.popleft()
             yield node

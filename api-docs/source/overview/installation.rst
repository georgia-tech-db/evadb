.. _guide-getstarted:

Getting Started
====

Part 1: Install EVA
----

EVA supports Python (versions >= 3.7). To install EVA, we recommend using the pip package manager:

.. code-block:: bash

    pip install evadb


Launch EVA server
----

EVA is based on a `client-server architecture <https://www.postgresql.org/docs/15/tutorial-arch.html>`_. To launch the EVA server, run the following command on the terminal:

.. code-block:: bash

    eva_server &

Part 2: Start a Jupyter Notebook Client
----

Here is an `illustrative Jupyter notebook <https://evadb.readthedocs.io/en/latest/source/tutorials/01-mnist.html>`_ focusing on MNIST image classification using EVA. The notebook works on `Google Colab <https://colab.research.google.com/github/georgia-tech-db/eva/blob/master/tutorials/01-mnist.ipynb>`_. 

Connect to the EVA server
~~~~

To connect to the EVA server in the notebook, use the following Python code:

.. code-block:: python

    # allow nested asyncio calls for client to connect with server
    import nest_asyncio
    nest_asyncio.apply()

    # hostname and port of the server where EVA is running
    connection = connect(host = '0.0.0.0', port = 5432)

    # cursor allows the notebook client to send queries to the server
    cursor = connection.cursor()

Load video for analysis
~~~~

Download the MNIST video.

.. code-block:: bash

    !wget -nc https://www.dropbox.com/s/yxljxz6zxoqu54v/mnist.mp4

Use the LOAD statement is used to load a video onto a table in EVA server. 

.. code-block:: python

    cursor.execute('LOAD FILE "mnist.mp4" INTO MNISTVideoTable;')
    response = cursor.fetch_all()
    print(response)

Run a query
~~~~

Run a query over the video to retrieve the output of the MNIST CNN function that is included in EVA as a built-in user-defined function (UDF).

.. code-block:: python

    cursor.execute("""SELECT id, MnistCNN(data).label 
                    FROM MNISTVideoTable 
                    WHERE id < 5;""")
    response = cursor.fetch_all()
    print(response)

That's it! You can now run more complex queries.

Part 3: Register an user-defined function (UDF)
----

User-defined functions allow us to combine SQL with deep learning models. These functions can wrap around deep learning models. 

Download an user-defined function for classifying MNIST images.

.. code-block:: bash

    !wget -nc https://raw.githubusercontent.com/georgia-tech-db/eva/master/tutorials/apps/mnist/eva_mnist_udf.py

.. code-block:: python

    cursor.execute("""CREATE UDF IF NOT EXISTS MnistCNN
                      INPUT  (data NDARRAY (3, 28, 28))
                      OUTPUT (label TEXT(2))
                      TYPE  Classification
                      IMPL  'eva_mnist_udf.py';
                    """)
    response = cursor.fetch_all()
    print(response)

Run a more interesting query using the newly registered UDF
~~~~

.. code-block:: python

    cursor.execute("""SELECT data, MnistCNN(data).label 
                      FROM MNISTVideoTable
                      WHERE id = 30;""")
    response = cursor.fetch_all()

Visualize the Output
~~~~

The output of the query is `visualized in the notebook <https://evadb.readthedocs.io/en/latest/source/tutorials/01-mnist.html#visualize-output-of-query-on-the-video>`_.


Part 5: Start a Command Line Client
----

Besides the notebook interface, EVA also exports a command line interface for querying the server. This interface allows for quick querying from the terminal:

.. code-block:: bash

    >>> eva_client
    eva=# LOAD FILE "mnist.mp4" INTO MNISTVid;
    @status: ResponseStatus.SUCCESS
    @batch:

    0 Video successfully added at location: mnist.p4
    @query_time: 0.045

    eva=# SELECT id, data FROM MNISTVid WHERE id < 1000;
    @status: ResponseStatus.SUCCESS
    @batch:
                mnistvid.id     mnistvid.data 
        0          0             [[[ 0 2 0]\n [0 0 0]\n...         
        1          1             [[[ 2 2 0]\n [1 1 0]\n...         
        2          2             [[[ 2 2 0]\n [1 2 2]\n...         
        ..       ...
        997        997           [[[ 0 2 0]\n [0 0 0]\n...         
        998        998           [[[ 0 2 0]\n [0 0 0]\n...         
        999        999           [[[ 2 2 0]\n [1 1 0]\n...         

    [1000 rows x 2 columns]
    @query_time: 0.216  

<<<<<<< HEAD
    python eva/eva_client
    >>> LOAD VIDEO "eva/data/mnist/mnist.mp4" INTO MNISTVid;
    >>> SELECT id, data FROM MNISTVid WHERE id < 5
=======
    eva=# exit
>>>>>>> 9cbdd004
<|MERGE_RESOLUTION|>--- conflicted
+++ resolved
@@ -57,7 +57,7 @@
 
 .. code-block:: python
 
-    cursor.execute('LOAD FILE "mnist.mp4" INTO MNISTVideoTable;')
+    cursor.execute('LOAD VIDEO "mnist.mp4" INTO MNISTVideoTable;')
     response = cursor.fetch_all()
     print(response)
 
@@ -122,7 +122,7 @@
 .. code-block:: bash
 
     >>> eva_client
-    eva=# LOAD FILE "mnist.mp4" INTO MNISTVid;
+    eva=# LOAD VIDEO "mnist.mp4" INTO MNISTVid;
     @status: ResponseStatus.SUCCESS
     @batch:
 
@@ -144,10 +144,4 @@
     [1000 rows x 2 columns]
     @query_time: 0.216  
 
-<<<<<<< HEAD
-    python eva/eva_client
-    >>> LOAD VIDEO "eva/data/mnist/mnist.mp4" INTO MNISTVid;
-    >>> SELECT id, data FROM MNISTVid WHERE id < 5
-=======
-    eva=# exit
->>>>>>> 9cbdd004
+    eva=# exit
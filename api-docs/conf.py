--- conflicted
+++ resolved
@@ -44,17 +44,11 @@
 copyright = str(datetime.now().year) + f", {author}"
 
 # The full version, including alpha/beta/rc tags
-<<<<<<< HEAD
-release = version
-
-master_doc = "index"
-=======
 VERSION_DICT = {}
 with open("../eva/version.py", "r") as version_file:
     exec(version_file.read(), VERSION_DICT)
 
 release = VERSION_DICT["VERSION"]
->>>>>>> f44d37dc
 
 master_doc = 'index'
 

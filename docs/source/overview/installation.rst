--- conflicted
+++ resolved
@@ -14,7 +14,6 @@
 Connect to EvaDB in your Python file
 ----
 
-<<<<<<< HEAD
 Grab a ``cursor`` to run AI pipelines using EvaDB.
 
 .. code-block:: bash
@@ -23,15 +22,6 @@
     cursor = evadb.connect().cursor()
 
 Part 2: Start a Jupyter Notebook Client
-=======
-EVA is based on a `client-server architecture <https://www.postgresql.org/docs/15/tutorial-arch.html>`_. To launch the EVA server using the pip package, run the following command on the terminal:
-
-.. code-block:: bash
-
-    eva_server &
-
-Step 2: Start a Jupyter Notebook Client
->>>>>>> 5c1c7472
 ----
 
 Here is an `illustrative Jupyter notebook <https://evadb.readthedocs.io/en/stable/source/tutorials/01-mnist.html>`_ focusing on MNIST image classification using EVA. The notebook works on `Google Colab <https://colab.research.google.com/github/georgia-tech-db/eva/blob/master/tutorials/01-mnist.ipynb>`_. 

--- conflicted
+++ resolved
@@ -23,35 +23,12 @@
 
         stage('Generate Parser, Test and Coverage') {
           steps {
-<<<<<<< HEAD
             sh '''. eva_dev_env/bin/activate
-sh script/antlr4/generate_parser.sh'''
-          }
-        }
-      }
-    }
-    
-    parallel {
-      stage('Test') {
-        steps {
-          sh '''. eva_dev_env/bin/activate
-  sh script/test/test.sh'''
-        }
-      }
-
-      stage('Coveralls') {
-        steps {
-          sh '''. eva_dev_env/bin/activate
-  coveralls'''
-        }
-=======
-            sh '''. env37/bin/activate
 sh script/antlr4/generate_parser.sh
 sh script/test/test.sh
 coveralls'''
           }
         }
->>>>>>> 61d1cc79
       }
     }
   }

--- conflicted
+++ resolved
@@ -15,13 +15,7 @@
 pip install --upgrade pip
 pip install scikit-build
 pip install cython
-<<<<<<< HEAD
-python setup.py install'''
-=======
-pip install flake8==3.9.0 pytest==6.1.2 pytest-cov==2.11.1 mock==4.0.3 coveralls==3.0.1
-pip install torch==1.10.2 torchvision==0.11.3 facenet_pytorch==2.5.2 easyocr==1.5.0
 pip install -e ."[dev]"'''
->>>>>>> 30b241a1
           }
         }
 

--- conflicted
+++ resolved
@@ -23,13 +23,8 @@
 
         stage('Generate Parser') {
           steps {
-<<<<<<< HEAD
-            sh '. eva_dev_env/bin/activate
-  sh script/antlr4/generate_parser.sh'
-=======
-            sh '''. env37/bin/activate
+            sh '''. eva_dev_env/bin/activate
 sh script/antlr4/generate_parser.sh'''
->>>>>>> bdba4f65
           }
         }
       }

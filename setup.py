###############################
### EVA PACKAGAGING
###############################

import io
import os

# to read contents of README file
from pathlib import Path
from typing import Dict

from setuptools import find_packages, setup

this_directory = Path(__file__).parent
LONG_DESCRIPTION = (this_directory / "README.md").read_text()

DESCRIPTION = "EVA AI-Relational Database System"
NAME = "evadb"
AUTHOR = "Georgia Tech Database Group"
AUTHOR_EMAIL = "arulraj@gatech.edu"
URL = "https://github.com/georgia-tech-db/eva"


def read(path, encoding="utf-8"):
    path = os.path.join(os.path.dirname(__file__), path)
    with io.open(path, encoding=encoding) as fp:
        return fp.read()


# version.py defines the VERSION and VERSION_SHORT variables
VERSION_DICT: Dict[str, str] = {}
with open("eva/version.py", "r") as version_file:
    exec(version_file.read(), VERSION_DICT)

DOWNLOAD_URL = "https://github.com/georgia-tech-db/eva"
LICENSE = "Apache License 2.0"
VERSION = VERSION_DICT["VERSION"]

minimal_requirement = [
    "numpy>=1.19.5",
    "pandas>=1.1.5",
    "opencv-contrib-python-headless>=4.6.0.66",
    "Pillow>=8.4.0",
    "sqlalchemy>=1.4.0,<2.0.0",  # major changes in 2.0.0
    "sqlalchemy-utils>=0.36.6",
    "lark>=1.0.0",
    "pyyaml>=5.1",
    "importlib-metadata<5.0",
    "ray>=1.13.0",
    "aenum>=2.2.0",
    "diskcache>=5.4.0",
    "eva-decord>=0.6.1",
    "boto3",
    "nest_asyncio",
]

formatter_libs = ["black>=23.1.0", "isort>=5.10.1"]

test_libs = [
    "pytest>=6.1.2",
    "pytest-cov>=2.11.1",
    "pytest-random-order>=1.0.4",
    "pytest-virtualenv",
    "pytest-asyncio",
    "pytest-xdist",
    "coveralls>=3.0.1",
    "flake8>=3.9.1",
    "moto[s3]>=4.1.1",
]

notebook_libs = [
    "ipywidgets>=7.7.2",
    "matplotlib>=3.3.4",
    "nbmake>=1.2.1",
    "nest-asyncio>=1.5.6",
]

### NEEDED FOR INTEGRATION TESTS ONLY
integration_test_libs = [
    "torch>=1.10.0",
    "torchvision>=0.11.1",
    "faiss-cpu",  # faiss-gpu does not work on mac
]

benchmark_libs = [
    "pytest-benchmark",
]

doc_libs = [
    "pyenchant",
    "codespell",
    "pylint"
]

dist_libs = ["wheel>=0.37.1", "scriv>=0.16.0"]

### NEEDED FOR AN ALTERNATE DATA SYSTEM OTHER THAN SQLITE
database_libs = ["pymysql>=0.10.1"]

### NEEDED FOR A BATTERIES-LOADED EXPERIENCE
udf_libs = [
    "facenet-pytorch>=2.5.2",  # FACE DETECTION
    "ipython<8.13.0",  # NOTEBOOKS
    "thefuzz",  # FUZZY STRING MATCHING
    "ultralytics>=8.0.93",  # OBJECT DETECTION
    "transformers>=4.27.4",  # HUGGINGFACE
    "openai>=0.27.4",  # CHATGPT
    "timm>=0.6.13",  # HUGGINGFACE VISION TASKS
<<<<<<< HEAD
=======
    "norfair>=2.2.0",  # OBJECT TRACKING
>>>>>>> 975004e9
    "kornia",   # SIFT
]

### NEEDED FOR EXPERIMENTAL FEATURES
experimental_libs = []

INSTALL_REQUIRES = minimal_requirement + integration_test_libs + udf_libs
DEV_REQUIRES = (
    INSTALL_REQUIRES
    + formatter_libs
    + test_libs
    + notebook_libs
    + benchmark_libs
    + doc_libs
    + database_libs
    + dist_libs
    + experimental_libs
)

EXTRA_REQUIRES = {"dev": DEV_REQUIRES}

setup(
    name=NAME,
    version=VERSION,
    description=DESCRIPTION,
    long_description=LONG_DESCRIPTION,
    long_description_content_type="text/markdown",
    author=AUTHOR,
    author_email=AUTHOR_EMAIL,
    url=URL,
    download_url=DOWNLOAD_URL,
    license=LICENSE,
    classifiers=[
        "Development Status :: 5 - Production/Stable",
        "License :: OSI Approved :: Apache Software License",
        "Programming Language :: Python :: 3.8",
        "Programming Language :: Python :: 3.9",
        "Programming Language :: Python :: 3.10",
        # "Programming Language :: Python :: 3.11",
    ],
    packages=find_packages(exclude=["tests", "tests.*"]),
    # https://python-packaging.readthedocs.io/en/latest/command-line-scripts.html#the-console-scripts-entry-point
    entry_points={
        "console_scripts": [
            "eva_server=eva.eva_server:main",
            "eva_client=eva.eva_cmd_client:main",
        ]
    },
    python_requires=">=3.8",
    install_requires=INSTALL_REQUIRES,
    extras_require=EXTRA_REQUIRES,
    include_package_data=True,
    package_data={"eva": ["eva.yml", "parser/eva.lark"]},
)<|MERGE_RESOLUTION|>--- conflicted
+++ resolved
@@ -106,10 +106,7 @@
     "transformers>=4.27.4",  # HUGGINGFACE
     "openai>=0.27.4",  # CHATGPT
     "timm>=0.6.13",  # HUGGINGFACE VISION TASKS
-<<<<<<< HEAD
-=======
     "norfair>=2.2.0",  # OBJECT TRACKING
->>>>>>> 975004e9
     "kornia",   # SIFT
 ]
 

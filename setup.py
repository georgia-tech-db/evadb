###############################
### EVA PACKAGAGING
###############################

import io
import os

# to read contents of README file
from pathlib import Path
from typing import Dict

from setuptools import find_packages, setup
from setuptools.command.install import install
from subprocess import check_call

this_directory = Path(__file__).parent
LONG_DESCRIPTION = (this_directory / "README.md").read_text()

DESCRIPTION = "EVA AI-Relational Database System"
NAME = "evadb"
AUTHOR = "Georgia Tech Database Group"
AUTHOR_EMAIL = "arulraj@gatech.edu"
URL = "https://github.com/georgia-tech-db/eva"


def read(path, encoding="utf-8"):
    path = os.path.join(os.path.dirname(__file__), path)
    with io.open(path, encoding=encoding) as fp:
        return fp.read()

# version.py defines the VERSION and VERSION_SHORT variables
VERSION_DICT: Dict[str, str] = {}
with open("eva/version.py", "r") as version_file:
    exec(version_file.read(), VERSION_DICT)

DOWNLOAD_URL = "https://github.com/georgia-tech-db/eva"
LICENSE = "Apache License 2.0"
VERSION = VERSION_DICT["VERSION"]

minimal_requirement = [
    "numpy>=1.19.5",
    "pandas>=1.1.5",
    "opencv-python>=4.6.0.66",
    "Pillow>=8.4.0",
    "sqlalchemy>=1.4.0,<2.0.0",  # major changes in 2.0.0
    "sqlalchemy-utils>=0.36.6",
    "lark>=1.0.0",
    "pyyaml>=5.1",
    "importlib-metadata<5.0",
    "ray>=1.13.0",
    "aenum>=2.2.0",
    "diskcache>=5.4.0",
    "eva-decord>=0.6.1",
<<<<<<< HEAD
    "boto3"
=======
    "boto3",
    "nest_asyncio"
>>>>>>> fb76bead
]

formatter_libs = ["black>=23.1.0", "isort>=5.10.1"]

test_libs = [
    "pytest>=6.1.2",
    "pytest-cov>=2.11.1",
    "pytest-random-order>=1.0.4",
    "pytest-virtualenv",
    "pytest-asyncio",
    "pytest-xdist",
    "coveralls>=3.0.1",
    "flake8>=3.9.1",
    "moto[s3]>=4.1.1",
]

notebook_libs = [
    "ipywidgets>=7.7.2",
    "matplotlib>=3.3.4",
    "nbmake>=1.2.1",
    "nest-asyncio>=1.5.6",
]

### NEEDED FOR INTEGRATION TESTS ONLY
integration_test_libs = [
    "torch>=1.10.0",
    "torchvision>=0.11.1",
    "faiss-cpu",  # faiss-gpu does not work on mac
]

benchmark_libs = [
    "pytest-benchmark",
]

doc_libs = []

dist_libs = ["wheel>=0.37.1", "scriv>=0.16.0"]

### NEEDED FOR AN ALTERNATE DATA SYSTEM OTHER THAN SQLITE
database_libs = ["pymysql>=0.10.1"]

### NEEDED FOR A BATTERIES-LOADED EXPERIENCE
udf_libs = [
    "facenet-pytorch>=2.5.2",  # FACE DETECTION
    "ipython<8.13.0",  # NOTEBOOKS
    "thefuzz",  # FUZZY STRING MATCHING
<<<<<<< HEAD
    "ultralytics<=8.0.93",  # OBJECT DETECTION 
=======
    "ultralytics>=8.0.93",  # OBJECT DETECTION
>>>>>>> fb76bead
    "transformers>=4.27.4",  # HUGGINGFACE
    "openai>=0.27.4",  # CHATGPT
    "timm>=0.6.13",  # HUGGINGFACE VISION TASKS
]

### NEEDED FOR EXPERIMENTAL FEATURES
experimental_libs = []

INSTALL_REQUIRES = minimal_requirement + integration_test_libs + udf_libs
DEV_REQUIRES = (
    INSTALL_REQUIRES
    + formatter_libs
    + test_libs
    + notebook_libs
    + benchmark_libs
    + doc_libs
    + database_libs
    + dist_libs
    + experimental_libs
)

EXTRA_REQUIRES = {"dev": DEV_REQUIRES}

setup(
    name=NAME,
    version=VERSION,
    description=DESCRIPTION,
    long_description=LONG_DESCRIPTION,
    long_description_content_type="text/markdown",
    author=AUTHOR,
    author_email=AUTHOR_EMAIL,
    url=URL,
    download_url=DOWNLOAD_URL,
    license=LICENSE,
    classifiers=[
        "Development Status :: 5 - Production/Stable",
        "License :: OSI Approved :: Apache Software License",
        "Programming Language :: Python :: 3.8",
        "Programming Language :: Python :: 3.9",
        "Programming Language :: Python :: 3.10",
<<<<<<< HEAD
        "Programming Language :: Python :: 3.11",
=======
        # "Programming Language :: Python :: 3.11",
>>>>>>> fb76bead
    ],
    packages=find_packages(exclude=["tests", "tests.*"]),
    # https://python-packaging.readthedocs.io/en/latest/command-line-scripts.html#the-console-scripts-entry-point
    entry_points={
        "console_scripts": [
            "eva_server=eva.eva_server:main",
            "eva_client=eva.eva_cmd_client:main",
        ]
    },
    python_requires=">=3.8",
    install_requires=INSTALL_REQUIRES,
    extras_require=EXTRA_REQUIRES,
    include_package_data=True,
    package_data={"eva": ["eva.yml", "parser/eva.lark"]},
)<|MERGE_RESOLUTION|>--- conflicted
+++ resolved
@@ -51,12 +51,8 @@
     "aenum>=2.2.0",
     "diskcache>=5.4.0",
     "eva-decord>=0.6.1",
-<<<<<<< HEAD
-    "boto3"
-=======
     "boto3",
     "nest_asyncio"
->>>>>>> fb76bead
 ]
 
 formatter_libs = ["black>=23.1.0", "isort>=5.10.1"]
@@ -103,11 +99,7 @@
     "facenet-pytorch>=2.5.2",  # FACE DETECTION
     "ipython<8.13.0",  # NOTEBOOKS
     "thefuzz",  # FUZZY STRING MATCHING
-<<<<<<< HEAD
-    "ultralytics<=8.0.93",  # OBJECT DETECTION 
-=======
     "ultralytics>=8.0.93",  # OBJECT DETECTION
->>>>>>> fb76bead
     "transformers>=4.27.4",  # HUGGINGFACE
     "openai>=0.27.4",  # CHATGPT
     "timm>=0.6.13",  # HUGGINGFACE VISION TASKS
@@ -148,11 +140,7 @@
         "Programming Language :: Python :: 3.8",
         "Programming Language :: Python :: 3.9",
         "Programming Language :: Python :: 3.10",
-<<<<<<< HEAD
-        "Programming Language :: Python :: 3.11",
-=======
         # "Programming Language :: Python :: 3.11",
->>>>>>> fb76bead
     ],
     packages=find_packages(exclude=["tests", "tests.*"]),
     # https://python-packaging.readthedocs.io/en/latest/command-line-scripts.html#the-console-scripts-entry-point

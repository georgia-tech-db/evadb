###############################
### EVA PACKAGAGING
###############################

import io
import os

# to read contents of README file
from pathlib import Path
from typing import Dict

from setuptools import find_packages, setup

this_directory = Path(__file__).parent
LONG_DESCRIPTION = (this_directory / "README.md").read_text()

DESCRIPTION = "EVA Video Database System (Think MySQL for videos)."
NAME = "evadb"
AUTHOR = "Georgia Tech Database Group"
AUTHOR_EMAIL = "georgia.tech.db@gmail.com"
URL = "https://github.com/georgia-tech-db/eva"


def read(path, encoding="utf-8"):
    path = os.path.join(os.path.dirname(__file__), path)
    with io.open(path, encoding=encoding) as fp:
        return fp.read()


# version.py defines the VERSION and VERSION_SHORT variables
VERSION_DICT: Dict[str, str] = {}
with open("eva/version.py", "r") as version_file:
    exec(version_file.read(), VERSION_DICT)

DOWNLOAD_URL = "https://github.com/georgia-tech-db/eva"
LICENSE = "Apache License 2.0"
VERSION = VERSION_DICT["VERSION"]

minimal_requirement = [
    "numpy>=1.19.5,<=1.23.5",
    "opencv-python>=4.5.4.60,<4.6.0.66",  # bug in easyocr
    "pandas>=1.1.5",
    "Pillow>=8.4.0",
    "sqlalchemy>=1.4.0,<2.0.0",  # major changes in 2.0.0
    "sqlalchemy-utils>=0.36.6",
    "lark>=1.0.0",
    "pyyaml>=5.1",
    "importlib-metadata<5.0",
    "ray>=1.13.0",
    "aenum>=2.2.0",
    "diskcache>=5.4.0",
    "decord>=0.6.0",
<<<<<<< HEAD
    "norfair>=2.2.0"
=======
>>>>>>> bf8b42f0
]

formatter_libs = ["black>=23.1.0", "isort>=5.10.1"]

test_libs = [
    "pytest>=6.1.2",
    "pytest-cov>=2.11.1",
    "pytest-random-order>=1.0.4",
    "pytest-virtualenv",
    "pytest-asyncio",
    "pytest-xdist",
    "coveralls>=3.0.1",
    "flake8>=3.9.1",
    "moto[s3]>=4.1.1",
]

notebook_libs = [
    "ipywidgets>=7.7.2",
    "matplotlib>=3.3.4",
    "nbmake>=1.2.1",
    "nest-asyncio>=1.5.6",
]

### NEEDED FOR INTEGRATION TESTS ONLY
integration_test_libs = [
    "torch>=1.10.0",
    "torchvision>=0.11.1",
    "faiss-cpu",  # faiss-gpu does not work on mac
]

benchmark_libs = [
    "pytest-benchmark",
]

doc_libs = []

dist_libs = ["wheel>=0.37.1", "scriv>=0.16.0"]

### NEEDED FOR AN ALTERNATE DATA SYSTEM OTHER THAN SQLITE
database_libs = ["pymysql>=0.10.1"]

### NEEDED FOR A BATTERIES-LOADED EXPERIENCE
udf_libs = [
    "facenet-pytorch>=2.5.2",  # FACE DETECTION
    "easyocr>=1.5.0",  # OCR EXTRACTION
    "ipython",
    "yolov5<=7.0.6",  # OBJECT DETECTION
    "detoxify",  # TEXT TOXICITY CLASSIFICATION
    "thefuzz",  # FUZZY STRING MATCHINGz
]

### NEEDED FOR EXPERIMENTAL FEATURES
experimental_libs = []

INSTALL_REQUIRES = minimal_requirement + integration_test_libs + udf_libs
DEV_REQUIRES = (
    INSTALL_REQUIRES
    + formatter_libs
    + test_libs
    + notebook_libs
    + benchmark_libs
    + doc_libs
    + database_libs
    + dist_libs
    + experimental_libs
)

EXTRA_REQUIRES = {"dev": DEV_REQUIRES}

setup(
    name=NAME,
    version=VERSION,
    description=DESCRIPTION,
    long_description=LONG_DESCRIPTION,
    long_description_content_type="text/markdown",
    author=AUTHOR,
    author_email=AUTHOR_EMAIL,
    url=URL,
    download_url=DOWNLOAD_URL,
    license=LICENSE,
    classifiers=[
        "Intended Audience :: Science/Research",
        "Topic :: Scientific/Engineering :: Information Analysis",
        "License :: OSI Approved :: Apache Software License",
        "Programming Language :: Python :: 3",
        "Development Status :: 3 - Alpha",
        "Operating System :: OS Independent",
    ],
    packages=find_packages(exclude=["tests", "tests.*"]),
    # https://python-packaging.readthedocs.io/en/latest/command-line-scripts.html#the-console-scripts-entry-point
    entry_points={
        "console_scripts": [
            "eva_server=eva.eva_server:main",
            "eva_client=eva.eva_cmd_client:main",
        ]
    },
    python_requires=">=3.7",
    install_requires=INSTALL_REQUIRES,
    extras_require=EXTRA_REQUIRES,
    include_package_data=True,
    package_data={"eva": ["eva.yml", "parser/eva.lark"]},
)<|MERGE_RESOLUTION|>--- conflicted
+++ resolved
@@ -50,10 +50,7 @@
     "aenum>=2.2.0",
     "diskcache>=5.4.0",
     "decord>=0.6.0",
-<<<<<<< HEAD
-    "norfair>=2.2.0"
-=======
->>>>>>> bf8b42f0
+    "norfair>=2.2.0",
 ]
 
 formatter_libs = ["black>=23.1.0", "isort>=5.10.1"]

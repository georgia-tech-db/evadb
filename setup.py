--- conflicted
+++ resolved
@@ -102,14 +102,9 @@
     "facenet-pytorch>=2.5.2", # FACE DETECTION
     "easyocr>=1.5.0",         # OCR EXTRACTION
     "ipython",
-<<<<<<< HEAD
-    "yolov5",                 # OBJECT DETECION
-    "detoxify",                # TEXT TOXICITY CLASSIFICATION
-    "thefuzz"                 # FUZZY STRING MATCHING
-=======
     "yolov5<=7.0.6",          # OBJECT DETECTION
     "detoxify"                # TEXT TOXICITY CLASSIFICATION
->>>>>>> 07670470
+    "thefuzz"                 # FUZZY STRING MATCHINGz
 ]
 
 ### NEEDED FOR EXPERIMENTAL FEATURES

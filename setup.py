--- conflicted
+++ resolved
@@ -39,11 +39,7 @@
 minimal_requirement = [
     "numpy>=1.19.5,<=1.23.5",
     "opencv-python>=4.5.4.60,<4.6.0.66",  # bug in easyocr
-<<<<<<< HEAD
-    "pandas>=1.1.5,<2.0.0",  # major changes in 2.0.0
-=======
     "pandas>=1.1.5",
->>>>>>> 0f416069
     "Pillow>=8.4.0",
     "sqlalchemy>=1.4.0,<2.0.0",  # major changes in 2.0.0
     "sqlalchemy-utils>=0.36.6",
@@ -53,11 +49,7 @@
     "ray>=1.13.0",
     "aenum>=2.2.0",
     "diskcache>=5.4.0",
-<<<<<<< HEAD
     "eva-decord@git+https://github.com/georgia-tech-db/eva-decord.git@master#subdirectory=python",
-=======
-    "decord>=0.6.0",
->>>>>>> 0f416069
 ]
 
 formatter_libs = ["black>=23.1.0", "isort>=5.10.1"]

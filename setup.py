--- conflicted
+++ resolved
@@ -48,11 +48,8 @@
     "importlib-metadata<5.0",
     "ray>=1.13.0",
     "aenum>=2.2.0",
-<<<<<<< HEAD
     "diskcache>=5.4.0"
-=======
     "decord>=0.6.0"
->>>>>>> 8f8de1f5
 ]
 
 formatter_libs = [

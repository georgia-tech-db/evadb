--- conflicted
+++ resolved
@@ -95,18 +95,12 @@
 udf_libs = [
     "facenet-pytorch>=2.5.2",  # FACE DETECTION
     "easyocr>=1.5.0",  # OCR EXTRACTION
-<<<<<<< HEAD
     "ipython<8.13.0",  # NOTEBOOKS
     "yolov5<=7.0.9",  # OBJECT DETECTION
     "thefuzz",  # FUZZY STRING MATCHING
+    "ultralytics",  # OBJECT DETECTION
     "transformers==4.27.4",  # HUGGINGFACE
     "openai>=0.27.4",  # CHATGPT
-=======
-    "ipython<8.13.0",
-    "ultralytics",          # OBJECT DETECTION
-    "thefuzz",                # FUZZY STRING MATCHING
-    "transformers>=4.27.4",    # HUGGINGFACE
->>>>>>> 216b78f6
 ]
 
 ### NEEDED FOR EXPERIMENTAL FEATURES

--- conflicted
+++ resolved
@@ -49,11 +49,7 @@
     "ray>=1.13.0",
     "aenum>=2.2.0",
     "diskcache>=5.4.0",
-<<<<<<< HEAD
-    "eva-decord@git+https://github.com/georgia-tech-db/eva-decord.git@master#subdirectory=python"
-=======
     "decord>=0.6.0",
->>>>>>> 0f416069
 ]
 
 formatter_libs = ["black>=23.1.0", "isort>=5.10.1"]

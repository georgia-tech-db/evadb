###############################
### EVA PACKAGAGING
###############################

import io
import os

# to read contents of README file
from pathlib import Path
from typing import Dict

from setuptools import find_packages, setup

this_directory = Path(__file__).parent
LONG_DESCRIPTION = (this_directory / "README.md").read_text()

DESCRIPTION = "EVA Video Database System (Think MySQL for videos)."
NAME = "evadb"
AUTHOR = "Georgia Tech Database Group"
AUTHOR_EMAIL = "georgia.tech.db@gmail.com"
URL = "https://github.com/georgia-tech-db/eva"


def read(path, encoding="utf-8"):
    path = os.path.join(os.path.dirname(__file__), path)
    with io.open(path, encoding=encoding) as fp:
        return fp.read()


# version.py defines the VERSION and VERSION_SHORT variables
VERSION_DICT: Dict[str, str] = {}
with open("eva/version.py", "r") as version_file:
    exec(version_file.read(), VERSION_DICT)

DOWNLOAD_URL = "https://github.com/georgia-tech-db/eva"
LICENSE = "Apache License 2.0"
VERSION = VERSION_DICT["VERSION"]

minimal_requirement = [
    "numpy>=1.19.5,<=1.23.5",
    "opencv-python>=4.5.4.60,<4.6.0.66",  # bug in easyocr
    "pandas>=1.1.5,<2.0.0", # major changes in 2.0.0
    "Pillow>=8.4.0",
    "sqlalchemy>=1.4.0,<2.0.0", # major changes in 2.0.0
    "sqlalchemy-utils>=0.36.6",
    "lark>=1.0.0",
    "pyyaml>=5.1",
    "importlib-metadata<5.0",
    "ray>=1.13.0",
    "aenum>=2.2.0",
    "diskcache>=5.4.0",
<<<<<<< HEAD
    "decord=0.6.0"
=======
    "decord>=0.6.0",
    "mock>=4.0.3", # for Dummy UDFs in test/util.py
>>>>>>> 3f302bda
]

formatter_libs = [
    "black>=23.1.0",
    "isort>=5.10.1"
]

test_libs = [
    "pytest>=6.1.2",
    "pytest-cov>=2.11.1",
    "pytest-random-order>=1.0.4",
    "pytest-virtualenv",
    "pytest-asyncio",
    "pytest-xdist",
    "coveralls>=3.0.1",
    "flake8>=3.9.1",
    "moto[s3]>=4.1.1"
]

notebook_libs = [
    "ipywidgets>=7.7.2",
    "matplotlib>=3.3.4",
    "nbmake>=1.2.1",
    "nest-asyncio>=1.5.6"
]

### NEEDED FOR INTEGRATION TESTS ONLY
integration_test_libs = [
    "torch>=1.10.0",
    "torchvision>=0.11.1",
    "faiss-cpu" # faiss-gpu does not work on mac
]

benchmark_libs = [
    "pytest-benchmark",
]

doc_libs = [
]

dist_libs = [
    "wheel>=0.37.1",
    "scriv>=0.16.0"
]

### NEEDED FOR AN ALTERNATE DATA SYSTEM OTHER THAN SQLITE
database_libs = [
    "pymysql>=0.10.1"
]

### NEEDED FOR A BATTERIES-LOADED EXPERIENCE
udf_libs = [
    "facenet-pytorch>=2.5.2", # FACE DETECTION
    "easyocr>=1.5.0",         # OCR EXTRACTION
    "ipython",
    "yolov5<=7.0.6",          # OBJECT DETECTION
    "detoxify",               # TEXT TOXICITY CLASSIFICATION
    "thefuzz"                 # FUZZY STRING MATCHINGz
]

### NEEDED FOR EXPERIMENTAL FEATURES
experimental_libs = [
]

INSTALL_REQUIRES = minimal_requirement + integration_test_libs + udf_libs
DEV_REQUIRES = (
    INSTALL_REQUIRES
    + formatter_libs
    + test_libs
    + notebook_libs
    + benchmark_libs
    + doc_libs
    + database_libs
    + dist_libs
    + experimental_libs
)

EXTRA_REQUIRES = {
    "dev": DEV_REQUIRES
}

setup(
    name=NAME,
    version=VERSION,
    description=DESCRIPTION,
    long_description=LONG_DESCRIPTION,
    long_description_content_type="text/markdown",
    author=AUTHOR,
    author_email=AUTHOR_EMAIL,
    url=URL,
    download_url=DOWNLOAD_URL,
    license=LICENSE,
    classifiers=[
        "Intended Audience :: Science/Research",
        "Topic :: Scientific/Engineering :: Information Analysis",
        "License :: OSI Approved :: Apache Software License",
        "Programming Language :: Python :: 3",
        "Development Status :: 3 - Alpha",
        "Operating System :: OS Independent"
    ],
    packages=find_packages(exclude=[
        "tests",
        "tests.*"
    ]),
    # https://python-packaging.readthedocs.io/en/latest/command-line-scripts.html#the-console-scripts-entry-point
    entry_points={"console_scripts": [
        "eva_server=eva.eva_server:main",
        "eva_client=eva.eva_cmd_client:main"
    ]},
    python_requires=">=3.7",
    install_requires=INSTALL_REQUIRES,
    extras_require=EXTRA_REQUIRES,
    include_package_data=True,
    package_data={
        "eva": ["eva.yml", "parser/eva.lark"]
    }
)<|MERGE_RESOLUTION|>--- conflicted
+++ resolved
@@ -49,12 +49,8 @@
     "ray>=1.13.0",
     "aenum>=2.2.0",
     "diskcache>=5.4.0",
-<<<<<<< HEAD
-    "decord=0.6.0"
-=======
     "decord>=0.6.0",
     "mock>=4.0.3", # for Dummy UDFs in test/util.py
->>>>>>> 3f302bda
 ]
 
 formatter_libs = [

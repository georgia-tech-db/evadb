###############################
### EvaDB PACKAGAGING
###############################

import io
import os

# to read contents of README file
from pathlib import Path
from typing import Dict

from setuptools import find_packages, setup
from setuptools.command.install import install
from subprocess import check_call

this_directory = Path(__file__).parent
LONG_DESCRIPTION = (this_directory / "README.md").read_text()

DESCRIPTION = "EvaDB AI-Relational Database System"
NAME = "evadb"
AUTHOR = "Georgia Tech Database Group"
AUTHOR_EMAIL = "arulraj@gatech.edu"
URL = "https://github.com/georgia-tech-db/eva"

# Check Python version
# import sys
# if sys.version_info < (3, 8):
#     sys.exit("Python 3.8 or later is required.")


def read(path, encoding="utf-8"):
    path = os.path.join(os.path.dirname(__file__), path)
    with io.open(path, encoding=encoding) as fp:
        return fp.read()


# version.py defines the VERSION and VERSION_SHORT variables
VERSION_DICT: Dict[str, str] = {}
with open("evadb/version.py", "r") as version_file:
    exec(version_file.read(), VERSION_DICT)

DOWNLOAD_URL = "https://github.com/georgia-tech-db/eva"
LICENSE = "Apache License 2.0"
VERSION = VERSION_DICT["VERSION"]

minimal_requirements = [
    "numpy>=1.19.5",
    "pandas>=1.1.5",
    "sqlalchemy>=2.0.0",
    "sqlalchemy-utils>=0.36.6",
    "lark>=1.0.0",
    "pyyaml>=5.1",
    "aenum>=2.2.0",
    "diskcache>=5.4.0",
    "retry>=0.9.2",
    "pydantic<2",  # ray-project/ray#37019.
    "psutil",
    "thefuzz",
]

vision_libs = [
    "torch>=1.10.0",
    "torchvision>=0.11.1",
    "transformers",  # HUGGINGFACE
    "faiss-cpu",  # DEFAULT VECTOR INDEX
    "opencv-python-headless>=4.6.0.66",
    "Pillow>=8.4.0",
    "eva-decord>=0.6.1",  # VIDEO PROCESSING
    "ultralytics>=8.0.93",  # OBJECT DETECTION
    "timm>=0.6.13",  # HUGGINGFACE VISION TASKS
    "sentencepiece",  # TRANSFORMERS
]

document_libs = [
    "transformers",  # HUGGINGFACE
    "langchain",  # DATA LOADERS
    "faiss-cpu",  # DEFAULT VECTOR INDEX
    "pymupdf<1.23.0",  # pymupdf/PyMuPDF#2617 and pymupdf/PyMuPDF#2614
    "pdfminer.six",
    "sentence-transformers",
    "protobuf",
    "bs4",
    "openai>=0.27.4",  # CHATGPT
    "gpt4all",  # PRIVATE GPT
    "sentencepiece",  # TRANSFORMERS
]

function_libs = [
    "facenet-pytorch>=2.5.2",  # FACE DETECTION
    "pytube",  # YOUTUBE QA APP
    "youtube-transcript-api",  # YOUTUBE QA APP
    "boto3",  # AWS
    "norfair>=2.2.0",  # OBJECT TRACKING
    "kornia",  # SIFT FEATURES
]

ray_libs = [
    "ray>=1.13.0,<2.5.0",  # BREAKING CHANGES IN 2.5.0
]

notebook_libs = [
    "ipython<8.13.0",
    "ipywidgets>=7.7.2",
    "matplotlib>=3.3.4",
    "nbmake>=1.2.1",
    "nest-asyncio>=1.5.6",
]

qdrant_libs = ["qdrant_client"]  # cannot install on 3.11 due to grcpio

postgres_libs = [
    "psycopg2",
]

<<<<<<< HEAD
slack_libs = [
    "slack-sdk"
]

ludwig_libs = [
    "ludwig[full]" # MODEL TRAIN AND FINE TUNING
=======
ludwig_libs = ["ludwig[hyperopt,distributed]"]  # MODEL TRAIN AND FINE TUNING

forecasting_libs = [
    "statsforecast" # MODEL TRAIN AND FINE TUNING
>>>>>>> 80e918d0
]

### NEEDED FOR DEVELOPER TESTING ONLY

dev_libs = [
    # TESTING PACKAGES
    "pytest>=6.1.2",
    "pytest-cov>=2.11.1",
    "mock",
    "coveralls>=3.0.1",
    "moto[s3]>=4.1.1",
    # BENCHMARK PACKAGES
    "pytest-benchmark",
    # LINTING PACKAGES
    "codespell",
    "pylint",
    "black>=23.1.0",
    "isort>=5.10.1",
    "flake8>=3.9.1",
    # DISTRIBUTION PACKAGES
    "wheel>=0.37.1",
    "semantic_version",
    "PyGithub",
    "twine",
    "PyDriller",
]

INSTALL_REQUIRES = minimal_requirements

EXTRA_REQUIRES = {
    "ray": ray_libs,
    "vision": vision_libs,
    "document": document_libs,
    "function": function_libs,
    "notebook": notebook_libs,
    "qdrant": qdrant_libs,
    "postgres": postgres_libs,
    "ludwig": ludwig_libs,
    "forecasting": forecasting_libs,
    # everything except ray, qdrant, ludwig and postgres. The first three fail on pyhton 3.11.
    "dev": dev_libs + vision_libs + document_libs + function_libs + notebook_libs + forecasting_libs,
}

setup(
    name=NAME,
    version=VERSION,
    description=DESCRIPTION,
    long_description=LONG_DESCRIPTION,
    long_description_content_type="text/markdown",
    author=AUTHOR,
    author_email=AUTHOR_EMAIL,
    url=URL,
    download_url=DOWNLOAD_URL,
    license=LICENSE,
    classifiers=[
        "Development Status :: 5 - Production/Stable",
        "License :: OSI Approved :: Apache Software License",
        "Programming Language :: Python :: 3.8",
        "Programming Language :: Python :: 3.9",
        "Programming Language :: Python :: 3.10",
        # "Programming Language :: Python :: 3.11",
    ],
    packages=find_packages(exclude=["tests", "tests.*"]),
    # https://python-packaging.readthedocs.io/en/latest/command-line-scripts.html#the-console-scripts-entry-point
    entry_points={
        "console_scripts": [
            "evadb_server=evadb.evadb_server:main",
            "evadb_client=evadb.evadb_cmd_client:main",
        ]
    },
    python_requires=">=3.8",
    install_requires=INSTALL_REQUIRES,
    extras_require=EXTRA_REQUIRES,
    include_package_data=True,
    package_data={
        "evadb": [
            "evadb.yml",
            "parser/evadb.lark",
            "third_party/databases/**/requirements.txt",
        ]
    },
)<|MERGE_RESOLUTION|>--- conflicted
+++ resolved
@@ -112,19 +112,14 @@
     "psycopg2",
 ]
 
-<<<<<<< HEAD
 slack_libs = [
     "slack-sdk"
 ]
 
-ludwig_libs = [
-    "ludwig[full]" # MODEL TRAIN AND FINE TUNING
-=======
 ludwig_libs = ["ludwig[hyperopt,distributed]"]  # MODEL TRAIN AND FINE TUNING
 
 forecasting_libs = [
     "statsforecast" # MODEL TRAIN AND FINE TUNING
->>>>>>> 80e918d0
 ]
 
 ### NEEDED FOR DEVELOPER TESTING ONLY

--- conflicted
+++ resolved
@@ -54,14 +54,7 @@
     "retry>=0.9.2",
     "pydantic<2", # ray-project/ray#37019.
     "psutil",
-    "thefuzz",
-<<<<<<< HEAD
-    "slack_sdk",
-    "slack-bolt",
-    "slack",
-    "slackclient"
-=======
->>>>>>> d8d2f0b5
+    "thefuzz"
 ]
 
 vision_libs = [

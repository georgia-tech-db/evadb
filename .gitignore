--- conflicted
+++ resolved
@@ -177,10 +177,7 @@
 # tutorials
 tutorials/*.py
 *.pth
-<<<<<<< HEAD
 
 # benchmark
 .benchmarks
-=======
-eva.txt
->>>>>>> 90eee445
+eva.txt
# Byte-compiled / optimized / DLL files
__pycache__/
*.py[cod]
*$py.class
*__pycache__*
**/__pycache__

# C extensions
*.so

# Distribution / packaging
.Python
build/
develop-eggs/
dist/
downloads/
eggs/
.eggs/
lib/
lib64/
parts/
sdist/
var/
wheels/
*.egg-info/
.installed.cfg
*.egg
MANIFEST
pip-wheel-metadata/
share/python-wheels/
*.egg-info/
.installed.cfg
*.egg
.pypirc

# PyInstaller
#  Usually these files are written by a python script from a template
#  before PyInstaller builds the exe, so as to inject date/other infos into it.
*.manifest
*.spec

# Installer logs
pip-log.txt
pip-delete-this-directory.txt

# Unit test / coverage reports
htmlcov/
.tox/
.coverage
.coverage.*
.cache
nosetests.xml
coverage.xml
*.cover
.hypothesis/
.pytest_cache/
*.pyc
MagicMock/
# Translations
*.mo
*.pot

# Django stuff:
*.log
local_settings.py
db.sqlite3

# Flask stuff:
instance/
.webassets-cache

# Scrapy stuff:
.scrapy

# generated documenation files
/docs/_build
/docs/source/**/doc/

# PyBuilder
target/

# Jupyter Notebook
.ipynb_checkpoints
*.ipynb
# pyenv
.python-version

# celery beat schedule file
celerybeat-schedule

# SageMath parsed files
*.sage.py

# Environments
.env
.venv
env/
venv/
ENV/
env.bak/
venv.bak/
env38/
env_eva/

# Spyder project settings
.spyderproject
.spyproject

# Rope project settings
.ropeproject

# mkdocs documentation
/site

# mypy
.mypy_cache/

# Pycharm configuration
.idea/

**/faster_rcnn_pytorch/data
**/faster_rcnn_pytorch/models
**/faster_rcnn_pytorch/images
**/faster_rcnn_pytorch/output
**/faster_rcnn_pytorch/output_images
*.pkl

# data
data/*
!data/README.md
!data/ua_detrac/README.md
!data/ua_detrac/*.sh
!data/ua_detrac/ua_detrac.mp4

# Eclipse
.pydevproject
.project

# macos data
*.DS_Store

tmp/*
.settings/*

# configuration

# Grammar files and ANTLR4
*.jar
evaql_lexer.py
evaql_parser.py
evaql_parserListener.py
evaql_parserVisitor.py
*.tokens
*.interp
*.antlr

#VSCode
.vscode/*

/api-docs/_autosummary/

# Conda
miniconda.sh

# Datasets
eva_datasets/
eva.history

# nohup
nohup.out
*mp4*
develop.sh
*build/
eva_dev_env/
test_eva/
test_eva_db/
test_evadb/

# tutorials
tutorials/*.py
*.pth
*.pt
tutorials/bddtest.zip
tutorials/license.zip
tutorials/reddit-images.zip
tutorials/reddit-images
license/
bddtest/
tutorials/*.jpg
tutorials/*.pdf

# benchmark
.benchmarks
eva.txt
prof/
output.txt
MagicMock/
queries.txt
dep.txt

*.bak
\<Magic*

# data
<<<<<<< HEAD
*eva_data*/
evadb_data/
=======
*eva_data/
*evadb_data/
>>>>>>> cf455efa

# models
models/

# test files
test.py

# faiss
*.faiss
eva_db/*
*.txt

# older code
eva/*<|MERGE_RESOLUTION|>--- conflicted
+++ resolved
@@ -202,13 +202,8 @@
 \<Magic*
 
 # data
-<<<<<<< HEAD
-*eva_data*/
-evadb_data/
-=======
 *eva_data/
 *evadb_data/
->>>>>>> cf455efa
 
 # models
 models/

# coding=utf-8
# Copyright 2018-2023 EVA
#
# Licensed under the Apache License, Version 2.0 (the "License");
# you may not use this file except in compliance with the License.
# You may obtain a copy of the License at
#
#     http://www.apache.org/licenses/LICENSE-2.0
#
# Unless required by applicable law or agreed to in writing, software
# distributed under the License is distributed on an "AS IS" BASIS,
# WITHOUT WARRANTIES OR CONDITIONS OF ANY KIND, either express or implied.
# See the License for the specific language governing permissions and
# limitations under the License.
<<<<<<< HEAD
import os
import time
import unittest
from test.util import (
    DummyObjectDetector,
    create_sample_video,
    load_udfs_for_testing,
    shutdown_ray,
)

import numpy as np
import pandas as pd
from pandas.testing import assert_frame_equal

from eva.catalog.catalog_manager import CatalogManager
from eva.configuration.constants import EVA_ROOT_DIR
=======
import unittest
from test.util import (
    load_udfs_for_testing,
    shutdown_ray,
    suffix_pytest_xdist_worker_id_to_dir,
)

from pandas.testing import assert_frame_equal

from eva.configuration.constants import EVA_DATABASE_DIR, EVA_ROOT_DIR
>>>>>>> 67052860
from eva.interfaces.relational.db import connect
from eva.models.storage.batch import Batch
from eva.server.command_handler import execute_query_fetch_all


class RelationalAPI(unittest.TestCase):
    def __init__(self, *args, **kwargs):
        super().__init__(*args, **kwargs)

    @classmethod
    def setUpClass(cls):
        cls.db_dir = suffix_pytest_xdist_worker_id_to_dir(EVA_DATABASE_DIR)
        cls.conn = connect(cls.db_dir)
        cls.evadb = cls.conn._evadb

    def setUp(self):
        self.evadb.catalog().reset()
        self.mnist_path = f"{EVA_ROOT_DIR}/data/mnist/mnist.mp4"
        load_udfs_for_testing(
            self.evadb,
        )
        self.images = f"{EVA_ROOT_DIR}/data/detoxify/*.jpg"

    def tearDown(self):
        shutdown_ray()
        # todo: move these to relational apis as well
<<<<<<< HEAD
        execute_query_fetch_all("""DROP TABLE IF EXISTS mnist_video;""")
        execute_query_fetch_all("""DROP TABLE IF EXISTS meme_images;""")
        execute_query_fetch_all("""DROP TABLE IF EXISTS dummy_video;""")
=======
        execute_query_fetch_all(self.evadb, """DROP TABLE IF EXISTS mnist_video;""")
        execute_query_fetch_all(self.evadb, """DROP TABLE IF EXISTS meme_images;""")
>>>>>>> 67052860

    def test_relation_apis(self):
        conn = connect(self.db_dir)
        rel = conn.load(
            self.mnist_path,
            table_name="mnist_video",
            format="video",
        )
        rel.execute()

        rel = conn.table("mnist_video")
        assert_frame_equal(rel.df(), conn.query("select * from mnist_video;").df())

        rel = rel.select("_row_id, id, data")
        assert_frame_equal(
            rel.df(),
            conn.query("select _row_id, id, data from mnist_video;").df(),
        )

        rel = rel.filter("id < 10")
        assert_frame_equal(
            rel.df(),
            conn.query("select _row_id, id, data from mnist_video where id < 10;").df(),
        )

        rel = (
            rel.cross_apply("unnest(MnistImageClassifier(data))", "mnist(label)")
            .filter("mnist.label = 1")
            .select("_row_id, id")
        )

        query = """ select _row_id, id
                    from mnist_video
                        join lateral unnest(MnistImageClassifier(data)) AS mnist(label)
                    where id < 10 AND mnist.label = 1;"""
        assert_frame_equal(rel.df(), conn.query(query).df())

        rel = conn.load(
            self.images,
            table_name="meme_images",
            format="image",
        )
        rel.execute()

        rel = conn.table("meme_images").select("_row_id, name")
        assert_frame_equal(
            rel.df(), conn.query("select _row_id, name from meme_images;").df()
        )

        rel = rel.filter("_row_id < 3")
        assert_frame_equal(
            rel.df(),
            conn.query("select _row_id, name from meme_images where _row_id < 3;").df(),
        )

    def test_relation_api_chaining(self):
        conn = connect(self.db_dir)

        rel = conn.load(
            self.mnist_path,
            table_name="mnist_video",
            format="video",
        )
        rel.execute()

        rel = (
            conn.table("mnist_video")
            .select("id, data")
            .filter("id > 10")
            .filter("id < 20")
        )
        assert_frame_equal(
            rel.df(),
            conn.query(
                "select id, data from mnist_video where id > 10 AND id < 20;"
            ).df(),
        )

    def test_interleaving_calls(self):
        conn = connect(self.db_dir)

        rel = conn.load(
            self.mnist_path,
            table_name="mnist_video",
            format="video",
        )
        rel.execute()

        rel = conn.table("mnist_video")
        filtered_rel = rel.filter("id > 10")

        assert_frame_equal(
            rel.filter("id > 10").df(),
            conn.query("select * from mnist_video where id > 10;").df(),
        )

        assert_frame_equal(
            filtered_rel.select("_row_id, id").df(),
            conn.query("select _row_id, id from mnist_video where id > 10;").df(),
        )

    def test_create_index(self):
        conn = connect(self.db_dir)

        # load some images
        rel = conn.load(
            self.images,
            table_name="meme_images",
            format="image",
        )
        rel.execute()

        # todo support register udf
        conn.query(
            f"""CREATE UDF IF NOT EXISTS SiftFeatureExtractor
                IMPL  '{EVA_ROOT_DIR}/eva/udfs/sift_feature_extractor.py'"""
        ).df()

        # create a vector index using QDRANT
        conn.create_vector_index(
            "faiss_index",
            table_name="meme_images",
            expr="SiftFeatureExtractor(data)",
            using="QDRANT",
        ).df()

        # do similarity search
        base_image = f"{EVA_ROOT_DIR}/data/detoxify/meme1.jpg"
        rel = (
            conn.table("meme_images")
            .order(
                f"Similarity(SiftFeatureExtractor(Open('{base_image}')), SiftFeatureExtractor(data))"
            )
            .limit(1)
            .select("name")
        )
        similarity_sql = """SELECT name FROM meme_images
                            ORDER BY
                                Similarity(SiftFeatureExtractor(Open("{}")), SiftFeatureExtractor(data))
                            LIMIT 1;""".format(
            base_image
        )
        assert_frame_equal(rel.df(), conn.query(similarity_sql).df())

    def test_create_udf(self):
        video_file_path = create_sample_video(10)
        execute_query_fetch_all(f"LOAD VIDEO '{video_file_path}' INTO dummy_video;")

        conn = connect(port=8886)
        rel = conn.create_udf("DummyObjectDetector", "test/util.py")
        rel.execute()

        args = {"task": "automatic-speech-recognition", "model": "openai/whisper-base"}
        rel2 = conn.create_udf("SpeechRecognizer", type="HuggingFace", **args)
        query = rel2.sql_query()
        self.assertEqual(
            query,
            "CREATE UDF SpeechRecognizer INPUT (INPUT ()) OUTPUT (OUTPUT ()) TYPE HuggingFace (task=automatic-speech-recognition, model=openai/whisper-base))",
        )

        select_query = (
            "SELECT id, DummyObjectDetector(data) FROM dummy_video ORDER BY id;"
        )
        actual_batch = execute_query_fetch_all(select_query)
        labels = DummyObjectDetector().labels
        expected = [
            {
                "dummy_video.id": i,
                "dummyobjectdetector.label": np.array([labels[1 + i % 2]]),
            }
            for i in range(10)
        ]
        expected_batch = Batch(frames=pd.DataFrame(expected))
        self.assertEqual(actual_batch, expected_batch)<|MERGE_RESOLUTION|>--- conflicted
+++ resolved
@@ -12,9 +12,6 @@
 # WITHOUT WARRANTIES OR CONDITIONS OF ANY KIND, either express or implied.
 # See the License for the specific language governing permissions and
 # limitations under the License.
-<<<<<<< HEAD
-import os
-import time
 import unittest
 from test.util import (
     DummyObjectDetector,
@@ -27,20 +24,7 @@
 import pandas as pd
 from pandas.testing import assert_frame_equal
 
-from eva.catalog.catalog_manager import CatalogManager
 from eva.configuration.constants import EVA_ROOT_DIR
-=======
-import unittest
-from test.util import (
-    load_udfs_for_testing,
-    shutdown_ray,
-    suffix_pytest_xdist_worker_id_to_dir,
-)
-
-from pandas.testing import assert_frame_equal
-
-from eva.configuration.constants import EVA_DATABASE_DIR, EVA_ROOT_DIR
->>>>>>> 67052860
 from eva.interfaces.relational.db import connect
 from eva.models.storage.batch import Batch
 from eva.server.command_handler import execute_query_fetch_all
@@ -52,9 +36,7 @@
 
     @classmethod
     def setUpClass(cls):
-        cls.db_dir = suffix_pytest_xdist_worker_id_to_dir(EVA_DATABASE_DIR)
-        cls.conn = connect(cls.db_dir)
-        cls.evadb = cls.conn._evadb
+        pass
 
     def setUp(self):
         self.evadb.catalog().reset()
@@ -67,14 +49,9 @@
     def tearDown(self):
         shutdown_ray()
         # todo: move these to relational apis as well
-<<<<<<< HEAD
         execute_query_fetch_all("""DROP TABLE IF EXISTS mnist_video;""")
         execute_query_fetch_all("""DROP TABLE IF EXISTS meme_images;""")
         execute_query_fetch_all("""DROP TABLE IF EXISTS dummy_video;""")
-=======
-        execute_query_fetch_all(self.evadb, """DROP TABLE IF EXISTS mnist_video;""")
-        execute_query_fetch_all(self.evadb, """DROP TABLE IF EXISTS meme_images;""")
->>>>>>> 67052860
 
     def test_relation_apis(self):
         conn = connect(self.db_dir)

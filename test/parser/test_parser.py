--- conflicted
+++ resolved
@@ -422,7 +422,6 @@
         self.assertNotEqual(create_udf, insert_stmt)
         self.assertNotEqual(select_stmt, create_udf)
 
-<<<<<<< HEAD
     @unittest.skip('Skip mat operator test cases')
     def test_materialized_view(self):
         select_query = '''SELECT id, FastRCNNObjectDetector(frame).labels FROM
@@ -437,9 +436,4 @@
             [ColumnDefinition('id', None, None),
              ColumnDefinition('labels', None, None)], False, select_stmt[0]
         )
-        self.assertEqual(mat_view_stmt[0], expected_stmt)
-=======
-
-if __name__ == '__main__':
-    unittest.main()
->>>>>>> 68d5e380
+        self.assertEqual(mat_view_stmt[0], expected_stmt)
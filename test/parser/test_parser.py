# coding=utf-8
# Copyright 2018-2022 EVA
#
# Licensed under the Apache License, Version 2.0 (the "License");
# you may not use this file except in compliance with the License.
# You may obtain a copy of the License at
#
#     http://www.apache.org/licenses/LICENSE-2.0
#
# Unless required by applicable law or agreed to in writing, software
# distributed under the License is distributed on an "AS IS" BASIS,
# WITHOUT WARRANTIES OR CONDITIONS OF ANY KIND, either express or implied.
# See the License for the specific language governing permissions and
# limitations under the License.
import unittest
from pathlib import Path

from eva.catalog.column_type import ColumnType, NdArrayType
from eva.expression.abstract_expression import ExpressionType
from eva.expression.comparison_expression import ComparisonExpression
from eva.expression.constant_value_expression import ConstantValueExpression
from eva.expression.function_expression import FunctionExpression
from eva.expression.tuple_value_expression import TupleValueExpression
from eva.parser.create_mat_view_statement import CreateMaterializedViewStatement
from eva.parser.create_statement import ColumnDefinition
from eva.parser.create_udf_statement import CreateUDFStatement
from eva.parser.drop_statement import DropTableStatement
from eva.parser.drop_udf_statement import DropUDFStatement
from eva.parser.insert_statement import InsertTableStatement
from eva.parser.load_statement import LoadDataStatement
from eva.parser.parser import Parser
from eva.parser.rename_statement import RenameTableStatement
from eva.parser.select_statement import SelectStatement
from eva.parser.statement import AbstractStatement, StatementType
from eva.parser.table_ref import JoinNode, TableInfo, TableRef
from eva.parser.types import FileFormatType, JoinType, ParserOrderBySortType
from eva.parser.upload_statement import UploadStatement


class ParserTests(unittest.TestCase):
    def __init__(self, *args, **kwargs):
        super().__init__(*args, **kwargs)

    def test_create_statement(self):
        parser = Parser()

        single_queries = []
        single_queries.append(
            """CREATE TABLE IF NOT EXISTS Persons (
                  Frame_ID INTEGER UNIQUE,
                  Frame_Data TEXT(10),
                  Frame_Value FLOAT(1000, 201),
                  Frame_Array NDARRAY UINT8(5, 100, 2432, 4324, 100)
            );"""
        )

        for query in single_queries:
            eva_statement_list = parser.parse(query)
            self.assertIsInstance(eva_statement_list, list)
            self.assertEqual(len(eva_statement_list), 1)
            self.assertIsInstance(eva_statement_list[0], AbstractStatement)

    def test_rename_statement(self):
        parser = Parser()
        rename_queries = "RENAME TABLE student TO student_info"
        expected_stmt = RenameTableStatement(
            TableRef(TableInfo("student")), TableInfo("student_info")
        )
        eva_statement_list = parser.parse(rename_queries)
        self.assertIsInstance(eva_statement_list, list)
        self.assertEqual(len(eva_statement_list), 1)
        self.assertEqual(eva_statement_list[0].stmt_type, StatementType.RENAME)

        rename_stmt = eva_statement_list[0]
        self.assertEqual(rename_stmt, expected_stmt)

    def test_drop_table_statement(self):
        parser = Parser()
        drop_queries = "DROP TABLE student_info"
        expected_stmt = DropTableStatement([TableRef(TableInfo("student_info"))], False)
        eva_statement_list = parser.parse(drop_queries)
        self.assertIsInstance(eva_statement_list, list)
        self.assertEqual(len(eva_statement_list), 1)
        self.assertEqual(eva_statement_list[0].stmt_type, StatementType.DROP)
        drop_stmt = eva_statement_list[0]
        self.assertEqual(drop_stmt, expected_stmt)

    def test_drop_udf_statement(self):
        parser = Parser()
        drop_udf_query = """DROP UDF FastRCNN;"""

        expected_stmt = DropUDFStatement("FastRCNN", False)
        eva_statement_list = parser.parse(drop_udf_query)
        self.assertIsInstance(eva_statement_list, list)
        self.assertEqual(len(eva_statement_list), 1)
        self.assertEqual(eva_statement_list[0].stmt_type, StatementType.DROP_UDF)
        drop_udf_stmt = eva_statement_list[0]
        self.assertEqual(drop_udf_stmt, expected_stmt)

    def test_drop_udf_statement_str(self):
        drop_udf_query1 = """DROP UDF MyUDF;"""
        drop_udf_query2 = """DROP UDF IF EXISTS MyUDF;"""
        expected_stmt1 = DropUDFStatement("MyUDF", False)
        expected_stmt2 = DropUDFStatement("MyUDF", True)
        self.assertEqual(str(expected_stmt1), drop_udf_query1)
        self.assertEqual(str(expected_stmt2), drop_udf_query2)

    def test_single_statement_queries(self):
        parser = Parser()

        single_queries = []
        single_queries.append("SELECT CLASS FROM TAIPAI;")
        single_queries.append("SELECT CLASS FROM TAIPAI WHERE CLASS = 'VAN';")
        single_queries.append(
            "SELECT CLASS,REDNESS FROM TAIPAI \
            WHERE CLASS = 'VAN' AND REDNESS > 20;"
        )
        single_queries.append(
            "SELECT CLASS FROM TAIPAI \
            WHERE (CLASS = 'VAN' AND REDNESS < 300 ) OR REDNESS > 500;"
        )
        single_queries.append(
            "SELECT CLASS FROM TAIPAI \
            WHERE (CLASS = 'VAN' AND REDNESS < 300 ) OR REDNESS > 500;"
        )

        for query in single_queries:
            eva_statement_list = parser.parse(query)

            self.assertIsInstance(eva_statement_list, list)
            self.assertEqual(len(eva_statement_list), 1)
            self.assertIsInstance(eva_statement_list[0], AbstractStatement)

    def test_multiple_statement_queries(self):
        parser = Parser()

        multiple_queries = []
        multiple_queries.append(
            "SELECT CLASS FROM TAIPAI \
                WHERE CLASS = 'VAN' AND REDNESS < 300  OR REDNESS > 500; \
                SELECT REDNESS FROM TAIPAI \
                WHERE (CLASS = 'VAN' AND REDNESS = 300)"
        )

        for query in multiple_queries:
            eva_statement_list = parser.parse(query)
            self.assertIsInstance(eva_statement_list, list)
            self.assertEqual(len(eva_statement_list), 2)
            self.assertIsInstance(eva_statement_list[0], AbstractStatement)
            self.assertIsInstance(eva_statement_list[1], AbstractStatement)

    def test_select_statement(self):
        parser = Parser()
        select_query = "SELECT CLASS, REDNESS FROM TAIPAI \
                WHERE (CLASS = 'VAN' AND REDNESS < 300 ) OR REDNESS > 500;"
        eva_statement_list = parser.parse(select_query)
        self.assertIsInstance(eva_statement_list, list)
        self.assertEqual(len(eva_statement_list), 1)
        self.assertEqual(eva_statement_list[0].stmt_type, StatementType.SELECT)

        select_stmt = eva_statement_list[0]

        # target List
        self.assertIsNotNone(select_stmt.target_list)
        self.assertEqual(len(select_stmt.target_list), 2)
        self.assertEqual(select_stmt.target_list[0].etype, ExpressionType.TUPLE_VALUE)
        self.assertEqual(select_stmt.target_list[1].etype, ExpressionType.TUPLE_VALUE)

        # from_table
        self.assertIsNotNone(select_stmt.from_table)
        self.assertIsInstance(select_stmt.from_table, TableRef)
        self.assertEqual(select_stmt.from_table.table.table_name, "TAIPAI")

        # where_clause
        self.assertIsNotNone(select_stmt.where_clause)
        # other tests should go in expression testing

    def test_select_union_statement(self):
        parser = Parser()
        select_union_query = "SELECT CLASS, REDNESS FROM TAIPAI \
            UNION ALL SELECT CLASS, REDNESS FROM SHANGHAI;"
        eva_statement_list = parser.parse(select_union_query)
        select_stmt = eva_statement_list[0]
        self.assertIsNotNone(select_stmt.union_link)
        self.assertEqual(select_stmt.union_all, True)
        second_select_stmt = select_stmt.union_link
        self.assertIsNone(second_select_stmt.union_link)

    def test_select_statement_class(self):
        """Testing setting different clauses for Select
        Statement class
        Class: SelectStatement"""

        select_stmt_new = SelectStatement()
        parser = Parser()

        select_query_new = "SELECT CLASS, REDNESS FROM TAIPAI \
            WHERE (CLASS = 'VAN' AND REDNESS < 400 ) OR REDNESS > 700;"
        eva_statement_list = parser.parse(select_query_new)
        select_stmt = eva_statement_list[0]

        select_stmt_new.where_clause = select_stmt.where_clause
        select_stmt_new.target_list = select_stmt.target_list
        select_stmt_new.from_table = select_stmt.from_table

        self.assertEqual(select_stmt_new.where_clause, select_stmt.where_clause)
        self.assertEqual(select_stmt_new.target_list, select_stmt.target_list)
        self.assertEqual(select_stmt_new.from_table, select_stmt.from_table)
        self.assertEqual(str(select_stmt_new), str(select_stmt))

    def test_select_statement_orderby_class(self):
        """Testing order by clause in select statement
        Class: SelectStatement"""

        parser = Parser()

        select_query = "SELECT CLASS, REDNESS FROM TAIPAI \
                    WHERE (CLASS = 'VAN' AND REDNESS < 400 ) OR REDNESS > 700 \
                    ORDER BY CLASS, REDNESS DESC;"
        # if orderby sort_type (ASC/DESC) not provided, should default to ASC

        eva_statement_list = parser.parse(select_query)
        self.assertIsInstance(eva_statement_list, list)
        self.assertEqual(len(eva_statement_list), 1)
        self.assertEqual(eva_statement_list[0].stmt_type, StatementType.SELECT)

        select_stmt = eva_statement_list[0]

        # target List
        self.assertIsNotNone(select_stmt.target_list)
        self.assertEqual(len(select_stmt.target_list), 2)
        self.assertEqual(select_stmt.target_list[0].etype, ExpressionType.TUPLE_VALUE)
        self.assertEqual(select_stmt.target_list[1].etype, ExpressionType.TUPLE_VALUE)

        # from_table
        self.assertIsNotNone(select_stmt.from_table)
        self.assertIsInstance(select_stmt.from_table, TableRef)
        self.assertEqual(select_stmt.from_table.table.table_name, "TAIPAI")

        # where_clause
        self.assertIsNotNone(select_stmt.where_clause)

        # orderby_clause
        self.assertIsNotNone(select_stmt.orderby_list)
        self.assertEqual(len(select_stmt.orderby_list), 2)
        self.assertEqual(select_stmt.orderby_list[0][0].col_name, "CLASS")
        self.assertEqual(select_stmt.orderby_list[0][1], ParserOrderBySortType.ASC)
        self.assertEqual(select_stmt.orderby_list[1][0].col_name, "REDNESS")
        self.assertEqual(select_stmt.orderby_list[1][1], ParserOrderBySortType.DESC)

    def test_select_statement_limit_class(self):
        """Testing limit clause in select statement
        Class: SelectStatement"""

        parser = Parser()

        select_query = "SELECT CLASS, REDNESS FROM TAIPAI \
                    WHERE (CLASS = 'VAN' AND REDNESS < 400 ) OR REDNESS > 700 \
                    ORDER BY CLASS, REDNESS DESC LIMIT 3;"

        eva_statement_list = parser.parse(select_query)
        self.assertIsInstance(eva_statement_list, list)
        self.assertEqual(len(eva_statement_list), 1)
        self.assertEqual(eva_statement_list[0].stmt_type, StatementType.SELECT)

        select_stmt = eva_statement_list[0]

        # target List
        self.assertIsNotNone(select_stmt.target_list)
        self.assertEqual(len(select_stmt.target_list), 2)
        self.assertEqual(select_stmt.target_list[0].etype, ExpressionType.TUPLE_VALUE)
        self.assertEqual(select_stmt.target_list[1].etype, ExpressionType.TUPLE_VALUE)

        # from_table
        self.assertIsNotNone(select_stmt.from_table)
        self.assertIsInstance(select_stmt.from_table, TableRef)
        self.assertEqual(select_stmt.from_table.table.table_name, "TAIPAI")

        # where_clause
        self.assertIsNotNone(select_stmt.where_clause)

        # orderby_clause
        self.assertIsNotNone(select_stmt.orderby_list)
        self.assertEqual(len(select_stmt.orderby_list), 2)
        self.assertEqual(select_stmt.orderby_list[0][0].col_name, "CLASS")
        self.assertEqual(select_stmt.orderby_list[0][1], ParserOrderBySortType.ASC)
        self.assertEqual(select_stmt.orderby_list[1][0].col_name, "REDNESS")
        self.assertEqual(select_stmt.orderby_list[1][1], ParserOrderBySortType.DESC)

        # limit_count
        self.assertIsNotNone(select_stmt.limit_count)
        self.assertEqual(select_stmt.limit_count, ConstantValueExpression(3))

    def test_select_statement_sample_class(self):
        """Testing sample frequency"""

        parser = Parser()

        select_query = "SELECT CLASS, REDNESS FROM TAIPAI SAMPLE 5;"

        eva_statement_list = parser.parse(select_query)
        self.assertIsInstance(eva_statement_list, list)
        self.assertEqual(len(eva_statement_list), 1)
        self.assertEqual(eva_statement_list[0].stmt_type, StatementType.SELECT)

        select_stmt = eva_statement_list[0]

        # target List
        self.assertIsNotNone(select_stmt.target_list)
        self.assertEqual(len(select_stmt.target_list), 2)
        self.assertEqual(select_stmt.target_list[0].etype, ExpressionType.TUPLE_VALUE)
        self.assertEqual(select_stmt.target_list[1].etype, ExpressionType.TUPLE_VALUE)

        # from_table
        self.assertIsNotNone(select_stmt.from_table)
        self.assertIsInstance(select_stmt.from_table, TableRef)
        self.assertEqual(select_stmt.from_table.table.table_name, "TAIPAI")

        # sample_freq
        self.assertEqual(select_stmt.from_table.sample_freq, ConstantValueExpression(5))

    def test_table_ref(self):
        """Testing table info in TableRef
        Class: TableInfo
        """
        table_info = TableInfo("TAIPAI", "Schema", "Database")
        table_ref_obj = TableRef(table_info)
        select_stmt_new = SelectStatement()
        select_stmt_new.from_table = table_ref_obj
        self.assertEqual(select_stmt_new.from_table.table.table_name, "TAIPAI")
        self.assertEqual(select_stmt_new.from_table.table.schema_name, "Schema")
        self.assertEqual(select_stmt_new.from_table.table.database_name, "Database")

    def test_insert_statement(self):
        parser = Parser()
        insert_query = """INSERT INTO MyVideo (Frame_ID, Frame_Path)
                                    VALUES    (1, '/mnt/frames/1.png');
                        """
        expected_stmt = InsertTableStatement(
            TableRef(TableInfo("MyVideo")),
            [TupleValueExpression("Frame_ID"), TupleValueExpression("Frame_Path")],
            [
                ConstantValueExpression(1),
                ConstantValueExpression("/mnt/frames/1.png", ColumnType.TEXT),
            ],
        )
        eva_statement_list = parser.parse(insert_query)
        self.assertIsInstance(eva_statement_list, list)
        self.assertEqual(len(eva_statement_list), 1)
        self.assertEqual(eva_statement_list[0].stmt_type, StatementType.INSERT)

        insert_stmt = eva_statement_list[0]
        self.assertEqual(insert_stmt, expected_stmt)

    def test_create_udf_statement(self):
        parser = Parser()
        create_udf_query = """CREATE UDF FastRCNN
                  INPUT  (Frame_Array NDARRAY UINT8(3, 256, 256))
                  OUTPUT (Labels NDARRAY STR(10), Bbox NDARRAY UINT8(10, 4))
                  TYPE  Classification
                  IMPL  'data/fastrcnn.py';
        """

        expected_stmt = CreateUDFStatement(
            "FastRCNN",
            False,
            [
                ColumnDefinition(
                    "Frame_Array", ColumnType.NDARRAY, NdArrayType.UINT8, [3, 256, 256]
                )
            ],
            [
                ColumnDefinition("Labels", ColumnType.NDARRAY, NdArrayType.STR, [10]),
                ColumnDefinition(
                    "Bbox", ColumnType.NDARRAY, NdArrayType.UINT8, [10, 4]
                ),
            ],
            Path("data/fastrcnn.py"),
            "Classification",
        )
        eva_statement_list = parser.parse(create_udf_query)
        self.assertIsInstance(eva_statement_list, list)
        self.assertEqual(len(eva_statement_list), 1)
        self.assertEqual(eva_statement_list[0].stmt_type, StatementType.CREATE_UDF)

        create_udf_stmt = eva_statement_list[0]

        self.assertEqual(create_udf_stmt, expected_stmt)

    def test_load_video_data_statement(self):
        parser = Parser()
        load_data_query = """LOAD FILE 'data/video.mp4'
                             INTO MyVideo WITH FORMAT VIDEO;"""
        file_options = {}
        file_options["file_format"] = FileFormatType.VIDEO
        column_list = None
        expected_stmt = LoadDataStatement(
            TableRef(TableInfo("MyVideo")),
            Path("data/video.mp4"),
            column_list,
            file_options,
        )
        eva_statement_list = parser.parse(load_data_query)
        self.assertIsInstance(eva_statement_list, list)
        self.assertEqual(len(eva_statement_list), 1)
        self.assertEqual(eva_statement_list[0].stmt_type, StatementType.LOAD_DATA)

        load_data_stmt = eva_statement_list[0]
        self.assertEqual(load_data_stmt, expected_stmt)

    def test_load_csv_data_statement(self):
        parser = Parser()
        load_data_query = """LOAD FILE 'data/meta.csv'
                             INTO
                             MyMeta (id, frame_id, video_id, label)
                             WITH FORMAT CSV;"""
        file_options = {}
        file_options["file_format"] = FileFormatType.CSV
        expected_stmt = LoadDataStatement(
            TableRef(TableInfo("MyMeta")),
            Path("data/meta.csv"),
            [
                TupleValueExpression("id"),
                TupleValueExpression("frame_id"),
                TupleValueExpression("video_id"),
                TupleValueExpression("label"),
            ],
            file_options,
        )
        eva_statement_list = parser.parse(load_data_query)
        self.assertIsInstance(eva_statement_list, list)
        self.assertEqual(len(eva_statement_list), 1)
        self.assertEqual(eva_statement_list[0].stmt_type, StatementType.LOAD_DATA)

        load_data_stmt = eva_statement_list[0]
        self.assertEqual(load_data_stmt, expected_stmt)

    def test_upload_statement(self):
        parser = Parser()
<<<<<<< HEAD
        upload_query = """UPLOAD PATH 'data/video.mp4' BLOB "b'AAAA'";"""
        expected_stmt = UploadStatement(Path("data/video.mp4"), "b'AAAA'")
=======
        upload_query = """UPLOAD PATH 'data/video.mp4' BLOB "b'AAAA'"
                          INTO MyVideo WITH FORMAT VIDEO;"""

        file_options = {}
        file_options['file_format'] = FileFormatType.VIDEO
        column_list = None

        expected_stmt = UploadStatement(
            Path('data/video.mp4'),
            "b'AAAA'",
            TableRef(
                TableInfo('MyVideo')),
            column_list,
            file_options)

        eva_statement_list = parser.parse(upload_query)
        self.assertIsInstance(eva_statement_list, list)
        self.assertEqual(len(eva_statement_list), 1)
        self.assertEqual(
            eva_statement_list[0].stmt_type,
            StatementType.UPLOAD)

        upload_stmt = eva_statement_list[0]
        self.assertEqual(upload_stmt, expected_stmt)

    def test_upload_csv_data_statement(self):
        parser = Parser()

        upload_query = """UPLOAD PATH 'data/meta.csv' BLOB "b'AAAA'"
                          INTO
                          MyMeta (id, frame_id, video_id, label)
                          WITH FORMAT CSV;"""

        file_options = {}
        file_options['file_format'] = FileFormatType.CSV
        expected_stmt = UploadStatement(
            Path('data/meta.csv'),
            "b'AAAA'",
            TableRef(
                TableInfo('MyMeta')), [
                TupleValueExpression('id'),
                TupleValueExpression('frame_id'),
                TupleValueExpression('video_id'),
                TupleValueExpression('label')],
            file_options)
>>>>>>> 96c085f3
        eva_statement_list = parser.parse(upload_query)
        self.assertIsInstance(eva_statement_list, list)
        self.assertEqual(len(eva_statement_list), 1)
        self.assertEqual(eva_statement_list[0].stmt_type, StatementType.UPLOAD)

        upload_stmt = eva_statement_list[0]
        self.assertEqual(upload_stmt, expected_stmt)

    def test_nested_select_statement(self):
        parser = Parser()
        sub_query = """SELECT CLASS FROM TAIPAI WHERE CLASS = 'VAN'"""
        nested_query = """SELECT ID FROM ({}) AS T;""".format(sub_query)
        parsed_sub_query = parser.parse(sub_query)[0]
        actual_stmt = parser.parse(nested_query)[0]
        self.assertEqual(actual_stmt.stmt_type, StatementType.SELECT)
        self.assertEqual(actual_stmt.target_list[0].col_name, "ID")
        self.assertEqual(actual_stmt.from_table, TableRef(parsed_sub_query, alias="T"))

        sub_query = """SELECT Yolo(frame).bbox FROM autonomous_vehicle_1
                              WHERE Yolo(frame).label = 'vehicle'"""
        nested_query = """SELECT Licence_plate(bbox) FROM
                            ({}) AS T
                          WHERE Is_suspicious(bbox) = 1 AND
                                Licence_plate(bbox) = '12345';
                      """.format(
            sub_query
        )
        query = """SELECT Licence_plate(bbox) FROM TAIPAI
                    WHERE Is_suspicious(bbox) = 1 AND
                        Licence_plate(bbox) = '12345';
                """
        query_stmt = parser.parse(query)[0]
        actual_stmt = parser.parse(nested_query)[0]
        sub_query_stmt = parser.parse(sub_query)[0]
        self.assertEqual(actual_stmt.from_table, TableRef(sub_query_stmt, alias="T"))
        self.assertEqual(actual_stmt.where_clause, query_stmt.where_clause)
        self.assertEqual(actual_stmt.target_list, query_stmt.target_list)

    def test_should_return_false_for_unequal_expression(self):
        table = TableRef(TableInfo("MyVideo"))
        load_stmt = LoadDataStatement(
            table, Path("data/video.mp4"), FileFormatType.VIDEO
        )
        insert_stmt = InsertTableStatement(table)
        create_udf = CreateUDFStatement(
            "udf",
            False,
            [
                ColumnDefinition(
                    "frame", ColumnType.NDARRAY, NdArrayType.UINT8, [3, 256, 256]
                )
            ],
            [ColumnDefinition("labels", ColumnType.NDARRAY, NdArrayType.STR, [10])],
            Path("data/fastrcnn.py"),
            "Classification",
        )
        select_stmt = SelectStatement()
        self.assertNotEqual(load_stmt, insert_stmt)
        self.assertNotEqual(insert_stmt, load_stmt)
        self.assertNotEqual(create_udf, insert_stmt)
        self.assertNotEqual(select_stmt, create_udf)

    def test_materialized_view(self):
        select_query = """SELECT id, FastRCNNObjectDetector(frame).labels FROM MyVideo
                        WHERE id<5; """
        query = "CREATE MATERIALIZED VIEW uadtrac_fastRCNN (id, labels) AS {}".format(
            select_query
        )
        parser = Parser()
        mat_view_stmt = parser.parse(query)
        select_stmt = parser.parse(select_query)
        expected_stmt = CreateMaterializedViewStatement(
            TableRef(TableInfo("uadtrac_fastRCNN")),
            [
                ColumnDefinition("id", None, None, None),
                ColumnDefinition("labels", None, None, None),
            ],
            False,
            select_stmt[0],
        )
        self.assertEqual(mat_view_stmt[0], expected_stmt)

    def test_join(self):
        select_query = """SELECT table1.a FROM table1 JOIN table2
                    ON table1.a = table2.a; """
        parser = Parser()
        select_stmt = parser.parse(select_query)[0]
        table1_col_a = TupleValueExpression("a", "table1")
        table2_col_a = TupleValueExpression("a", "table2")
        select_list = [table1_col_a]
        from_table = TableRef(
            JoinNode(
                TableRef(TableInfo("table1")),
                TableRef(TableInfo("table2")),
                predicate=ComparisonExpression(
                    ExpressionType.COMPARE_EQUAL, table1_col_a, table2_col_a
                ),
                join_type=JoinType.INNER_JOIN,
            )
        )
        expected_stmt = SelectStatement(select_list, from_table)

        self.assertEqual(select_stmt, expected_stmt)

    def test_join_with_where(self):
        select_query = """SELECT table1.a FROM table1 JOIN table2
            ON table1.a = table2.a WHERE table1.a <= 5"""
        parser = Parser()
        select_stmt = parser.parse(select_query)[0]
        table1_col_a = TupleValueExpression("a", "table1")
        table2_col_a = TupleValueExpression("a", "table2")
        select_list = [table1_col_a]
        from_table = TableRef(
            JoinNode(
                TableRef(TableInfo("table1")),
                TableRef(TableInfo("table2")),
                predicate=ComparisonExpression(
                    ExpressionType.COMPARE_EQUAL, table1_col_a, table2_col_a
                ),
                join_type=JoinType.INNER_JOIN,
            )
        )
        where_clause = ComparisonExpression(
            ExpressionType.COMPARE_LEQ, table1_col_a, ConstantValueExpression(5)
        )
        expected_stmt = SelectStatement(select_list, from_table, where_clause)
        self.assertEqual(select_stmt, expected_stmt)

    def test_multiple_join_with_multiple_ON(self):
        select_query = """SELECT table1.a FROM table1 JOIN table2
            ON table1.a = table2.a JOIN table3
            ON table3.a = table1.a WHERE table1.a <= 5"""
        parser = Parser()
        select_stmt = parser.parse(select_query)[0]
        table1_col_a = TupleValueExpression("a", "table1")
        table2_col_a = TupleValueExpression("a", "table2")
        table3_col_a = TupleValueExpression("a", "table3")
        select_list = [table1_col_a]
        child_join = TableRef(
            JoinNode(
                TableRef(TableInfo("table1")),
                TableRef(TableInfo("table2")),
                predicate=ComparisonExpression(
                    ExpressionType.COMPARE_EQUAL, table1_col_a, table2_col_a
                ),
                join_type=JoinType.INNER_JOIN,
            )
        )

        from_table = TableRef(
            JoinNode(
                child_join,
                TableRef(TableInfo("table3")),
                predicate=ComparisonExpression(
                    ExpressionType.COMPARE_EQUAL, table3_col_a, table1_col_a
                ),
                join_type=JoinType.INNER_JOIN,
            )
        )
        where_clause = ComparisonExpression(
            ExpressionType.COMPARE_LEQ, table1_col_a, ConstantValueExpression(5)
        )
        expected_stmt = SelectStatement(select_list, from_table, where_clause)
        self.assertEqual(select_stmt, expected_stmt)

    def test_multiple_join_with_single_ON_should_raise(self):
        select_query = """SELECT table1.a FROM table1 JOIN table2 JOIN table3
                    ON table3.a = table1.a AND table1.a = table2.a;"""
        parser = Parser()
        with self.assertRaises(Exception):
            parser.parse(select_query)[0]

    def test_lateral_join(self):
        select_query = """SELECT frame FROM MyVideo JOIN LATERAL
                            ObjectDet(frame);"""
        parser = Parser()
        select_stmt = parser.parse(select_query)[0]
        tuple_frame = TupleValueExpression("frame")
        func_expr = FunctionExpression(
            func=None, name="ObjectDet", children=[tuple_frame]
        )
        from_table = TableRef(
            JoinNode(
                TableRef(TableInfo("MyVideo")),
                TableRef(func_expr),
                join_type=JoinType.LATERAL_JOIN,
            )
        )
        expected_stmt = SelectStatement([tuple_frame], from_table)
        self.assertEqual(select_stmt, expected_stmt)

    def test_lateral_join_with_where(self):
        select_query = """SELECT frame FROM MyVideo JOIN LATERAL
                            ObjectDet(frame);"""
        parser = Parser()
        select_stmt = parser.parse(select_query)[0]
        tuple_frame = TupleValueExpression("frame")
        func_expr = FunctionExpression(
            func=None, name="ObjectDet", children=[tuple_frame]
        )
        from_table = TableRef(
            JoinNode(
                TableRef(TableInfo("MyVideo")),
                TableRef(func_expr),
                join_type=JoinType.LATERAL_JOIN,
            )
        )
        expected_stmt = SelectStatement([tuple_frame], from_table)
        self.assertEqual(select_stmt, expected_stmt)<|MERGE_RESOLUTION|>--- conflicted
+++ resolved
@@ -437,10 +437,6 @@
 
     def test_upload_statement(self):
         parser = Parser()
-<<<<<<< HEAD
-        upload_query = """UPLOAD PATH 'data/video.mp4' BLOB "b'AAAA'";"""
-        expected_stmt = UploadStatement(Path("data/video.mp4"), "b'AAAA'")
-=======
         upload_query = """UPLOAD PATH 'data/video.mp4' BLOB "b'AAAA'"
                           INTO MyVideo WITH FORMAT VIDEO;"""
 
@@ -486,7 +482,6 @@
                 TupleValueExpression('video_id'),
                 TupleValueExpression('label')],
             file_options)
->>>>>>> 96c085f3
         eva_statement_list = parser.parse(upload_query)
         self.assertIsInstance(eva_statement_list, list)
         self.assertEqual(len(eva_statement_list), 1)

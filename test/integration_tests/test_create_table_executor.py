# coding=utf-8
# Copyright 2018-2023 EVA
#
# Licensed under the Apache License, Version 2.0 (the "License");
# you may not use this file except in compliance with the License.
# You may obtain a copy of the License at
#
#     http://www.apache.org/licenses/LICENSE-2.0
#
# Unless required by applicable law or agreed to in writing, software
# distributed under the License is distributed on an "AS IS" BASIS,
# WITHOUT WARRANTIES OR CONDITIONS OF ANY KIND, either express or implied.
# See the License for the specific language governing permissions and
# limitations under the License.
import unittest
from test.util import get_evadb_for_testing

import pytest
from test.util import (
    DummyObjectDetector,
    create_sample_video,
    file_remove,
    load_udfs_for_testing,
    shutdown_ray,
)

import pandas as pd

from eva.catalog.catalog_manager import CatalogManager
from eva.configuration.constants import EVA_ROOT_DIR
from eva.executor.executor_utils import ExecutorError
from eva.models.storage.batch import Batch
from eva.server.command_handler import execute_query_fetch_all

NUM_FRAMES = 10


class CreateTableTest(unittest.TestCase):
    @classmethod
    def setUpClass(cls):
<<<<<<< HEAD
        cls.evadb = get_evadb_for_testing()
        pass
=======
        # reset the catalog manager before running each test
        CatalogManager().reset()
        video_file_path = create_sample_video()
        load_query = f"LOAD VIDEO '{video_file_path}' INTO MyVideo;"
        execute_query_fetch_all(load_query)
        ua_detrac = f"{EVA_ROOT_DIR}/data/ua_detrac/ua_detrac.mp4"
        execute_query_fetch_all(f"LOAD VIDEO '{ua_detrac}' INTO UATRAC;")
        load_udfs_for_testing()
>>>>>>> 97e91273

    @classmethod
    def tearDownClass(cls):
        shutdown_ray()
        file_remove("dummy.avi")
        file_remove("ua_detrac.mp4")
        execute_query_fetch_all("DROP TABLE IF EXISTS MyVideo;")
        execute_query_fetch_all("DROP TABLE IF EXISTS UATRAC;")

    def setUp(self):
        execute_query_fetch_all("DROP TABLE IF EXISTS dummy_table;")
        execute_query_fetch_all("DROP TABLE IF EXISTS uadtrac_fastRCNN;")

    def tearDown(self):
        execute_query_fetch_all("DROP TABLE IF EXISTS dummy_table;")
        execute_query_fetch_all("DROP TABLE IF EXISTS uadtrac_fastRCNN;")

    def test_currently_cannot_create_boolean_table(self):
        query = """ CREATE TABLE BooleanTable( A BOOLEAN);"""

        with self.assertRaises(ExecutorError):
<<<<<<< HEAD
            execute_query_fetch_all(self.evadb, query)
=======
            execute_query_fetch_all(query)

    def test_should_create_table_from_select(self):
        create_query = """CREATE TABLE dummy_table
            AS SELECT id, DummyObjectDetector(data).label FROM MyVideo;
        """
        execute_query_fetch_all(create_query)

        select_query = "SELECT id, label FROM dummy_table;"
        actual_batch = execute_query_fetch_all(select_query)
        actual_batch.sort()

        labels = DummyObjectDetector().labels
        expected = [
            {"dummy_table.id": i, "dummy_table.label": [labels[1 + i % 2]]}
            for i in range(NUM_FRAMES)
        ]
        expected_batch = Batch(frames=pd.DataFrame(expected))
        self.assertEqual(actual_batch, expected_batch)

    @pytest.mark.torchtest
    def test_should_create_table_from_select_lateral_join(self):
        select_query = (
            "SELECT id, label, bbox FROM UATRAC JOIN LATERAL "
            "Yolo(data) AS T(label, bbox, score) WHERE id < 5;"
        )
        query = (
            "CREATE TABLE IF NOT EXISTS "
            f"uadtrac_fastRCNN AS {select_query};"
        )
        execute_query_fetch_all(query)

        select_view_query = "SELECT id, label, bbox FROM uadtrac_fastRCNN"
        actual_batch = execute_query_fetch_all(select_view_query)
        actual_batch.sort()

        self.assertEqual(len(actual_batch), 5)
        # non-trivial test case
        res = actual_batch.frames
        for idx in res.index:
            self.assertTrue("car" in res["uadtrac_fastrcnn.label"][idx])
>>>>>>> 97e91273
<|MERGE_RESOLUTION|>--- conflicted
+++ resolved
@@ -38,53 +38,46 @@
 class CreateTableTest(unittest.TestCase):
     @classmethod
     def setUpClass(cls):
-<<<<<<< HEAD
         cls.evadb = get_evadb_for_testing()
-        pass
-=======
         # reset the catalog manager before running each test
-        CatalogManager().reset()
+        cls.evadb.catalog.reset()
         video_file_path = create_sample_video()
         load_query = f"LOAD VIDEO '{video_file_path}' INTO MyVideo;"
-        execute_query_fetch_all(load_query)
+        execute_query_fetch_all(cls.evadb, load_query)
         ua_detrac = f"{EVA_ROOT_DIR}/data/ua_detrac/ua_detrac.mp4"
-        execute_query_fetch_all(f"LOAD VIDEO '{ua_detrac}' INTO UATRAC;")
+        execute_query_fetch_all(cls.evadb, f"LOAD VIDEO '{ua_detrac}' INTO UATRAC;")
         load_udfs_for_testing()
->>>>>>> 97e91273
 
     @classmethod
     def tearDownClass(cls):
         shutdown_ray()
         file_remove("dummy.avi")
         file_remove("ua_detrac.mp4")
-        execute_query_fetch_all("DROP TABLE IF EXISTS MyVideo;")
-        execute_query_fetch_all("DROP TABLE IF EXISTS UATRAC;")
+        execute_query_fetch_all(cls.evadb, "DROP TABLE IF EXISTS MyVideo;")
+        execute_query_fetch_all(cls.evadb, "DROP TABLE IF EXISTS UATRAC;")
 
     def setUp(self):
-        execute_query_fetch_all("DROP TABLE IF EXISTS dummy_table;")
-        execute_query_fetch_all("DROP TABLE IF EXISTS uadtrac_fastRCNN;")
+        execute_query_fetch_all(self.evadb, "DROP TABLE IF EXISTS dummy_table;")
+        execute_query_fetch_all(self.evadb, "DROP TABLE IF EXISTS uadtrac_fastRCNN;")
 
     def tearDown(self):
-        execute_query_fetch_all("DROP TABLE IF EXISTS dummy_table;")
-        execute_query_fetch_all("DROP TABLE IF EXISTS uadtrac_fastRCNN;")
+        execute_query_fetch_all(self.evadb, "DROP TABLE IF EXISTS dummy_table;")
+        execute_query_fetch_all(self.evadb, "DROP TABLE IF EXISTS uadtrac_fastRCNN;")
 
     def test_currently_cannot_create_boolean_table(self):
         query = """ CREATE TABLE BooleanTable( A BOOLEAN);"""
 
         with self.assertRaises(ExecutorError):
-<<<<<<< HEAD
             execute_query_fetch_all(self.evadb, query)
-=======
-            execute_query_fetch_all(query)
 
     def test_should_create_table_from_select(self):
         create_query = """CREATE TABLE dummy_table
             AS SELECT id, DummyObjectDetector(data).label FROM MyVideo;
         """
-        execute_query_fetch_all(create_query)
+        execute_query_fetch_all(self.evadb, create_query)
 
         select_query = "SELECT id, label FROM dummy_table;"
-        actual_batch = execute_query_fetch_all(select_query)
+        actual_batch = execute_query_fetch_all(self.evadb, select_query)
         actual_batch.sort()
 
         labels = DummyObjectDetector().labels
@@ -105,15 +98,14 @@
             "CREATE TABLE IF NOT EXISTS "
             f"uadtrac_fastRCNN AS {select_query};"
         )
-        execute_query_fetch_all(query)
+        execute_query_fetch_all(self.evadb, query)
 
         select_view_query = "SELECT id, label, bbox FROM uadtrac_fastRCNN"
-        actual_batch = execute_query_fetch_all(select_view_query)
+        actual_batch = execute_query_fetch_all(self.evadb, select_view_query)
         actual_batch.sort()
 
         self.assertEqual(len(actual_batch), 5)
         # non-trivial test case
         res = actual_batch.frames
         for idx in res.index:
-            self.assertTrue("car" in res["uadtrac_fastrcnn.label"][idx])
->>>>>>> 97e91273
+            self.assertTrue("car" in res["uadtrac_fastrcnn.label"][idx])
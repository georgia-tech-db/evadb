# coding=utf-8
# Copyright 2018-2022 EVA
#
# Licensed under the Apache License, Version 2.0 (the "License");
# you may not use this file except in compliance with the License.
# You may obtain a copy of the License at
#
#     http://www.apache.org/licenses/LICENSE-2.0
#
# Unless required by applicable law or agreed to in writing, software
# distributed under the License is distributed on an "AS IS" BASIS,
# WITHOUT WARRANTIES OR CONDITIONS OF ANY KIND, either express or implied.
# See the License for the specific language governing permissions and
# limitations under the License.
import tempfile
import unittest
from test.util import (
    DummyObjectDetector,
    create_dummy_batches,
    create_sample_video,
    file_remove,
)

import numpy as np
import pandas as pd
import pytest

from eva.binder.binder_utils import BinderError
from eva.catalog.catalog_manager import CatalogManager
from eva.catalog.catalog_type import ColumnType, NdArrayType
from eva.executor.executor_utils import ExecutorError
from eva.models.storage.batch import Batch
from eva.server.command_handler import execute_query_fetch_all

NUM_FRAMES = 10


<<<<<<< HEAD
class UDFCreatorTest(unittest.TestCase):
    def setUp(self) -> None:
        CatalogManager().reset()
        video_file_path = create_sample_video(NUM_FRAMES)
        load_query = f"LOAD VIDEO '{video_file_path}' INTO MyVideo;"
        execute_query_fetch_all(load_query)

        query = """LOAD VIDEO 'data/mnist/mnist.mp4' INTO MNIST;"""
        execute_query_fetch_all(query)

        query = """LOAD VIDEO 'data/ua_detrac/ua_detrac.mp4' INTO DETRAC;"""
        execute_query_fetch_all(query)

    def tearDown(self) -> None:
        file_remove("dummy.avi")
        execute_query_fetch_all("DROP TABLE IF EXISTS MyVideo;")
    
    def test_object_detection_huggingface(self):
        create_udf_query = """CREATE UDF DummyObjectDetector 
            INPUT  (Frame_Array NDARRAY UINT8(3, 256, 256))
            OUTPUT (label NDARRAY STR(10))
            TYPE HuggingFace
            IMPL 'abc'
            'task' 'object-detection'
        """
        execute_query_fetch_all(create_udf_query) 

        select_query = "SELECT DummyObjectDetector(data) FROM DETRAC;"
        result = execute_query_fetch_all(select_query)
        pass

    def test_image_classification_huggingface(self):
        create_udf_query = """CREATE UDF DummyObjectDetector 
            INPUT  (Frame_Array NDARRAY UINT8(3, 256, 256))
            OUTPUT (label NDARRAY STR(10))
            TYPE HuggingFace
            IMPL 'abc'
            'task' 'image-classification'
        """
        execute_query_fetch_all(create_udf_query) 

        select_query = "SELECT DummyObjectDetector(data) FROM DETRAC;"
        result = execute_query_fetch_all(select_query)
        pass

    def test_text_classification_huggingface(self):
        create_table_query = """CREATE TABLE IF NOT EXISTS MyCSV (
                id INTEGER UNIQUE,
                comment TEXT(30)
            );"""
        execute_query_fetch_all(create_table_query)

        load_table_query = """LOAD CSV '/Users/suryatej/Downloads/Project/eva/comments.csv' INTO MyCSV;"""
        execute_query_fetch_all(load_table_query)

        create_udf_query = """CREATE UDF DummyObjectDetector 
            INPUT  (Frame_Array NDARRAY UINT8(3, 256, 256))
            OUTPUT (label NDARRAY STR(10))
            TYPE HuggingFace
            IMPL 'abc'
            'task' 'text-classification'
        """
        execute_query_fetch_all(create_udf_query) 

        select_query = "SELECT DummyObjectDetector(comment) FROM MyCSV;"
        result = execute_query_fetch_all(select_query)
        pass

    def test_my_new_command(self):
        create_udf_query = """CREATE UDF DummyObjectDetector 
            TYPE HuggingFace
            'task' 'object-detection'
        """
        execute_query_fetch_all(create_udf_query) 

        select_query = "SELECT DummyObjectDetector(data) FROM DETRAC;"
        result = execute_query_fetch_all(select_query)
        pass

=======
@pytest.mark.notparallel
>>>>>>> 5c70a017
class UDFExecutorTest(unittest.TestCase):
    def setUp(self):
        CatalogManager().reset()
        video_file_path = create_sample_video(NUM_FRAMES)
        load_query = f"LOAD VIDEO '{video_file_path}' INTO MyVideo;"
        execute_query_fetch_all(load_query)

        create_udf_query = """CREATE UDF DummyObjectDetector
                  INPUT  (Frame_Array NDARRAY UINT8(3, 256, 256))
                  OUTPUT (label NDARRAY STR(10))
                  TYPE  Classification
                  IMPL  'test/util.py';
        """
        execute_query_fetch_all(create_udf_query)

    def tearDown(self):
        file_remove("dummy.avi")
        execute_query_fetch_all("DROP TABLE IF EXISTS MyVideo;")

    # integration test

    def test_should_load_and_select_using_udf_video_in_table(self):
        select_query = "SELECT id,DummyObjectDetector(data) FROM MyVideo \
            ORDER BY id;"
        actual_batch = execute_query_fetch_all(select_query)
        labels = DummyObjectDetector().labels
        expected = [
            {
                "myvideo.id": i,
                "dummyobjectdetector.label": np.array([labels[1 + i % 2]]),
            }
            for i in range(NUM_FRAMES)
        ]
        expected_batch = Batch(frames=pd.DataFrame(expected))
        self.assertEqual(actual_batch, expected_batch)

    def test_should_load_and_select_using_udf_video(self):
        # Equality test
        select_query = "SELECT id,DummyObjectDetector(data) FROM MyVideo \
            WHERE DummyObjectDetector(data).label = ['person'] ORDER BY id;"
        actual_batch = execute_query_fetch_all(select_query)
        expected = [
            {
                "myvideo.id": i * 2,
                "dummyobjectdetector.label": np.array(["person"]),
            }
            for i in range(NUM_FRAMES // 2)
        ]
        expected_batch = Batch(frames=pd.DataFrame(expected))
        self.assertEqual(actual_batch, expected_batch)

        # Contain test
        select_query = "SELECT id,DummyObjectDetector(data) FROM MyVideo \
            WHERE DummyObjectDetector(data).label @> ['person'] ORDER BY id;"
        actual_batch = execute_query_fetch_all(select_query)
        self.assertEqual(actual_batch, expected_batch)

        # Multi element contain test

        select_query = "SELECT id,DummyObjectDetector(data) FROM MyVideo \
            WHERE DummyObjectDetector(data).label <@ ['person', 'bicycle'] \
            ORDER BY id;"
        actual_batch = execute_query_fetch_all(select_query)
        expected = [
            {
                "myvideo.id": i * 2,
                "dummyobjectdetector.label": np.array(["person"]),
            }
            for i in range(NUM_FRAMES // 2)
        ]
        expected += [
            {
                "myvideo.id": i,
                "dummyobjectdetector.label": np.array(["bicycle"]),
            }
            for i in range(NUM_FRAMES)
            if i % 2 + 1 == 2
        ]
        expected_batch = Batch(frames=pd.DataFrame(expected))
        expected_batch.sort()

        self.assertEqual(actual_batch, expected_batch)
        nested_select_query = """SELECT name, id, data FROM
            (SELECT name, id, data, DummyObjectDetector(data) FROM MyVideo
                WHERE id >= 2
            ) AS T
            WHERE ['person'] <@ label;
            """
        actual_batch = execute_query_fetch_all(nested_select_query)
        actual_batch.sort()
        expected_batch = list(
            create_dummy_batches(
                filters=[i for i in range(2, NUM_FRAMES) if i % 2 == 0]
            )
        )[0]
        expected_batch = expected_batch.project(
            ["myvideo.name", "myvideo.id", "myvideo.data"]
        )
        expected_batch.modify_column_alias("T")
        self.assertEqual(actual_batch, expected_batch)

    def test_create_udf(self):
        udf_name = "DummyObjectDetector"
        create_udf_query = """CREATE UDF {}
                  INPUT  (Frame_Array NDARRAY UINT8(3, 256, 256))
                  OUTPUT (label NDARRAY STR(10))
                  TYPE  Classification
                  IMPL  'test/util.py';
        """
        # Try to create duplicate UDF
        with self.assertRaises(ExecutorError):
            actual = execute_query_fetch_all(create_udf_query.format(udf_name))
            expected = Batch(pd.DataFrame([f"UDF {udf_name} already exists."]))
            self.assertEqual(actual, expected)

        # Try to create UDF if not exists
        actual = execute_query_fetch_all(
            create_udf_query.format("IF NOT EXISTS " + udf_name)
        )
        expected = Batch(
            pd.DataFrame([f"UDF {udf_name} already exists, nothing added."])
        )
        self.assertEqual(actual, expected)

    def test_should_create_udf_with_metadata(self):
        udf_name = "DummyObjectDetector"
        execute_query_fetch_all(f"DROP UDF {udf_name};")
        create_udf_query = """CREATE UDF {}
                  INPUT  (Frame_Array NDARRAY UINT8(3, 256, 256))
                  OUTPUT (label NDARRAY STR(10))
                  TYPE  Classification
                  IMPL  'test/util.py'
                  'CACHE' 'TRUE'
                  'BATCH' 'FALSE';
        """
        execute_query_fetch_all(create_udf_query.format(udf_name))

        # try fetching the metadata values
        entries = CatalogManager().get_udf_metadata_entries_by_udf_name(udf_name)
        self.assertEqual(len(entries), 2)
        metadata = [(entry.key, entry.value) for entry in entries]

        expected_metadata = [("CACHE", "TRUE"), ("BATCH", "FALSE")]
        self.assertEqual(set(metadata), set(expected_metadata))

    def test_should_return_empty_metadata_list_for_missing_udf(self):
        # missing udf should return empty list
        entries = CatalogManager().get_udf_metadata_entries_by_udf_name("randomUDF")
        self.assertEqual(len(entries), 0)

    def test_should_return_empty_metadata_list_if_udf_is_removed(self):
        udf_name = "DummyObjectDetector"
        execute_query_fetch_all(f"DROP UDF {udf_name};")
        create_udf_query = """CREATE UDF {}
                  INPUT  (Frame_Array NDARRAY UINT8(3, 256, 256))
                  OUTPUT (label NDARRAY STR(10))
                  TYPE  Classification
                  IMPL  'test/util.py'
                  'CACHE' 'TRUE'
                  'BATCH' 'FALSE';
        """
        execute_query_fetch_all(create_udf_query.format(udf_name))

        # try fetching the metadata values
        entries = CatalogManager().get_udf_metadata_entries_by_udf_name(udf_name)
        self.assertEqual(len(entries), 2)

        # remove the udf
        execute_query_fetch_all(f"DROP UDF {udf_name};")
        # try fetching the metadata values
        entries = CatalogManager().get_udf_metadata_entries_by_udf_name(udf_name)
        self.assertEqual(len(entries), 0)

    def test_should_raise_using_missing_udf(self):
        select_query = "SELECT id,DummyObjectDetector1(data) FROM MyVideo \
            ORDER BY id;"
        with self.assertRaises(BinderError) as cm:
            execute_query_fetch_all(select_query)

        err_msg = (
            "UDF with name DummyObjectDetector1 does not exist in the catalog. "
            "Please create the UDF using CREATE UDF command."
        )
        self.assertEqual(str(cm.exception), err_msg)

    def test_should_raise_for_udf_name_mismatch(self):
        create_udf_query = """CREATE UDF TestUDF
                  INPUT  (Frame_Array NDARRAY UINT8(3, 256, 256))
                  OUTPUT (label NDARRAY STR(10))
                  TYPE  Classification
                  IMPL  'test/util.py';
        """
        with self.assertRaises(ExecutorError):
            execute_query_fetch_all(create_udf_query)

    def test_should_raise_if_udf_file_is_modified(self):
        execute_query_fetch_all("DROP UDF DummyObjectDetector;")

        # Test IF EXISTS
        execute_query_fetch_all("DROP UDF IF EXISTS DummyObjectDetector;")

        with tempfile.NamedTemporaryFile(mode="w", suffix=".py") as tmp_file:
            with open("test/util.py", "r") as file:
                tmp_file.write(file.read())

            tmp_file.seek(0)

            udf_name = "DummyObjectDetector"
            create_udf_query = """CREATE UDF {}
                    INPUT  (Frame_Array NDARRAY UINT8(3, 256, 256))
                    OUTPUT (label NDARRAY STR(10))
                    TYPE  Classification
                    IMPL  '{}';
            """
            execute_query_fetch_all(create_udf_query.format(udf_name, tmp_file.name))

            # Modify the udf file by appending
            tmp_file.seek(0, 2)
            tmp_file.write("#comment")
            tmp_file.seek(0)

            select_query = (
                "SELECT id,DummyObjectDetector(data) FROM MyVideo ORDER BY id;"
            )

            with self.assertRaises(AssertionError):
                execute_query_fetch_all(select_query)

    def test_create_udf_with_decorators(self):
        execute_query_fetch_all("DROP UDF IF EXISTS DummyObjectDetectorDecorators;")
        create_udf_query = """CREATE UDF DummyObjectDetectorDecorators
                  IMPL  'test/util.py';
        """
        execute_query_fetch_all(create_udf_query)

        catalog_manager = CatalogManager()
        udf_obj = catalog_manager.get_udf_catalog_entry_by_name(
            "DummyObjectDetectorDecorators"
        )
        udf_inputs = catalog_manager.get_udf_io_catalog_input_entries(udf_obj)
        self.assertEquals(len(udf_inputs), 1)

        udf_input = udf_inputs[0]

        expected_input_attributes = {
            "name": "Frame_Array",
            "type": ColumnType.NDARRAY,
            "is_nullable": False,
            "array_type": NdArrayType.UINT8,
            "array_dimensions": (3, 256, 256),
            "is_input": True,
        }

        for attr in expected_input_attributes:
            self.assertEquals(getattr(udf_input, attr), expected_input_attributes[attr])

        udf_outputs = catalog_manager.get_udf_io_catalog_output_entries(udf_obj)
        self.assertEquals(len(udf_outputs), 1)

        udf_output = udf_outputs[0]
        expected_output_attributes = {
            "name": "label",
            "type": ColumnType.NDARRAY,
            "is_nullable": False,
            "array_type": NdArrayType.STR,
            "array_dimensions": (),
            "is_input": False,
        }

        for attr in expected_output_attributes:
            self.assertEquals(
                getattr(udf_output, attr), expected_output_attributes[attr]
            )

    def test_udf_cost_entry_created(self):
        execute_query_fetch_all("SELECT DummyObjectDetector(data) FROM MyVideo")
        entry = CatalogManager().get_udf_cost_catalog_entry("DummyObjectDetector")
        self.assertIsNotNone(entry)<|MERGE_RESOLUTION|>--- conflicted
+++ resolved
@@ -35,8 +35,7 @@
 NUM_FRAMES = 10
 
 
-<<<<<<< HEAD
-class UDFCreatorTest(unittest.TestCase):
+class HuggingFaceTests(unittest.TestCase):
     def setUp(self) -> None:
         CatalogManager().reset()
         video_file_path = create_sample_video(NUM_FRAMES)
@@ -115,9 +114,7 @@
         result = execute_query_fetch_all(select_query)
         pass
 
-=======
 @pytest.mark.notparallel
->>>>>>> 5c70a017
 class UDFExecutorTest(unittest.TestCase):
     def setUp(self):
         CatalogManager().reset()

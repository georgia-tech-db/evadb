# coding=utf-8
# Copyright 2018-2022 EVA
#
# Licensed under the Apache License, Version 2.0 (the "License");
# you may not use this file except in compliance with the License.
# You may obtain a copy of the License at
#
#     http://www.apache.org/licenses/LICENSE-2.0
#
# Unless required by applicable law or agreed to in writing, software
# distributed under the License is distributed on an "AS IS" BASIS,
# WITHOUT WARRANTIES OR CONDITIONS OF ANY KIND, either express or implied.
# See the License for the specific language governing permissions and
# limitations under the License.
import os
import unittest
from test.markers import windows_skip_marker
from test.util import file_remove, load_udfs_for_testing, shutdown_ray

import cv2
import numpy as np
import pytest

from eva.catalog.catalog_manager import CatalogManager
from eva.configuration.configuration_manager import ConfigurationManager
from eva.configuration.constants import EVA_ROOT_DIR
from eva.server.command_handler import execute_query_fetch_all
from eva.udfs.udf_bootstrap_queries import Asl_udf_query, Mvit_udf_query


@pytest.mark.notparallel
class PytorchTest(unittest.TestCase):
    @classmethod
    def setUpClass(cls):
        CatalogManager().reset()
        ua_detrac = f"{EVA_ROOT_DIR}/data/ua_detrac/ua_detrac.mp4"
        mnist = f"{EVA_ROOT_DIR}/data/mnist/mnist.mp4"
        actions = f"{EVA_ROOT_DIR}/data/actions/actions.mp4"
        asl_actions = f"{EVA_ROOT_DIR}/data/actions/computer_asl.mp4"
        meme1 = f"{EVA_ROOT_DIR}/data/detoxify/meme1.jpg"
        meme2 = f"{EVA_ROOT_DIR}/data/detoxify/meme2.jpg"
        meme3 = f"{EVA_ROOT_DIR}/data/detoxify/meme3.jpg"

        execute_query_fetch_all(f"LOAD VIDEO '{ua_detrac}' INTO MyVideo;")
        execute_query_fetch_all(f"LOAD VIDEO '{mnist}' INTO MNIST;")
        execute_query_fetch_all(f"LOAD VIDEO '{actions}' INTO Actions;")
        execute_query_fetch_all(f"LOAD VIDEO '{asl_actions}' INTO Asl_actions;")
        execute_query_fetch_all(f"LOAD IMAGE '{meme1}' INTO MemeImages;")
        execute_query_fetch_all(f"LOAD IMAGE '{meme2}' INTO MemeImages;")
        execute_query_fetch_all(f"LOAD IMAGE '{meme3}' INTO MemeImages;")
        load_udfs_for_testing()

    @classmethod
    def tearDownClass(cls):
        shutdown_ray()

        file_remove("ua_detrac.mp4")
        file_remove("mnist.mp4")
        file_remove("actions.mp4")
        file_remove("computer_asl.mp4")

        execute_query_fetch_all("DROP TABLE IF EXISTS Actions;")
        execute_query_fetch_all("DROP TABLE IF EXISTS MNIST;")
        execute_query_fetch_all("DROP TABLE IF EXISTS MyVideo;")
        execute_query_fetch_all("DROP TABLE IF EXISTS Asl_actions;")
        execute_query_fetch_all("DROP TABLE IF EXISTS MemeImages;")

    @pytest.mark.torchtest
    def test_should_run_pytorch_and_fastrcnn_with_lateral_join(self):
        select_query = """SELECT id, obj.labels
                          FROM MyVideo JOIN LATERAL
                          FastRCNNObjectDetector(data)
                          AS obj(labels, bboxes, scores)
                         WHERE id < 2;"""
        actual_batch = execute_query_fetch_all(select_query)
        self.assertEqual(len(actual_batch), 2)

    @pytest.mark.torchtest
    def test_should_run_pytorch_and_yolo_and_mvit(self):
        execute_query_fetch_all(Mvit_udf_query)

        select_query = """SELECT FIRST(id),
                            Yolo(FIRST(data)),
                            MVITActionRecognition(SEGMENT(data))
                            FROM Actions
                            WHERE id < 32
                            GROUP BY '16f'; """
        actual_batch = execute_query_fetch_all(select_query)
        self.assertEqual(len(actual_batch), 2)

        res = actual_batch.frames
        for idx in res.index:
            self.assertTrue(
                "person" in res["yolo.labels"][idx]
                and "yoga" in res["mvitactionrecognition.labels"][idx]
            )

    @pytest.mark.torchtest
    def test_should_run_pytorch_and_asl(self):
        execute_query_fetch_all(Asl_udf_query)
        select_query = """SELECT FIRST(id), ASLActionRecognition(SEGMENT(data))
                        FROM Asl_actions
                        SAMPLE 5
                        GROUP BY '16f';"""
        actual_batch = execute_query_fetch_all(select_query)

        res = actual_batch.frames

        self.assertEqual(len(res), 1)
        for idx in res.index:
            self.assertTrue("computer" in res["aslactionrecognition.labels"][idx])

    @pytest.mark.torchtest
    def test_should_run_pytorch_and_facenet(self):
        create_udf_query = """CREATE UDF FaceDetector
                  INPUT  (frame NDARRAY UINT8(3, ANYDIM, ANYDIM))
                  OUTPUT (bboxes NDARRAY FLOAT32(ANYDIM, 4),
                          scores NDARRAY FLOAT32(ANYDIM))
                  TYPE  FaceDetection
                  IMPL  'eva/udfs/face_detector.py';
        """
        execute_query_fetch_all(create_udf_query)

        select_query = """SELECT FaceDetector(data) FROM MyVideo
                        WHERE id < 5;"""
        actual_batch = execute_query_fetch_all(select_query)
        self.assertEqual(len(actual_batch), 5)

    @pytest.mark.torchtest
    @windows_skip_marker
    def test_should_run_pytorch_and_ocr(self):
        create_udf_query = """CREATE UDF IF NOT EXISTS OCRExtractor
                  INPUT  (frame NDARRAY UINT8(3, ANYDIM, ANYDIM))
                  OUTPUT (labels NDARRAY STR(10),
                          bboxes NDARRAY FLOAT32(ANYDIM, 4),
                          scores NDARRAY FLOAT32(ANYDIM))
                  TYPE  OCRExtraction
                  IMPL  'eva/udfs/ocr_extractor.py';
        """
        execute_query_fetch_all(create_udf_query)

        select_query = """SELECT OCRExtractor(data) FROM MNIST
                        WHERE id >= 150 AND id < 155;"""
        actual_batch = execute_query_fetch_all(select_query)
        self.assertEqual(len(actual_batch), 5)

        # non-trivial test case for MNIST
        res = actual_batch.frames
        self.assertTrue(res["ocrextractor.labels"][0][0] == "4")
        self.assertTrue(res["ocrextractor.scores"][2][0] > 0.9)

    @pytest.mark.torchtest
    def test_should_run_pytorch_and_resnet50(self):
        create_udf_query = """CREATE UDF IF NOT EXISTS FeatureExtractor
                  INPUT  (frame NDARRAY UINT8(3, ANYDIM, ANYDIM))
                  OUTPUT (features NDARRAY FLOAT32(ANYDIM))
                  TYPE  Classification
                  IMPL  'eva/udfs/feature_extractor.py';
        """
        execute_query_fetch_all(create_udf_query)

        select_query = """SELECT FeatureExtractor(data) FROM MyVideo
                        WHERE id < 5;"""
        actual_batch = execute_query_fetch_all(select_query)
        self.assertEqual(len(actual_batch), 5)

        # non-trivial test case for Resnet50
        res = actual_batch.frames
        self.assertEqual(res["featureextractor.features"][0].shape, (1, 2048))
        # self.assertTrue(res["featureextractor.features"][0][0][0] > 0.3)

    @pytest.mark.torchtest
    def test_should_run_pytorch_and_similarity(self):
        create_open_udf_query = """CREATE UDF IF NOT EXISTS Open
                INPUT (img_path TEXT(1000))
                OUTPUT (data NDARRAY UINT8(3, ANYDIM, ANYDIM))
                TYPE NdarrayUDF
                IMPL "eva/udfs/ndarray/open.py";
        """
        execute_query_fetch_all(create_open_udf_query)

        create_similarity_udf_query = """CREATE UDF IF NOT EXISTS Similarity
                    INPUT (Frame_Array_Open NDARRAY UINT8(3, ANYDIM, ANYDIM),
                           Frame_Array_Base NDARRAY UINT8(3, ANYDIM, ANYDIM),
                           Feature_Extractor_Name TEXT(100))
                    OUTPUT (distance FLOAT(32, 7))
                    TYPE NdarrayUDF
                    IMPL "eva/udfs/ndarray/similarity.py";
        """
        execute_query_fetch_all(create_similarity_udf_query)

        create_feat_udf_query = """CREATE UDF IF NOT EXISTS FeatureExtractor
                  INPUT  (frame NDARRAY UINT8(3, ANYDIM, ANYDIM))
                  OUTPUT (features NDARRAY FLOAT32(ANYDIM))
                  TYPE  Classification
                  IMPL  "eva/udfs/feature_extractor.py";
        """
        execute_query_fetch_all(create_feat_udf_query)

        select_query = """SELECT data FROM MyVideo WHERE id = 1;"""
        batch_res = execute_query_fetch_all(select_query)
        img = batch_res.frames["myvideo.data"][0]

        config = ConfigurationManager()
        tmp_dir_from_config = config.get_value("storage", "tmp_dir")

        img_save_path = os.path.join(tmp_dir_from_config, "dummy.jpg")
        try:
            os.remove(img_save_path)
        except FileNotFoundError:
            pass
        cv2.imwrite(img_save_path, img)

        similarity_query = """SELECT data FROM MyVideo WHERE id < 5
                    ORDER BY Similarity(FeatureExtractor(Open("{}")),
                                        FeatureExtractor(data))
                    LIMIT 1;""".format(
            img_save_path
        )
        actual_batch = execute_query_fetch_all(similarity_query)

        similar_data = actual_batch.frames["myvideo.data"][0]
        self.assertTrue(np.array_equal(img, similar_data))

    @pytest.mark.torchtest
    @windows_skip_marker
    def test_should_run_ocr_on_cropped_data(self):
        create_udf_query = """CREATE UDF IF NOT EXISTS OCRExtractor
                  INPUT  (text NDARRAY STR(100))
                  OUTPUT (labels NDARRAY STR(10),
                          bboxes NDARRAY FLOAT32(ANYDIM, 4),
                          scores NDARRAY FLOAT32(ANYDIM))
                  TYPE  OCRExtraction
                  IMPL  'eva/udfs/ocr_extractor.py';
        """
        execute_query_fetch_all(create_udf_query)

        select_query = """SELECT OCRExtractor(Crop(data, [2, 2, 24, 24])) FROM MNIST
                        WHERE id >= 150 AND id < 155;"""
        actual_batch = execute_query_fetch_all(select_query)
        self.assertEqual(len(actual_batch), 5)

        # non-trivial test case for MNIST
        res = actual_batch.frames
        self.assertTrue(res["ocrextractor.labels"][0][0] == "4")
        self.assertTrue(res["ocrextractor.scores"][2][0] > 0.9)

<<<<<<< HEAD
=======
    @pytest.mark.torchtest
    @windows_skip_marker
    def test_should_run_toxicity_on_text(self):
        create_udf_query = """CREATE UDF IF NOT EXISTS OCRExtractor
                  INPUT  (text NDARRAY STR(100))
                  OUTPUT (labels NDARRAY STR(10),
                          bboxes NDARRAY FLOAT32(ANYDIM, 4),
                          scores NDARRAY FLOAT32(ANYDIM))
                  TYPE  OCRExtraction
                  IMPL  'eva/udfs/ocr_extractor.py';
        """
        execute_query_fetch_all(create_udf_query)

        create_udf_query = """CREATE UDF IF NOT EXISTS ToxicityClassifier
                  INPUT  (text NDARRAY STR(100))
                  OUTPUT (labels NDARRAY STR(10))
                  TYPE  Classification
                  IMPL  'eva/udfs/toxicity_classifier.py';
        """
        execute_query_fetch_all(create_udf_query)

        select_query = """SELECT name, OCRExtractor(data).labels,
                                 ToxicityClassifier(OCRExtractor(data).labels)
                        FROM MemeImages;"""
        actual_batch = execute_query_fetch_all(select_query)

        # non-trivial test case for Detoxify
        res = actual_batch.frames
        for i in range(3):
            # Image can be reordered.
            if "meme1" in res["memeimages.name"][i]:
                self.assertTrue(res["toxicityclassifier.labels"][i] == "toxic")
            elif "meme2" in res["memeimages.name"][i]:
                self.assertTrue(res["toxicityclassifier.labels"][i] == "not toxic")
            else:
                self.assertTrue(res["toxicityclassifier.labels"][i] == "toxic")

>>>>>>> 831be7cb
    def test_check_unnest_with_predicate_on_yolo(self):
        query = """SELECT id, Yolo.label, Yolo.bbox, Yolo.score
                  FROM MyVideo
                  JOIN LATERAL UNNEST(Yolo(data)) AS Yolo(label, bbox, score)
                  WHERE Yolo.label = 'car' AND id < 2;"""

        actual_batch = execute_query_fetch_all(query)

        # due to unnest the number of returned tuples should be atleast > 10
        self.assertTrue(len(actual_batch) > 2)<|MERGE_RESOLUTION|>--- conflicted
+++ resolved
@@ -245,46 +245,6 @@
         self.assertTrue(res["ocrextractor.labels"][0][0] == "4")
         self.assertTrue(res["ocrextractor.scores"][2][0] > 0.9)
 
-<<<<<<< HEAD
-=======
-    @pytest.mark.torchtest
-    @windows_skip_marker
-    def test_should_run_toxicity_on_text(self):
-        create_udf_query = """CREATE UDF IF NOT EXISTS OCRExtractor
-                  INPUT  (text NDARRAY STR(100))
-                  OUTPUT (labels NDARRAY STR(10),
-                          bboxes NDARRAY FLOAT32(ANYDIM, 4),
-                          scores NDARRAY FLOAT32(ANYDIM))
-                  TYPE  OCRExtraction
-                  IMPL  'eva/udfs/ocr_extractor.py';
-        """
-        execute_query_fetch_all(create_udf_query)
-
-        create_udf_query = """CREATE UDF IF NOT EXISTS ToxicityClassifier
-                  INPUT  (text NDARRAY STR(100))
-                  OUTPUT (labels NDARRAY STR(10))
-                  TYPE  Classification
-                  IMPL  'eva/udfs/toxicity_classifier.py';
-        """
-        execute_query_fetch_all(create_udf_query)
-
-        select_query = """SELECT name, OCRExtractor(data).labels,
-                                 ToxicityClassifier(OCRExtractor(data).labels)
-                        FROM MemeImages;"""
-        actual_batch = execute_query_fetch_all(select_query)
-
-        # non-trivial test case for Detoxify
-        res = actual_batch.frames
-        for i in range(3):
-            # Image can be reordered.
-            if "meme1" in res["memeimages.name"][i]:
-                self.assertTrue(res["toxicityclassifier.labels"][i] == "toxic")
-            elif "meme2" in res["memeimages.name"][i]:
-                self.assertTrue(res["toxicityclassifier.labels"][i] == "not toxic")
-            else:
-                self.assertTrue(res["toxicityclassifier.labels"][i] == "toxic")
-
->>>>>>> 831be7cb
     def test_check_unnest_with_predicate_on_yolo(self):
         query = """SELECT id, Yolo.label, Yolo.bbox, Yolo.score
                   FROM MyVideo

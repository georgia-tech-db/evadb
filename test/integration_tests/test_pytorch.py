# coding=utf-8
# Copyright 2018-2022 EVA
#
# Licensed under the Apache License, Version 2.0 (the "License");
# you may not use this file except in compliance with the License.
# You may obtain a copy of the License at
#
#     http://www.apache.org/licenses/LICENSE-2.0
#
# Unless required by applicable law or agreed to in writing, software
# distributed under the License is distributed on an "AS IS" BASIS,
# WITHOUT WARRANTIES OR CONDITIONS OF ANY KIND, either express or implied.
# See the License for the specific language governing permissions and
# limitations under the License.
import os
import unittest
from test.markers import ocr_skip_marker, windows_skip_marker
from test.util import file_remove, load_udfs_for_testing, shutdown_ray

import cv2
import numpy as np
import pytest

from eva.catalog.catalog_manager import CatalogManager
from eva.configuration.configuration_manager import ConfigurationManager
from eva.configuration.constants import EVA_ROOT_DIR
from eva.server.command_handler import execute_query_fetch_all
from eva.udfs.udf_bootstrap_queries import Asl_udf_query, Mvit_udf_query


@pytest.mark.notparallel
class PytorchTest(unittest.TestCase):
    @classmethod
    def setUpClass(cls):
        CatalogManager().reset()
        ua_detrac = f"{EVA_ROOT_DIR}/data/ua_detrac/ua_detrac.mp4"
        mnist = f"{EVA_ROOT_DIR}/data/mnist/mnist.mp4"
        actions = f"{EVA_ROOT_DIR}/data/actions/actions.mp4"
        asl_actions = f"{EVA_ROOT_DIR}/data/actions/computer_asl.mp4"
        meme1 = f"{EVA_ROOT_DIR}/data/detoxify/meme1.jpg"
        meme2 = f"{EVA_ROOT_DIR}/data/detoxify/meme2.jpg"

        execute_query_fetch_all(f"LOAD VIDEO '{ua_detrac}' INTO MyVideo;")
        execute_query_fetch_all(f"LOAD VIDEO '{mnist}' INTO MNIST;")
        execute_query_fetch_all(f"LOAD VIDEO '{actions}' INTO Actions;")
        execute_query_fetch_all(f"LOAD VIDEO '{asl_actions}' INTO Asl_actions;")
        execute_query_fetch_all(f"LOAD IMAGE '{meme1}' INTO MemeImages;")
        execute_query_fetch_all(f"LOAD IMAGE '{meme2}' INTO MemeImages;")
        load_udfs_for_testing()

    @classmethod
    def tearDownClass(cls):
        shutdown_ray()

        file_remove("ua_detrac.mp4")
        file_remove("mnist.mp4")
        file_remove("actions.mp4")
        file_remove("computer_asl.mp4")

        execute_query_fetch_all("DROP TABLE IF EXISTS Actions;")
        execute_query_fetch_all("DROP TABLE IF EXISTS MNIST;")
        execute_query_fetch_all("DROP TABLE IF EXISTS MyVideo;")
        execute_query_fetch_all("DROP TABLE IF EXISTS Asl_actions;")
        execute_query_fetch_all("DROP TABLE IF EXISTS MemeImages;")

    @pytest.mark.torchtest
    def test_should_run_pytorch_and_fastrcnn_with_lateral_join(self):
        select_query = """SELECT id, obj.labels
                          FROM MyVideo JOIN LATERAL
                          FastRCNNObjectDetector(data)
                          AS obj(labels, bboxes, scores)
                         WHERE id < 2;"""
        actual_batch = execute_query_fetch_all(select_query)
        self.assertEqual(len(actual_batch), 2)

    @pytest.mark.torchtest
    def test_should_run_pytorch_and_yolo_and_mvit(self):
        execute_query_fetch_all(Mvit_udf_query)

        select_query = """SELECT FIRST(id),
                            Yolo(FIRST(data)),
                            MVITActionRecognition(SEGMENT(data))
                            FROM Actions
                            WHERE id < 32
                            GROUP BY '16f'; """
        actual_batch = execute_query_fetch_all(select_query)
        self.assertEqual(len(actual_batch), 2)

        res = actual_batch.frames
        for idx in res.index:
            self.assertTrue(
                "person" in res["yolo.labels"][idx]
                and "yoga" in res["mvitactionrecognition.labels"][idx]
            )

    @pytest.mark.torchtest
    def test_should_run_pytorch_and_asl(self):
        execute_query_fetch_all(Asl_udf_query)
        select_query = """SELECT FIRST(id), ASLActionRecognition(SEGMENT(data))
                        FROM Asl_actions
                        SAMPLE 5
                        GROUP BY '16f';"""
        actual_batch = execute_query_fetch_all(select_query)

        res = actual_batch.frames

        self.assertEqual(len(res), 1)
        for idx in res.index:
            self.assertTrue("computer" in res["aslactionrecognition.labels"][idx])

    @pytest.mark.torchtest
    def test_should_run_pytorch_and_facenet(self):
        create_udf_query = """CREATE UDF FaceDetector
                  INPUT  (frame NDARRAY UINT8(3, ANYDIM, ANYDIM))
                  OUTPUT (bboxes NDARRAY FLOAT32(ANYDIM, 4),
                          scores NDARRAY FLOAT32(ANYDIM))
                  TYPE  FaceDetection
                  IMPL  'eva/udfs/face_detector.py';
        """
        execute_query_fetch_all(create_udf_query)

        select_query = """SELECT FaceDetector(data) FROM MyVideo
                        WHERE id < 5;"""
        actual_batch = execute_query_fetch_all(select_query)
        self.assertEqual(len(actual_batch), 5)

    @pytest.mark.torchtest
    @windows_skip_marker
    @ocr_skip_marker
    def test_should_run_pytorch_and_ocr(self):
        create_udf_query = """CREATE UDF IF NOT EXISTS OCRExtractor
                  INPUT  (frame NDARRAY UINT8(3, ANYDIM, ANYDIM))
                  OUTPUT (labels NDARRAY STR(10),
                          bboxes NDARRAY FLOAT32(ANYDIM, 4),
                          scores NDARRAY FLOAT32(ANYDIM))
                  TYPE  OCRExtraction
                  IMPL  'eva/udfs/ocr_extractor.py';
        """
        execute_query_fetch_all(create_udf_query)

        select_query = """SELECT OCRExtractor(data) FROM MNIST
                        WHERE id >= 150 AND id < 155;"""
        actual_batch = execute_query_fetch_all(select_query)
        self.assertEqual(len(actual_batch), 5)

        # non-trivial test case for MNIST
        res = actual_batch.frames
        self.assertTrue(res["ocrextractor.labels"][0][0] == "4")
        self.assertTrue(res["ocrextractor.scores"][2][0] > 0.9)

    @pytest.mark.torchtest
    def test_should_run_pytorch_and_resnet50(self):
        create_udf_query = """CREATE UDF IF NOT EXISTS FeatureExtractor
                  INPUT  (frame NDARRAY UINT8(3, ANYDIM, ANYDIM))
                  OUTPUT (features NDARRAY FLOAT32(ANYDIM))
                  TYPE  Classification
                  IMPL  'eva/udfs/feature_extractor.py';
        """
        execute_query_fetch_all(create_udf_query)

        select_query = """SELECT FeatureExtractor(data) FROM MyVideo
                        WHERE id < 5;"""
        actual_batch = execute_query_fetch_all(select_query)
        self.assertEqual(len(actual_batch), 5)

        # non-trivial test case for Resnet50
        res = actual_batch.frames
        self.assertEqual(res["featureextractor.features"][0].shape, (1, 2048))
        # self.assertTrue(res["featureextractor.features"][0][0][0] > 0.3)

    @pytest.mark.torchtest
    def test_should_run_pytorch_and_similarity(self):
        create_open_udf_query = """CREATE UDF IF NOT EXISTS Open
                INPUT (img_path TEXT(1000))
                OUTPUT (data NDARRAY UINT8(3, ANYDIM, ANYDIM))
                TYPE NdarrayUDF
                IMPL "eva/udfs/ndarray/open.py";
        """
        execute_query_fetch_all(create_open_udf_query)

        create_similarity_udf_query = """CREATE UDF IF NOT EXISTS Similarity
                    INPUT (Frame_Array_Open NDARRAY UINT8(3, ANYDIM, ANYDIM),
                           Frame_Array_Base NDARRAY UINT8(3, ANYDIM, ANYDIM),
                           Feature_Extractor_Name TEXT(100))
                    OUTPUT (distance FLOAT(32, 7))
                    TYPE NdarrayUDF
                    IMPL "eva/udfs/ndarray/similarity.py";
        """
        execute_query_fetch_all(create_similarity_udf_query)

        create_feat_udf_query = """CREATE UDF IF NOT EXISTS FeatureExtractor
                  INPUT  (frame NDARRAY UINT8(3, ANYDIM, ANYDIM))
                  OUTPUT (features NDARRAY FLOAT32(ANYDIM))
                  TYPE  Classification
                  IMPL  "eva/udfs/feature_extractor.py";
        """
        execute_query_fetch_all(create_feat_udf_query)

        select_query = """SELECT data FROM MyVideo WHERE id = 1;"""
        batch_res = execute_query_fetch_all(select_query)
        img = batch_res.frames["myvideo.data"][0]

        config = ConfigurationManager()
        tmp_dir_from_config = config.get_value("storage", "tmp_dir")

        img_save_path = os.path.join(tmp_dir_from_config, "dummy.jpg")
        try:
            os.remove(img_save_path)
        except FileNotFoundError:
            pass
        cv2.imwrite(img_save_path, img)

        similarity_query = """SELECT data FROM MyVideo WHERE id < 5
                    ORDER BY Similarity(FeatureExtractor(Open("{}")),
                                        FeatureExtractor(data))
                    LIMIT 1;""".format(
            img_save_path
        )
        actual_batch = execute_query_fetch_all(similarity_query)

        similar_data = actual_batch.frames["myvideo.data"][0]
        self.assertTrue(np.array_equal(img, similar_data))

    @pytest.mark.torchtest
    @windows_skip_marker
    @ocr_skip_marker
    def test_should_run_ocr_on_cropped_data(self):
        create_udf_query = """CREATE UDF IF NOT EXISTS OCRExtractor
                  INPUT  (text NDARRAY STR(100))
                  OUTPUT (labels NDARRAY STR(10),
                          bboxes NDARRAY FLOAT32(ANYDIM, 4),
                          scores NDARRAY FLOAT32(ANYDIM))
                  TYPE  OCRExtraction
                  IMPL  'eva/udfs/ocr_extractor.py';
        """
        execute_query_fetch_all(create_udf_query)

        select_query = """SELECT OCRExtractor(Crop(data, [2, 2, 24, 24])) FROM MNIST
                        WHERE id >= 150 AND id < 155;"""
        actual_batch = execute_query_fetch_all(select_query)
        self.assertEqual(len(actual_batch), 5)

        # non-trivial test case for MNIST
        res = actual_batch.frames
        self.assertTrue(res["ocrextractor.labels"][0][0] == "4")
        self.assertTrue(res["ocrextractor.scores"][2][0] > 0.9)

<<<<<<< HEAD
    @pytest.mark.torchtest
    @windows_skip_marker
    def test_should_run_detoxify_on_text(self):
        create_udf_query = """CREATE UDF IF NOT EXISTS OCRExtractor
                  INPUT  (text NDARRAY STR(100))
                  OUTPUT (labels NDARRAY STR(10),
                          bboxes NDARRAY FLOAT32(ANYDIM, 4),
                          scores NDARRAY FLOAT32(ANYDIM))
                  TYPE  OCRExtraction
                  IMPL  'eva/udfs/ocr_extractor.py';
        """
        execute_query_fetch_all(create_udf_query)

        create_udf_query = """CREATE UDF IF NOT EXISTS ToxicityClassifier
                  INPUT  (text NDARRAY STR(100))
                  OUTPUT (labels NDARRAY STR(10))
                  TYPE  Classification
                  IMPL  'eva/udfs/toxicity_classifier.py';
        """
        execute_query_fetch_all(create_udf_query)

        select_query = """SELECT name, OCRExtractor(data).labels,
                                 ToxicityClassifier(OCRExtractor(data).labels)
                        FROM MemeImages;"""
        actual_batch = execute_query_fetch_all(select_query)

        # non-trivial test case for Detoxify
        res = actual_batch.frames
        for i in range(2):
            # Image can be reordered.
            if "meme1" in res["memeimages.name"][i]:
                self.assertTrue(res["toxicityclassifier.labels"][i] == "toxic")
            else:
                self.assertTrue(res["toxicityclassifier.labels"][i] == "not toxic")

    @pytest.mark.torchtest
    def test_should_run_extract_object(self):
        select_query = """
            SELECT id, T.iids, T.bboxes, T.scores, T.labels
            FROM MyVideo JOIN LATERAL EXTRACT_OBJECT(data, YoloV5, NorFairTracker)
                AS T(iids, labels, bboxes, scores)
            WHERE id < 30;
            """
        actual_batch = execute_query_fetch_all(select_query)
        self.assertEqual(len(actual_batch), 30)

        select_query = """
            SELECT id, T.iid, T.bbox, T.score, T.label
            FROM MyVideo JOIN LATERAL
                UNNEST(EXTRACT_OBJECT(data, YoloV5, NorFairTracker)) AS T(iid, label, bbox, score)
            WHERE id < 30;
            """
        actual_batch = execute_query_fetch_all(select_query)
        # do some more meaningful check
        self.assertEqual(len(actual_batch), 685)

=======
>>>>>>> 3aa19011
    def test_check_unnest_with_predicate_on_yolo(self):
        query = """SELECT id, Yolo.label, Yolo.bbox, Yolo.score
                  FROM MyVideo
                  JOIN LATERAL UNNEST(Yolo(data)) AS Yolo(label, bbox, score)
                  WHERE Yolo.label = 'car' AND id < 2;"""

        actual_batch = execute_query_fetch_all(query)

        # due to unnest the number of returned tuples should be atleast > 10
        self.assertTrue(len(actual_batch) > 2)<|MERGE_RESOLUTION|>--- conflicted
+++ resolved
@@ -245,7 +245,6 @@
         self.assertTrue(res["ocrextractor.labels"][0][0] == "4")
         self.assertTrue(res["ocrextractor.scores"][2][0] > 0.9)
 
-<<<<<<< HEAD
     @pytest.mark.torchtest
     @windows_skip_marker
     def test_should_run_detoxify_on_text(self):
@@ -302,8 +301,6 @@
         # do some more meaningful check
         self.assertEqual(len(actual_batch), 685)
 
-=======
->>>>>>> 3aa19011
     def test_check_unnest_with_predicate_on_yolo(self):
         query = """SELECT id, Yolo.label, Yolo.bbox, Yolo.score
                   FROM MyVideo

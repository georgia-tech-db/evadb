# coding=utf-8
# Copyright 2018-2022 EVA
#
# Licensed under the Apache License, Version 2.0 (the "License");
# you may not use this file except in compliance with the License.
# You may obtain a copy of the License at
#
#     http://www.apache.org/licenses/LICENSE-2.0
#
# Unless required by applicable law or agreed to in writing, software
# distributed under the License is distributed on an "AS IS" BASIS,
# WITHOUT WARRANTIES OR CONDITIONS OF ANY KIND, either express or implied.
# See the License for the specific language governing permissions and
# limitations under the License.
import os
import unittest
from test.markers import windows_skip_marker
from test.util import file_remove, load_udfs_for_testing, shutdown_ray

import cv2
import numpy as np
import pytest

from eva.catalog.catalog_manager import CatalogManager
from eva.configuration.configuration_manager import ConfigurationManager
from eva.configuration.constants import EVA_ROOT_DIR
from eva.server.command_handler import execute_query_fetch_all
from eva.udfs.udf_bootstrap_queries import Asl_udf_query, Mvit_udf_query


@pytest.mark.notparallel
class PytorchTest(unittest.TestCase):
    @classmethod
    def setUpClass(cls):
        CatalogManager().reset()
        ua_detrac = f"{EVA_ROOT_DIR}/data/ua_detrac/ua_detrac.mp4"
        mnist = f"{EVA_ROOT_DIR}/data/mnist/mnist.mp4"
        actions = f"{EVA_ROOT_DIR}/data/actions/actions.mp4"
        asl_actions = f"{EVA_ROOT_DIR}/data/actions/computer_asl.mp4"
        meme1 = f"{EVA_ROOT_DIR}/data/detoxify/meme1.jpg"
        meme2 = f"{EVA_ROOT_DIR}/data/detoxify/meme2.jpg"

        execute_query_fetch_all(f"LOAD VIDEO '{ua_detrac}' INTO MyVideo;")
        execute_query_fetch_all(f"LOAD VIDEO '{mnist}' INTO MNIST;")
        execute_query_fetch_all(f"LOAD VIDEO '{actions}' INTO Actions;")
        execute_query_fetch_all(f"LOAD VIDEO '{asl_actions}' INTO Asl_actions;")
        execute_query_fetch_all(f"LOAD IMAGE '{meme1}' INTO MemeImages;")
        execute_query_fetch_all(f"LOAD IMAGE '{meme2}' INTO MemeImages;")
        load_udfs_for_testing()

    @classmethod
    def tearDownClass(cls):
        shutdown_ray()

        file_remove("ua_detrac.mp4")
        file_remove("mnist.mp4")
        file_remove("actions.mp4")
        file_remove("computer_asl.mp4")

        execute_query_fetch_all("DROP TABLE IF EXISTS Actions;")
        execute_query_fetch_all("DROP TABLE IF EXISTS MNIST;")
        execute_query_fetch_all("DROP TABLE IF EXISTS MyVideo;")
        execute_query_fetch_all("DROP TABLE IF EXISTS Asl_actions;")
        execute_query_fetch_all("DROP TABLE IF EXISTS MemeImages;")

    @pytest.mark.torchtest
    def test_should_run_pytorch_and_fastrcnn_with_lateral_join(self):
        select_query = """SELECT id, obj.labels
                          FROM MyVideo JOIN LATERAL
                          FastRCNNObjectDetector(data)
                          AS obj(labels, bboxes, scores)
                         WHERE id < 2;"""
        actual_batch = execute_query_fetch_all(select_query)
        self.assertEqual(len(actual_batch), 2)

    @pytest.mark.torchtest
    def test_should_run_pytorch_and_yolo_and_mvit(self):
        execute_query_fetch_all(Mvit_udf_query)

        select_query = """SELECT FIRST(id),
                            Yolo(FIRST(data)),
                            MVITActionRecognition(SEGMENT(data))
                            FROM Actions
                            WHERE id < 32
                            GROUP BY '16f'; """
        actual_batch = execute_query_fetch_all(select_query)
        self.assertEqual(len(actual_batch), 2)

        res = actual_batch.frames
        for idx in res.index:
            self.assertTrue(
                "person" in res["yolo.labels"][idx]
                and "yoga" in res["mvitactionrecognition.labels"][idx]
            )

    @pytest.mark.torchtest
    def test_should_run_pytorch_and_asl(self):
        execute_query_fetch_all(Asl_udf_query)
        select_query = """SELECT FIRST(id), ASLActionRecognition(SEGMENT(data))
                        FROM Asl_actions
                        SAMPLE 5
                        GROUP BY '16f';"""
        actual_batch = execute_query_fetch_all(select_query)

        res = actual_batch.frames

        self.assertEqual(len(res), 1)
        for idx in res.index:
            self.assertTrue("computer" in res["aslactionrecognition.labels"][idx])

    @pytest.mark.torchtest
    def test_should_run_pytorch_and_facenet(self):
        create_udf_query = """CREATE UDF FaceDetector
                  INPUT  (frame NDARRAY UINT8(3, ANYDIM, ANYDIM))
                  OUTPUT (bboxes NDARRAY FLOAT32(ANYDIM, 4),
                          scores NDARRAY FLOAT32(ANYDIM))
                  TYPE  FaceDetection
                  IMPL  'eva/udfs/face_detector.py';
        """
        execute_query_fetch_all(create_udf_query)

        select_query = """SELECT FaceDetector(data) FROM MyVideo
                        WHERE id < 5;"""
        actual_batch = execute_query_fetch_all(select_query)
        self.assertEqual(len(actual_batch), 5)

    @pytest.mark.torchtest
    @windows_skip_marker
    def test_should_run_pytorch_and_ocr(self):
        create_udf_query = """CREATE UDF IF NOT EXISTS OCRExtractor
                  INPUT  (frame NDARRAY UINT8(3, ANYDIM, ANYDIM))
                  OUTPUT (labels NDARRAY STR(10),
                          bboxes NDARRAY FLOAT32(ANYDIM, 4),
                          scores NDARRAY FLOAT32(ANYDIM))
                  TYPE  OCRExtraction
                  IMPL  'eva/udfs/ocr_extractor.py';
        """
        execute_query_fetch_all(create_udf_query)

        select_query = """SELECT OCRExtractor(data) FROM MNIST
                        WHERE id >= 150 AND id < 155;"""
        actual_batch = execute_query_fetch_all(select_query)
        self.assertEqual(len(actual_batch), 5)

        # non-trivial test case for MNIST
        res = actual_batch.frames
        self.assertTrue(res["ocrextractor.labels"][0][0] == "4")
        self.assertTrue(res["ocrextractor.scores"][2][0] > 0.9)

    @pytest.mark.torchtest
    def test_should_run_pytorch_and_resnet50(self):
        create_udf_query = """CREATE UDF IF NOT EXISTS FeatureExtractor
                  INPUT  (frame NDARRAY UINT8(3, ANYDIM, ANYDIM))
                  OUTPUT (features NDARRAY FLOAT32(ANYDIM))
                  TYPE  Classification
                  IMPL  'eva/udfs/feature_extractor.py';
        """
        execute_query_fetch_all(create_udf_query)

        select_query = """SELECT FeatureExtractor(data) FROM MyVideo
                        WHERE id < 5;"""
        actual_batch = execute_query_fetch_all(select_query)
        self.assertEqual(len(actual_batch), 5)

        # non-trivial test case for Resnet50
        res = actual_batch.frames
        self.assertEqual(res["featureextractor.features"][0].shape, (1, 2048))
        # self.assertTrue(res["featureextractor.features"][0][0][0] > 0.3)

    @pytest.mark.torchtest
    def test_should_run_pytorch_and_similarity(self):
        create_open_udf_query = """CREATE UDF IF NOT EXISTS Open
                INPUT (img_path TEXT(1000))
                OUTPUT (data NDARRAY UINT8(3, ANYDIM, ANYDIM))
                TYPE NdarrayUDF
                IMPL "eva/udfs/ndarray/open.py";
        """
        execute_query_fetch_all(create_open_udf_query)

        create_similarity_udf_query = """CREATE UDF IF NOT EXISTS Similarity
                    INPUT (Frame_Array_Open NDARRAY UINT8(3, ANYDIM, ANYDIM),
                           Frame_Array_Base NDARRAY UINT8(3, ANYDIM, ANYDIM),
                           Feature_Extractor_Name TEXT(100))
                    OUTPUT (distance FLOAT(32, 7))
                    TYPE NdarrayUDF
                    IMPL "eva/udfs/ndarray/similarity.py";
        """
        execute_query_fetch_all(create_similarity_udf_query)

        create_feat_udf_query = """CREATE UDF IF NOT EXISTS FeatureExtractor
                  INPUT  (frame NDARRAY UINT8(3, ANYDIM, ANYDIM))
                  OUTPUT (features NDARRAY FLOAT32(ANYDIM))
                  TYPE  Classification
                  IMPL  "eva/udfs/feature_extractor.py";
        """
        execute_query_fetch_all(create_feat_udf_query)

        select_query = """SELECT data FROM MyVideo WHERE id = 1;"""
        batch_res = execute_query_fetch_all(select_query)
        img = batch_res.frames["myvideo.data"][0]

        config = ConfigurationManager()
        tmp_dir_from_config = config.get_value("storage", "tmp_dir")

        img_save_path = os.path.join(tmp_dir_from_config, "dummy.jpg")
        try:
            os.remove(img_save_path)
        except FileNotFoundError:
            pass
        cv2.imwrite(img_save_path, img)

        similarity_query = """SELECT data FROM MyVideo WHERE id < 5
                    ORDER BY Similarity(FeatureExtractor(Open("{}")),
                                        FeatureExtractor(data))
                    LIMIT 1;""".format(
            img_save_path
        )
        actual_batch = execute_query_fetch_all(similarity_query)

        similar_data = actual_batch.frames["myvideo.data"][0]
        self.assertTrue(np.array_equal(img, similar_data))

    @pytest.mark.torchtest
    @windows_skip_marker
    def test_should_run_ocr_on_cropped_data(self):
        create_udf_query = """CREATE UDF IF NOT EXISTS OCRExtractor
                  INPUT  (text NDARRAY STR(100))
                  OUTPUT (labels NDARRAY STR(10),
                          bboxes NDARRAY FLOAT32(ANYDIM, 4),
                          scores NDARRAY FLOAT32(ANYDIM))
                  TYPE  OCRExtraction
                  IMPL  'eva/udfs/ocr_extractor.py';
        """
        execute_query_fetch_all(create_udf_query)

        select_query = """SELECT OCRExtractor(Crop(data, [2, 2, 24, 24])) FROM MNIST
                        WHERE id >= 150 AND id < 155;"""
        actual_batch = execute_query_fetch_all(select_query)
        self.assertEqual(len(actual_batch), 5)

        # non-trivial test case for MNIST
        res = actual_batch.frames
        self.assertTrue(res["ocrextractor.labels"][0][0] == "4")
        self.assertTrue(res["ocrextractor.scores"][2][0] > 0.9)

    def test_check_unnest_with_predicate_on_yolo(self):
        query = """SELECT id, Yolo.label, Yolo.bbox, Yolo.score
                  FROM MyVideo
<<<<<<< HEAD
                  JOIN LATERAL UNNEST(Yolo(data)) AS Yolo(label, bbox, score)
                  WHERE Yolo.label = 'car' AND id < 10;"""
=======
                  JOIN LATERAL UNNEST(YoloV5(data)) AS yolov5(label, bbox, score)
                  WHERE yolov5.label = 'car' AND id < 2;"""
>>>>>>> d8882ec8

        actual_batch = execute_query_fetch_all(query)

        # due to unnest the number of returned tuples should be atleast > 10
        self.assertTrue(len(actual_batch) > 2)<|MERGE_RESOLUTION|>--- conflicted
+++ resolved
@@ -246,13 +246,8 @@
     def test_check_unnest_with_predicate_on_yolo(self):
         query = """SELECT id, Yolo.label, Yolo.bbox, Yolo.score
                   FROM MyVideo
-<<<<<<< HEAD
                   JOIN LATERAL UNNEST(Yolo(data)) AS Yolo(label, bbox, score)
-                  WHERE Yolo.label = 'car' AND id < 10;"""
-=======
-                  JOIN LATERAL UNNEST(YoloV5(data)) AS yolov5(label, bbox, score)
-                  WHERE yolov5.label = 'car' AND id < 2;"""
->>>>>>> d8882ec8
+                  WHERE Yolo.label = 'car' AND id < 2;"""
 
         actual_batch = execute_query_fetch_all(query)
 

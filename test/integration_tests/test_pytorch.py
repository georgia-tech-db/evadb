--- conflicted
+++ resolved
@@ -290,7 +290,6 @@
             else:
                 self.assertTrue(res["toxicityclassifier.labels"][i] == "not toxic")
 
-<<<<<<< HEAD
     @pytest.mark.torchtest
     def test_should_run_extract_object(self):
         select_query = """
@@ -311,7 +310,7 @@
         actual_batch = execute_query_fetch_all(select_query)
         # do some more meaningful check
         self.assertEqual(len(actual_batch), 685)
-=======
+
     def test_check_unnest_with_predicate_on_yolo(self):
         query = """SELECT id, yolov5.label, yolov5.bbox, yolov5.score
                   FROM MyVideo
@@ -321,5 +320,4 @@
         actual_batch = execute_query_fetch_all(query)
 
         # due to unnest the number of returned tuples should be atleast > 10
-        self.assertTrue(len(actual_batch) > 10)
->>>>>>> b9f2b7e9
+        self.assertTrue(len(actual_batch) > 10)
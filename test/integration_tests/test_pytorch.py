# coding=utf-8
# Copyright 2018-2022 EVA
#
# Licensed under the Apache License, Version 2.0 (the "License");
# you may not use this file except in compliance with the License.
# You may obtain a copy of the License at
#
#     http://www.apache.org/licenses/LICENSE-2.0
#
# Unless required by applicable law or agreed to in writing, software
# distributed under the License is distributed on an "AS IS" BASIS,
# WITHOUT WARRANTIES OR CONDITIONS OF ANY KIND, either express or implied.
# See the License for the specific language governing permissions and
# limitations under the License.
import os
import unittest
from test.markers import ocr_skip_marker, windows_skip_marker
from test.util import file_remove, load_udfs_for_testing, shutdown_ray

import cv2
import numpy as np
import pytest

from eva.catalog.catalog_manager import CatalogManager
from eva.configuration.configuration_manager import ConfigurationManager
from eva.configuration.constants import EVA_ROOT_DIR
from eva.server.command_handler import execute_query_fetch_all
from eva.udfs.udf_bootstrap_queries import Asl_udf_query, Mvit_udf_query


@pytest.mark.notparallel
class PytorchTest(unittest.TestCase):
    @classmethod
    def setUpClass(cls):
        CatalogManager().reset()
        ua_detrac = f"{EVA_ROOT_DIR}/data/ua_detrac/ua_detrac.mp4"
        mnist = f"{EVA_ROOT_DIR}/data/mnist/mnist.mp4"
        actions = f"{EVA_ROOT_DIR}/data/actions/actions.mp4"
        asl_actions = f"{EVA_ROOT_DIR}/data/actions/computer_asl.mp4"
        meme1 = f"{EVA_ROOT_DIR}/data/detoxify/meme1.jpg"
        meme2 = f"{EVA_ROOT_DIR}/data/detoxify/meme2.jpg"

        execute_query_fetch_all(f"LOAD VIDEO '{ua_detrac}' INTO MyVideo;")
        execute_query_fetch_all(f"LOAD VIDEO '{mnist}' INTO MNIST;")
        execute_query_fetch_all(f"LOAD VIDEO '{actions}' INTO Actions;")
        execute_query_fetch_all(f"LOAD VIDEO '{asl_actions}' INTO Asl_actions;")
        execute_query_fetch_all(f"LOAD IMAGE '{meme1}' INTO MemeImages;")
        execute_query_fetch_all(f"LOAD IMAGE '{meme2}' INTO MemeImages;")
        load_udfs_for_testing()

    @classmethod
    def tearDownClass(cls):
        shutdown_ray()

        file_remove("ua_detrac.mp4")
        file_remove("mnist.mp4")
        file_remove("actions.mp4")
        file_remove("computer_asl.mp4")

        execute_query_fetch_all("DROP TABLE IF EXISTS Actions;")
        execute_query_fetch_all("DROP TABLE IF EXISTS MNIST;")
        execute_query_fetch_all("DROP TABLE IF EXISTS MyVideo;")
        execute_query_fetch_all("DROP TABLE IF EXISTS Asl_actions;")
        execute_query_fetch_all("DROP TABLE IF EXISTS MemeImages;")

    @pytest.mark.torchtest
    def test_should_run_pytorch_and_fastrcnn_with_lateral_join(self):
        select_query = """SELECT id, obj.labels
                          FROM MyVideo JOIN LATERAL
                          FastRCNNObjectDetector(data)
                          AS obj(labels, bboxes, scores)
                         WHERE id < 2;"""
        actual_batch = execute_query_fetch_all(select_query)
        self.assertEqual(len(actual_batch), 2)

    @pytest.mark.torchtest
    def test_should_run_pytorch_and_yolo_and_mvit(self):
        execute_query_fetch_all(Mvit_udf_query)

        select_query = """SELECT FIRST(id),
                            Yolo(FIRST(data)),
                            MVITActionRecognition(SEGMENT(data))
                            FROM Actions
                            WHERE id < 32
                            GROUP BY '16f'; """
        actual_batch = execute_query_fetch_all(select_query)
        self.assertEqual(len(actual_batch), 2)

        res = actual_batch.frames
        for idx in res.index:
            self.assertTrue(
                "person" in res["yolo.labels"][idx]
                and "yoga" in res["mvitactionrecognition.labels"][idx]
            )

    @pytest.mark.torchtest
    def test_should_run_pytorch_and_asl(self):
        execute_query_fetch_all(Asl_udf_query)
        select_query = """SELECT FIRST(id), ASLActionRecognition(SEGMENT(data))
                        FROM Asl_actions
                        SAMPLE 5
                        GROUP BY '16f';"""
        actual_batch = execute_query_fetch_all(select_query)

        res = actual_batch.frames

        self.assertEqual(len(res), 1)
        for idx in res.index:
            self.assertTrue("computer" in res["aslactionrecognition.labels"][idx])

    @pytest.mark.torchtest
    def test_should_run_pytorch_and_facenet(self):
        create_udf_query = """CREATE UDF FaceDetector
                  INPUT  (frame NDARRAY UINT8(3, ANYDIM, ANYDIM))
                  OUTPUT (bboxes NDARRAY FLOAT32(ANYDIM, 4),
                          scores NDARRAY FLOAT32(ANYDIM))
                  TYPE  FaceDetection
                  IMPL  'eva/udfs/face_detector.py';
        """
        execute_query_fetch_all(create_udf_query)

        select_query = """SELECT FaceDetector(data) FROM MyVideo
                        WHERE id < 5;"""
        actual_batch = execute_query_fetch_all(select_query)
        self.assertEqual(len(actual_batch), 5)

    @pytest.mark.torchtest
    @windows_skip_marker
    @ocr_skip_marker
    def test_should_run_pytorch_and_ocr(self):
        create_udf_query = """CREATE UDF IF NOT EXISTS OCRExtractor
                  INPUT  (frame NDARRAY UINT8(3, ANYDIM, ANYDIM))
                  OUTPUT (labels NDARRAY STR(10),
                          bboxes NDARRAY FLOAT32(ANYDIM, 4),
                          scores NDARRAY FLOAT32(ANYDIM))
                  TYPE  OCRExtraction
                  IMPL  'eva/udfs/ocr_extractor.py';
        """
        execute_query_fetch_all(create_udf_query)

        select_query = """SELECT OCRExtractor(data) FROM MNIST
                        WHERE id >= 150 AND id < 155;"""
        actual_batch = execute_query_fetch_all(select_query)
        self.assertEqual(len(actual_batch), 5)

        # non-trivial test case for MNIST
        res = actual_batch.frames
        self.assertTrue(res["ocrextractor.labels"][0][0] == "4")
        self.assertTrue(res["ocrextractor.scores"][2][0] > 0.9)

    @pytest.mark.torchtest
    def test_should_run_pytorch_and_resnet50(self):
        create_udf_query = """CREATE UDF IF NOT EXISTS FeatureExtractor
                  INPUT  (frame NDARRAY UINT8(3, ANYDIM, ANYDIM))
                  OUTPUT (features NDARRAY FLOAT32(ANYDIM))
                  TYPE  Classification
                  IMPL  'eva/udfs/feature_extractor.py';
        """
        execute_query_fetch_all(create_udf_query)

        select_query = """SELECT FeatureExtractor(data) FROM MyVideo
                        WHERE id < 5;"""
        actual_batch = execute_query_fetch_all(select_query)
        self.assertEqual(len(actual_batch), 5)

        # non-trivial test case for Resnet50
        res = actual_batch.frames
        self.assertEqual(res["featureextractor.features"][0].shape, (1, 2048))
        # self.assertTrue(res["featureextractor.features"][0][0][0] > 0.3)

    @pytest.mark.torchtest
    def test_should_run_pytorch_and_similarity(self):
        create_open_udf_query = """CREATE UDF IF NOT EXISTS Open
                INPUT (img_path TEXT(1000))
                OUTPUT (data NDARRAY UINT8(3, ANYDIM, ANYDIM))
                TYPE NdarrayUDF
                IMPL "eva/udfs/ndarray/open.py";
        """
        execute_query_fetch_all(create_open_udf_query)

        create_similarity_udf_query = """CREATE UDF IF NOT EXISTS Similarity
                    INPUT (Frame_Array_Open NDARRAY UINT8(3, ANYDIM, ANYDIM),
                           Frame_Array_Base NDARRAY UINT8(3, ANYDIM, ANYDIM),
                           Feature_Extractor_Name TEXT(100))
                    OUTPUT (distance FLOAT(32, 7))
                    TYPE NdarrayUDF
                    IMPL "eva/udfs/ndarray/similarity.py";
        """
        execute_query_fetch_all(create_similarity_udf_query)

        create_feat_udf_query = """CREATE UDF IF NOT EXISTS FeatureExtractor
                  INPUT  (frame NDARRAY UINT8(3, ANYDIM, ANYDIM))
                  OUTPUT (features NDARRAY FLOAT32(ANYDIM))
                  TYPE  Classification
                  IMPL  "eva/udfs/feature_extractor.py";
        """
        execute_query_fetch_all(create_feat_udf_query)

        select_query = """SELECT data FROM MyVideo WHERE id = 1;"""
        batch_res = execute_query_fetch_all(select_query)
        img = batch_res.frames["myvideo.data"][0]

        config = ConfigurationManager()
        tmp_dir_from_config = config.get_value("storage", "tmp_dir")

        img_save_path = os.path.join(tmp_dir_from_config, "dummy.jpg")
        try:
            os.remove(img_save_path)
        except FileNotFoundError:
            pass
        cv2.imwrite(img_save_path, img)

        similarity_query = """SELECT data FROM MyVideo WHERE id < 5
                    ORDER BY Similarity(FeatureExtractor(Open("{}")),
                                        FeatureExtractor(data))
                    LIMIT 1;""".format(
            img_save_path
        )
        actual_batch = execute_query_fetch_all(similarity_query)

        similar_data = actual_batch.frames["myvideo.data"][0]
        self.assertTrue(np.array_equal(img, similar_data))

    @pytest.mark.torchtest
    @windows_skip_marker
    @ocr_skip_marker
    def test_should_run_ocr_on_cropped_data(self):
        create_udf_query = """CREATE UDF IF NOT EXISTS OCRExtractor
                  INPUT  (text NDARRAY STR(100))
                  OUTPUT (labels NDARRAY STR(10),
                          bboxes NDARRAY FLOAT32(ANYDIM, 4),
                          scores NDARRAY FLOAT32(ANYDIM))
                  TYPE  OCRExtraction
                  IMPL  'eva/udfs/ocr_extractor.py';
        """
        execute_query_fetch_all(create_udf_query)

        select_query = """SELECT OCRExtractor(Crop(data, [2, 2, 24, 24])) FROM MNIST
                        WHERE id >= 150 AND id < 155;"""
        actual_batch = execute_query_fetch_all(select_query)
        self.assertEqual(len(actual_batch), 5)

        # non-trivial test case for MNIST
        res = actual_batch.frames
        self.assertTrue(res["ocrextractor.labels"][0][0] == "4")
        self.assertTrue(res["ocrextractor.scores"][2][0] > 0.9)

    @pytest.mark.torchtest
    def test_should_run_extract_object(self):
        select_query = """
            SELECT id, T.iids, T.bboxes, T.scores, T.labels
            FROM MyVideo JOIN LATERAL EXTRACT_OBJECT(data, Yolo, NorFairTracker)
                AS T(iids, labels, bboxes, scores)
            WHERE id < 30;
            """
        actual_batch = execute_query_fetch_all(select_query)
        self.assertEqual(len(actual_batch), 30)

<<<<<<< HEAD
        num_of_entries = actual_batch.frames["T.iids"].apply(lambda x: len(x)).sum()

=======
>>>>>>> 5652f4ae
        select_query = """
            SELECT id, T.iid, T.bbox, T.score, T.label
            FROM MyVideo JOIN LATERAL
                UNNEST(EXTRACT_OBJECT(data, Yolo, NorFairTracker)) AS T(iid, label, bbox, score)
            WHERE id < 30;
            """
        actual_batch = execute_query_fetch_all(select_query)
        # do some more meaningful check
<<<<<<< HEAD
        self.assertEqual(len(actual_batch), num_of_entries)
=======
        self.assertEqual(len(actual_batch), 685)
>>>>>>> 5652f4ae

    def test_check_unnest_with_predicate_on_yolo(self):
        query = """SELECT id, Yolo.label, Yolo.bbox, Yolo.score
                  FROM MyVideo
                  JOIN LATERAL UNNEST(Yolo(data)) AS Yolo(label, bbox, score)
                  WHERE Yolo.label = 'car' AND id < 2;"""

        actual_batch = execute_query_fetch_all(query)

        # due to unnest the number of returned tuples should be atleast > 10
        self.assertTrue(len(actual_batch) > 2)<|MERGE_RESOLUTION|>--- conflicted
+++ resolved
@@ -256,11 +256,8 @@
         actual_batch = execute_query_fetch_all(select_query)
         self.assertEqual(len(actual_batch), 30)
 
-<<<<<<< HEAD
         num_of_entries = actual_batch.frames["T.iids"].apply(lambda x: len(x)).sum()
 
-=======
->>>>>>> 5652f4ae
         select_query = """
             SELECT id, T.iid, T.bbox, T.score, T.label
             FROM MyVideo JOIN LATERAL
@@ -269,11 +266,7 @@
             """
         actual_batch = execute_query_fetch_all(select_query)
         # do some more meaningful check
-<<<<<<< HEAD
         self.assertEqual(len(actual_batch), num_of_entries)
-=======
-        self.assertEqual(len(actual_batch), 685)
->>>>>>> 5652f4ae
 
     def test_check_unnest_with_predicate_on_yolo(self):
         query = """SELECT id, Yolo.label, Yolo.bbox, Yolo.score

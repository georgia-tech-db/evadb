# coding=utf-8
# Copyright 2018-2020 EVA
#
# Licensed under the Apache License, Version 2.0 (the "License");
# you may not use this file except in compliance with the License.
# You may obtain a copy of the License at
#
#     http://www.apache.org/licenses/LICENSE-2.0
#
# Unless required by applicable law or agreed to in writing, software
# distributed under the License is distributed on an "AS IS" BASIS,
# WITHOUT WARRANTIES OR CONDITIONS OF ANY KIND, either express or implied.
# See the License for the specific language governing permissions and
# limitations under the License.
import unittest

from src.catalog.catalog_manager import CatalogManager
from src.server.command_handler import execute_query_fetch_all


class PytorchTest(unittest.TestCase):

    def setUp(self):
        CatalogManager().reset()

    def test_should_run_pytorch_and_fastrcnn(self):
        query = """LOAD DATA INFILE 'data/ua_detrac/ua_detrac.mp4'
                   INTO MyVideo;"""
        execute_query_fetch_all(query)

        create_udf_query = """CREATE UDF FastRCNNObjectDetector
                  INPUT  (Frame_Array NDARRAY (3, 256, 256))
                  OUTPUT (label TEXT(10))
                  TYPE  Classification
                  IMPL  'src/udfs/fastrcnn_object_detector.py';
        """
        execute_query_fetch_all(create_udf_query)

        select_query = """SELECT FastRCNNObjectDetector(data) FROM MyVideo
                        WHERE id < 5;"""
<<<<<<< HEAD
        actual_batch = execute_query_fetch_all(select_query)
        print(actual_batch)
=======
        actual_batch = perform_query(select_query)
>>>>>>> e5d35d58
        self.assertEqual(actual_batch.batch_size, 5)

    def test_should_run_pytorch_and_ssd(self):
        query = """LOAD DATA INFILE 'data/ua_detrac/ua_detrac.mp4'
                   INTO MyVideo;"""
        execute_query_fetch_all(query)

        create_udf_query = """CREATE UDF SSDObjectDetector
                  INPUT  (Frame_Array NDARRAY (3, 256, 256))
                  OUTPUT (label TEXT(10))
                  TYPE  Classification
                  IMPL  'src/udfs/ssd_object_detector.py';
        """
        execute_query_fetch_all(create_udf_query)

        select_query = """SELECT SSDObjectDetector(data) FROM MyVideo
                        WHERE id < 5;"""
        actual_batch = execute_query_fetch_all(select_query)
        self.assertEqual(actual_batch.batch_size, 5)

        # non-trivial test case
        res = actual_batch.frames
        for idx in res.index:
            self.assertTrue('car' in res['label'][idx])<|MERGE_RESOLUTION|>--- conflicted
+++ resolved
@@ -38,12 +38,8 @@
 
         select_query = """SELECT FastRCNNObjectDetector(data) FROM MyVideo
                         WHERE id < 5;"""
-<<<<<<< HEAD
+
         actual_batch = execute_query_fetch_all(select_query)
-        print(actual_batch)
-=======
-        actual_batch = perform_query(select_query)
->>>>>>> e5d35d58
         self.assertEqual(actual_batch.batch_size, 5)
 
     def test_should_run_pytorch_and_ssd(self):

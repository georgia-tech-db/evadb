--- conflicted
+++ resolved
@@ -283,25 +283,20 @@
 
         # non-trivial test case for Detoxify
         res = actual_batch.frames
-<<<<<<< HEAD
-        self.assertTrue(res["toxicityclassifier.labels"][0] == "toxic")
-        self.assertTrue(res["toxicityclassifier.labels"][1] == "not toxic")
-
-    def test_check_unnest_with_predicate_on_yolo(self):
-        query = """SELECT id, yolov5.label, yolov5.bbox, yolov5.score
-                  FROM MyVideo
-                  JOIN LATERAL UNNEST(YoloV5(data)) AS yolov5(label, bbox, score)
-                  WHERE yolov5.label = 'car' AND id < 10;"""
-
-        actual_batch = execute_query_fetch_all(query)
-
-        # due to unnest the number of returned tuples should be atleast > 10
-        self.assertTrue(len(actual_batch) > 10)
-=======
         for i in range(2):
             # Image can be reordered.
             if "meme1" in res["memeimages.name"][i]:
                 self.assertTrue(res["toxicityclassifier.labels"][i] == "toxic")
             else:
                 self.assertTrue(res["toxicityclassifier.labels"][i] == "not toxic")
->>>>>>> 8d104fb9
+    
+    def test_check_unnest_with_predicate_on_yolo(self):
+        query = """SELECT id, yolov5.label, yolov5.bbox, yolov5.score
+                  FROM MyVideo
+                  JOIN LATERAL UNNEST(YoloV5(data)) AS yolov5(label, bbox, score)
+                  WHERE yolov5.label = 'car' AND id < 10;"""
+
+        actual_batch = execute_query_fetch_all(query)
+
+        # due to unnest the number of returned tuples should be atleast > 10
+        self.assertTrue(len(actual_batch) > 10)
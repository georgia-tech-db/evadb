# coding=utf-8
# Copyright 2018-2022 EVA
#
# Licensed under the Apache License, Version 2.0 (the "License");
# you may not use this file except in compliance with the License.
# You may obtain a copy of the License at
#
#     http://www.apache.org/licenses/LICENSE-2.0
#
# Unless required by applicable law or agreed to in writing, software
# distributed under the License is distributed on an "AS IS" BASIS,
# WITHOUT WARRANTIES OR CONDITIONS OF ANY KIND, either express or implied.
# See the License for the specific language governing permissions and
# limitations under the License.
import sys
import unittest
from test.util import copy_sample_videos_to_prefix, file_remove, load_inbuilt_udfs

import mock
import pytest

from eva.catalog.catalog_manager import CatalogManager
from eva.server.command_handler import execute_query_fetch_all


class PytorchTest(unittest.TestCase):
    @classmethod
    def setUpClass(cls):
        CatalogManager().reset()
        copy_sample_videos_to_prefix()
        query = """LOAD FILE 'ua_detrac.mp4'
                   INTO MyVideo;"""
        execute_query_fetch_all(query)
        query = """LOAD FILE 'mnist.mp4'
                   INTO MNIST;"""
        execute_query_fetch_all(query)
        load_inbuilt_udfs()

    @classmethod
    def tearDownClass(cls):
        file_remove("ua_detrac.mp4")

    @pytest.mark.torchtest
    def test_should_run_pytorch_and_fastrcnn(self):
        select_query = """SELECT FastRCNNObjectDetector(data) FROM MyVideo
                        WHERE id < 5;"""
        actual_batch = execute_query_fetch_all(select_query)
        self.assertEqual(actual_batch.batch_size, 5)

    @pytest.mark.torchtest
    def test_should_run_pytorch_and_ssd(self):
        create_udf_query = """CREATE UDF SSDObjectDetector
                  INPUT  (Frame_Array NDARRAY UINT8(3, 256, 256))
                  OUTPUT (label NDARRAY STR(10))
                  TYPE  Classification
                  IMPL  'eva/udfs/ssd_object_detector.py';
        """
        execute_query_fetch_all(create_udf_query)

        select_query = """SELECT SSDObjectDetector(data) FROM MyVideo
                        WHERE id < 5;"""
        actual_batch = execute_query_fetch_all(select_query)
        self.assertEqual(actual_batch.batch_size, 5)
        # non-trivial test case
        res = actual_batch.frames
        for idx in res.index:
            self.assertTrue("car" in res["ssdobjectdetector.label"][idx])

    @pytest.mark.torchtest
    def test_should_run_pytorch_and_facenet(self):
        create_udf_query = """CREATE UDF FaceDetector
                  INPUT  (frame NDARRAY UINT8(3, ANYDIM, ANYDIM))
                  OUTPUT (bboxes NDARRAY FLOAT32(ANYDIM, 4),
                          scores NDARRAY FLOAT32(ANYDIM))
                  TYPE  FaceDetection
                  IMPL  'eva/udfs/face_detector.py';
        """
        execute_query_fetch_all(create_udf_query)

        select_query = """SELECT FaceDetector(data) FROM MyVideo
                        WHERE id < 5;"""
        actual_batch = execute_query_fetch_all(select_query)
        self.assertEqual(actual_batch.batch_size, 5)

        # non-trivial test case for UADETRAC
        res = actual_batch.frames
        self.assertEqual(res["facedetector.bboxes"][0], None)
        self.assertTrue(res["facedetector.scores"][2] > 0.9)

    @pytest.mark.torchtest
    def test_should_run_pytorch_and_ocr(self):
        create_udf_query = """CREATE UDF OCRExtractor
                  INPUT  (frame NDARRAY UINT8(3, ANYDIM, ANYDIM))
<<<<<<< HEAD
                  OUTPUT (labels NDARRAY STR(10),
                          bboxes NDARRAY FLOAT32(ANYDIM, 4),
=======
                  OUTPUT (labels NDARRAY STR(100),
                          bboxes NDARRAY FLOAT32(ANYDIM, 4), 
>>>>>>> 83252d53
                          scores NDARRAY FLOAT32(ANYDIM))
                  TYPE  OCRExtraction
                  IMPL  'eva/udfs/ocr_extractor.py';
        """
        execute_query_fetch_all(create_udf_query)

        select_query = """SELECT OCRExtractor(data) FROM MNIST
                        WHERE id >= 150 AND id < 155;"""
        actual_batch = execute_query_fetch_all(select_query)
        self.assertEqual(actual_batch.batch_size, 5)

        # non-trivial test case for MNIST
        res = actual_batch.frames
        self.assertTrue(res["ocrextractor.labels"][0][0] == "4")
        self.assertTrue(res["ocrextractor.scores"][2][0] > 0.9)

    @pytest.mark.torchtest
    def test_should_run_pytorch_and_resnet50(self):
        create_udf_query = """CREATE UDF FeatureExtractor 
                  INPUT  (frame NDARRAY UINT8(3, ANYDIM, ANYDIM))
                  OUTPUT (features NDARRAY FLOAT32(ANYDIM))
                  TYPE  Classification
                  IMPL  'eva/udfs/feature_extractor.py';
        """
        execute_query_fetch_all(create_udf_query)

        select_query = """SELECT FeatureExtractor(data) FROM MyVideo
                        WHERE id < 5;"""
        actual_batch = execute_query_fetch_all(select_query)
        self.assertEqual(actual_batch.batch_size, 5)

        # non-trivial test case for Resnet50
        res = actual_batch.frames
        self.assertEqual(res["featureextractor.features"][0].shape, 
                         (1, 2048))
        self.assertTrue(res["featureextractor.features"][0][0][0] > 0.3)

    def test_should_raise_import_error_with_missing_torch(self):
        with self.assertRaises(ImportError):
            with mock.patch.dict(sys.modules, {"torch": None}):
                from eva.udfs.ssd_object_detector import SSDObjectDetector  # noqa: F401

                pass

    def test_should_raise_import_error_with_missing_torchvision(self):
        with self.assertRaises(ImportError):
            with mock.patch.dict(sys.modules, {"torchvision.transforms": None}):
                from eva.udfs.ssd_object_detector import SSDObjectDetector  # noqa: F401

                pass<|MERGE_RESOLUTION|>--- conflicted
+++ resolved
@@ -91,13 +91,8 @@
     def test_should_run_pytorch_and_ocr(self):
         create_udf_query = """CREATE UDF OCRExtractor
                   INPUT  (frame NDARRAY UINT8(3, ANYDIM, ANYDIM))
-<<<<<<< HEAD
                   OUTPUT (labels NDARRAY STR(10),
                           bboxes NDARRAY FLOAT32(ANYDIM, 4),
-=======
-                  OUTPUT (labels NDARRAY STR(100),
-                          bboxes NDARRAY FLOAT32(ANYDIM, 4), 
->>>>>>> 83252d53
                           scores NDARRAY FLOAT32(ANYDIM))
                   TYPE  OCRExtraction
                   IMPL  'eva/udfs/ocr_extractor.py';
@@ -116,7 +111,7 @@
 
     @pytest.mark.torchtest
     def test_should_run_pytorch_and_resnet50(self):
-        create_udf_query = """CREATE UDF FeatureExtractor 
+        create_udf_query = """CREATE UDF FeatureExtractor
                   INPUT  (frame NDARRAY UINT8(3, ANYDIM, ANYDIM))
                   OUTPUT (features NDARRAY FLOAT32(ANYDIM))
                   TYPE  Classification
@@ -131,8 +126,7 @@
 
         # non-trivial test case for Resnet50
         res = actual_batch.frames
-        self.assertEqual(res["featureextractor.features"][0].shape, 
-                         (1, 2048))
+        self.assertEqual(res["featureextractor.features"][0].shape, (1, 2048))
         self.assertTrue(res["featureextractor.features"][0][0][0] > 0.3)
 
     def test_should_raise_import_error_with_missing_torch(self):

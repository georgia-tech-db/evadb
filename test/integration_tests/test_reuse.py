--- conflicted
+++ resolved
@@ -175,15 +175,9 @@
                 AS T(iids, labels, bboxes, scores)
             WHERE id < 30;
             """
-<<<<<<< HEAD
         batches, exec_times = self._reuse_experiment([select_query, select_query])
         self._verify_reuse_correctness(select_query, batches[1])
         self.assertGreater(exec_times[0], exec_times[1])
-=======
-        execute_query_fetch_all(select_query)
-        reuse_batch = execute_query_fetch_all(select_query)
-        self._verify_reuse_correctness(select_query, reuse_batch)
->>>>>>> 5652f4ae
 
     @windows_skip_marker
     def test_reuse_after_server_shutdown(self):

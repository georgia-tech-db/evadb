# coding=utf-8
# Copyright 2018-2022 EVA
#
# Licensed under the Apache License, Version 2.0 (the "License");
# you may not use this file except in compliance with the License.
# You may obtain a copy of the License at
#
#     http://www.apache.org/licenses/LICENSE-2.0
#
# Unless required by applicable law or agreed to in writing, software
# distributed under the License is distributed on an "AS IS" BASIS,
# WITHOUT WARRANTIES OR CONDITIONS OF ANY KIND, either express or implied.
# See the License for the specific language governing permissions and
# limitations under the License.
import unittest
from test.util import create_text_csv, file_remove

from eva.catalog.catalog_manager import CatalogManager
from eva.executor.executor_utils import ExecutorError
from eva.server.command_handler import execute_query_fetch_all

NUM_FRAMES = 10


class HuggingFaceTests(unittest.TestCase):
    """
    The tests below essentially check for the output format returned by HF.
    We need to ensure that it is in the format that we expect.
    """

    def setUp(self) -> None:
        CatalogManager().reset()

        # Use DETRAC for HF Tests to test variety of models
        query = """LOAD VIDEO 'data/ua_detrac/ua_detrac.mp4' INTO DETRAC;"""
        execute_query_fetch_all(query)

        query = """LOAD VIDEO 'data/sample_videos/touchdown.mp4' INTO VIDEOS"""
        execute_query_fetch_all(query)

        # Text CSV for testing HF Text Based Models
        self.csv_file_path = create_text_csv()

    def tearDown(self) -> None:
        execute_query_fetch_all("DROP TABLE IF EXISTS DETRAC;")
        execute_query_fetch_all("DROP TABLE IF EXISTS VIDEOS;")
        file_remove(self.csv_file_path)

    def test_io_catalog_entries_populated(self):
        udf_name, task = "HFObjectDetector", "image-classification"
        create_udf_query = f"""CREATE UDF {udf_name}
            TYPE HuggingFace
            'task' '{task}'
        """

        execute_query_fetch_all(create_udf_query)

        catalog = CatalogManager()
        udf = catalog.get_udf_catalog_entry_by_name(udf_name)
        input_entries = catalog.get_udf_io_catalog_input_entries(udf)
        output_entries = catalog.get_udf_io_catalog_output_entries(udf)

        # Verify that there is one input entry with the name text
        self.assertEqual(len(input_entries), 1)
        self.assertEqual(input_entries[0].name, f"{udf_name}_IMAGE")

        # Verify that there are 3 output entries with the names score, label and box
        self.assertEqual(len(output_entries), 2)
        self.assertEqual(output_entries[0].name, "score")
        self.assertEqual(output_entries[1].name, "label")

    def test_raise_error_on_unsupported_task(self):
        udf_name = "HFUnsupportedTask"
        task = "zero-shot-object-detection"
        create_udf_query = f"""CREATE UDF {udf_name}
            TYPE HuggingFace
            'task' '{task}'
        """
        # catch an assert

        with self.assertRaises(ExecutorError) as exc_info:
            execute_query_fetch_all(create_udf_query)
        self.assertIn(
            f"Task {task} not supported in EVA currently", str(exc_info.exception)
        )

    @unittest.skip("Skip as it requires external library timm")
    def test_object_detection(self):
        udf_name = "HFObjectDetector"
        create_udf_query = f"""CREATE UDF {udf_name}
            TYPE HuggingFace
            'task' 'object-detection'
        """
        execute_query_fetch_all(create_udf_query)

        select_query = f"SELECT {udf_name}(data) FROM DETRAC WHERE id < 10;"
        output = execute_query_fetch_all(select_query)
        output_frames = output.frames

        # Test that output has 3 columns
        self.assertEqual(len(output_frames.columns), 3)

        # Test that number of rows is equal to 10
        self.assertEqual(len(output.frames), 10)

        # Test that there exists a column with udf_name.score and each entry is a list of floats
        self.assertTrue(udf_name.lower() + ".score" in output_frames.columns)
        self.assertTrue(
            all(isinstance(x, list) for x in output.frames[udf_name.lower() + ".score"])
        )

        # Test that there exists a column with udf_name.label and each entry is a list of strings
        self.assertTrue(udf_name.lower() + ".label" in output_frames.columns)
        self.assertTrue(
            all(isinstance(x, list) for x in output.frames[udf_name.lower() + ".label"])
        )

        # Test that there exists a column with udf_name.box and each entry is a dictionary with 4 keys
        self.assertTrue(udf_name.lower() + ".box" in output_frames.columns)
        for bbox in output.frames[udf_name.lower() + ".box"]:
            self.assertTrue(isinstance(bbox, list))
            bbox = bbox[0]
            self.assertTrue(isinstance(bbox, dict))
            self.assertTrue(len(bbox) == 4)
            self.assertTrue("xmin" in bbox)
            self.assertTrue("ymin" in bbox)
            self.assertTrue("xmax" in bbox)
            self.assertTrue("ymax" in bbox)

        drop_udf_query = f"DROP UDF {udf_name};"
        execute_query_fetch_all(drop_udf_query)

    def test_image_classification(self):
        udf_name = "HFImageClassifier"
        create_udf_query = f"""CREATE UDF {udf_name}
            TYPE HuggingFace
            'task' 'image-classification'
        """
        execute_query_fetch_all(create_udf_query)

        select_query = f"SELECT {udf_name}(data) FROM DETRAC WHERE id < 3;"
        output = execute_query_fetch_all(select_query)
        print("output: ", output)

        # Test that output has 2 columns
        self.assertEqual(len(output.frames.columns), 2)

        # Test that there exists a column with udf_name.score and each entry is a list of floats
        self.assertTrue(udf_name.lower() + ".score" in output.frames.columns)
        self.assertTrue(
            all(isinstance(x, list) for x in output.frames[udf_name.lower() + ".score"])
        )

        # Test that there exists a column with udf_name.label and each entry is a list of strings
        self.assertTrue(udf_name.lower() + ".label" in output.frames.columns)
        self.assertTrue(
            all(isinstance(x, list) for x in output.frames[udf_name.lower() + ".label"])
        )

        drop_udf_query = f"DROP UDF {udf_name};"
        execute_query_fetch_all(drop_udf_query)

    def test_text_classification(self):
        create_table_query = """CREATE TABLE IF NOT EXISTS MyCSV (
                id INTEGER UNIQUE,
                comment TEXT(30)
            );"""
        execute_query_fetch_all(create_table_query)

        load_table_query = f"""LOAD CSV '{self.csv_file_path}' INTO MyCSV;"""
        execute_query_fetch_all(load_table_query)

        udf_name = "HFTextClassifier"
        create_udf_query = f"""CREATE UDF {udf_name}
            TYPE HuggingFace
            'task' 'text-classification'
        """
        execute_query_fetch_all(create_udf_query)

        select_query = f"SELECT {udf_name}(comment) FROM MyCSV;"
        output = execute_query_fetch_all(select_query)

        # Test that output has 2 columns
        self.assertEqual(len(output.frames.columns), 2)

        # Test that there exists a column with udf_name.label and each entry is either "POSITIVE" or "NEGATIVE"
        self.assertTrue(udf_name.lower() + ".label" in output.frames.columns)
        self.assertTrue(
            all(
                x in ["POSITIVE", "NEGATIVE"]
                for x in output.frames[udf_name.lower() + ".label"]
            )
        )

        # Test that there exists a column with udf_name.score and each entry is a float
        self.assertTrue(udf_name.lower() + ".score" in output.frames.columns)
        self.assertTrue(
            all(
                isinstance(x, float) for x in output.frames[udf_name.lower() + ".score"]
            )
        )

        drop_udf_query = f"DROP UDF {udf_name};"
        execute_query_fetch_all(drop_udf_query)
<<<<<<< HEAD
        execute_query_fetch_all("DROP TABLE MyCSV;")

    def test_automatic_speech_recognition(self):
        udf_name = "SpeechRecognizer"
        create_udf = (
            f"CREATE UDF {udf_name} TYPE HuggingFace "
            "'task' 'automatic-speech-recognition' 'model' 'openai/whisper-base';"
        )
        execute_query_fetch_all(create_udf)

        # TODO: use with SAMPLE AUDIORATE 16000
        select_query = f"SELECT {udf_name}(audio) FROM VIDEOS;"
        output = execute_query_fetch_all(select_query)

        # verify that output has one row and one column only
        self.assertTrue(output.frames.shape == (1, 1))
        # verify that speech was converted to text correctly
        self.assertTrue(output.frames.iloc[0][0].count("touchdown") == 2)

        drop_udf_query = f"DROP UDF {udf_name};"
        execute_query_fetch_all(drop_udf_query)

    def test_summarization_from_video(self):
        asr_udf = "SpeechRecognizer"
        create_udf = (
            f"CREATE UDF {asr_udf} TYPE HuggingFace "
            "'task' 'automatic-speech-recognition' 'model' 'openai/whisper-base';"
        )
        execute_query_fetch_all(create_udf)

        summary_udf = "Summarizer"
        create_udf = (
            f"CREATE UDF {summary_udf} TYPE HuggingFace "
            "'task' 'summarization' 'model' 'philschmid/bart-large-cnn-samsum' 'min_length' 10 'max_length' 100;"
        )
        execute_query_fetch_all(create_udf)

        # TODO: use with SAMPLE AUDIORATE 16000
        select_query = f"SELECT {summary_udf}({asr_udf}(audio)) FROM VIDEOS;"
        output = execute_query_fetch_all(select_query)

        # verify that output has one row and one column only
        self.assertTrue(output.frames.shape == (1, 1))
        # verify that summary is as expected
        self.assertTrue(
            output.frames.iloc[0][0]
            == "Jalen Hurts has scored his second rushing touchdown of the game."
        )

        drop_udf_query = f"DROP UDF {asr_udf};"
        execute_query_fetch_all(drop_udf_query)
        drop_udf_query = f"DROP UDF {summary_udf};"
=======

    def test_toxicity_classification(self):
        udf_name = "HFToxicityClassifier"
        create_udf_query = f"""CREATE UDF {udf_name}
            TYPE HuggingFace
            'task' 'text-classification'
            'model' 'martin-ha/toxic-comment-model'
        """
        execute_query_fetch_all(create_udf_query)
        
        create_table_query = """CREATE TABLE IF NOT EXISTS MyCSV (
                id INTEGER UNIQUE,
                comment TEXT(30)
            );"""
        execute_query_fetch_all(create_table_query)

        load_table_query = f"""LOAD CSV '{self.csv_file_path}' INTO MyCSV;"""
        execute_query_fetch_all(load_table_query)
        
        select_query = f"SELECT {udf_name}(comment) FROM MyCSV;"
        output = execute_query_fetch_all(select_query)

        # Test that output has 2 columns
        self.assertEqual(len(output.frames.columns), 2)

        # Test that there exists a column with udf_name.label and each entry is either "POSITIVE" or "NEGATIVE"
        self.assertTrue(udf_name.lower() + ".label" in output.frames.columns)
        self.assertTrue(
            all(
                x in ["non-toxic", "toxic"]
                for x in output.frames[udf_name.lower() + ".label"]
            )
        )

        # Test that there exists a column with udf_name.score and each entry is a float
        self.assertTrue(udf_name.lower() + ".score" in output.frames.columns)
        self.assertTrue(
            all(
                isinstance(x, float) for x in output.frames[udf_name.lower() + ".score"]
            )
        )

        drop_udf_query = f"DROP UDF {udf_name};"
        execute_query_fetch_all(drop_udf_query)

    
    def test_multilingual_toxicity_classification(self):
        udf_name = "HFMultToxicityClassifier"
        create_udf_query = f"""CREATE UDF {udf_name}
            TYPE HuggingFace
            'task' 'text-classification'
            'model' 'EIStakovskii/xlm_roberta_base_multilingual_toxicity_classifier_plus'
        """
        execute_query_fetch_all(create_udf_query)
        
        create_table_query = """CREATE TABLE IF NOT EXISTS MyCSV (
                id INTEGER UNIQUE,
                comment TEXT(30)
            );"""
        execute_query_fetch_all(create_table_query)

        load_table_query = f"""LOAD CSV '{self.csv_file_path}' INTO MyCSV;"""
        execute_query_fetch_all(load_table_query)
        
        select_query = f"SELECT {udf_name}(comment) FROM MyCSV;"
        output = execute_query_fetch_all(select_query)

        # Test that output has 2 columns
        self.assertEqual(len(output.frames.columns), 2)

        # Test that there exists a column with udf_name.label and each entry is either "POSITIVE" or "NEGATIVE"
        self.assertTrue(udf_name.lower() + ".label" in output.frames.columns)
        self.assertTrue(
            all(
                x in ["LABEL_1", "LABEL_0"]
                for x in output.frames[udf_name.lower() + ".label"]
            )
        )

        # Test that there exists a column with udf_name.score and each entry is a float
        self.assertTrue(udf_name.lower() + ".score" in output.frames.columns)
        self.assertTrue(
            all(
                isinstance(x, float) for x in output.frames[udf_name.lower() + ".score"]
            )
        )

        drop_udf_query = f"DROP UDF {udf_name};"
>>>>>>> 831be7cb
        execute_query_fetch_all(drop_udf_query)<|MERGE_RESOLUTION|>--- conflicted
+++ resolved
@@ -202,7 +202,6 @@
 
         drop_udf_query = f"DROP UDF {udf_name};"
         execute_query_fetch_all(drop_udf_query)
-<<<<<<< HEAD
         execute_query_fetch_all("DROP TABLE MyCSV;")
 
     def test_automatic_speech_recognition(self):
@@ -255,7 +254,7 @@
         drop_udf_query = f"DROP UDF {asr_udf};"
         execute_query_fetch_all(drop_udf_query)
         drop_udf_query = f"DROP UDF {summary_udf};"
-=======
+        execute_query_fetch_all(drop_udf_query)
 
     def test_toxicity_classification(self):
         udf_name = "HFToxicityClassifier"
@@ -290,7 +289,8 @@
             )
         )
 
-        # Test that there exists a column with udf_name.score and each entry is a float
+        # Test that there exists a column with udf_name.score 
+        # and each entry is a float
         self.assertTrue(udf_name.lower() + ".score" in output.frames.columns)
         self.assertTrue(
             all(
@@ -344,5 +344,4 @@
         )
 
         drop_udf_query = f"DROP UDF {udf_name};"
->>>>>>> 831be7cb
         execute_query_fetch_all(drop_udf_query)
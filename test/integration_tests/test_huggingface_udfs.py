--- conflicted
+++ resolved
@@ -87,10 +87,6 @@
             f"Task {task} not supported in EVA currently", str(exc_info.exception)
         )
 
-<<<<<<< HEAD
-    # @unittest.skip("Skip as it requires external library timm")
-=======
->>>>>>> ef5d65bf
     def test_object_detection(self):
         udf_name = "HFObjectDetector"
         create_udf_query = f"""CREATE UDF {udf_name}

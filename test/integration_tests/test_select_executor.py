--- conflicted
+++ resolved
@@ -22,7 +22,8 @@
 from eva.readers.opencv_reader import OpenCVReader
 from eva.server.command_handler import execute_query_fetch_all
 
-from test.util import create_sample_video, create_dummy_batches, file_remove, load_inbuilt_udfs, create_table
+from test.util import (create_sample_video, create_dummy_batches,
+                       file_remove, load_inbuilt_udfs, create_table)
 
 NUM_FRAMES = 10
 
@@ -177,7 +178,6 @@
         self.assertEqual(actual_batch.batch_size, expected_batch[0].batch_size)
         # Since frames are fetched in random order, this test might be flaky
         # Disabling it for time being
-<<<<<<< HEAD
         # self.assertEqual(actual_batch, expected_batch[0])
 
     def test_lateral_join(self):
@@ -187,7 +187,7 @@
         self.assertEqual(actual_batch.frames.columns, ['id'])
         self.assertEqual(actual_batch.batch_size, 5)
 
-    def test_ahash_join(self):
+    def test_hash_join(self):
         table1 = create_table('table1', 100, 3)
         table2 = create_table('table2', 1000, 2)
         select_query = """SELECT table1.a2 FROM table1 JOIN
@@ -198,7 +198,4 @@
 
 
 if __name__ == '__main__':
-    unittest.main()
-=======
-        # self.assertEqual(actual_batch, expected_batch[0])
->>>>>>> ee041ecc
+    unittest.main()
--- conflicted
+++ resolved
@@ -59,7 +59,8 @@
         actual_batch = execute_query_fetch_all(select_query)
         expected_rows = [{'myvideo.id': i,
                           'myvideo.data': np.array(np.ones((2, 2, 3)) *
-                                           float(i + 1) * 25, dtype=np.uint8)
+                                                   float(i + 1) * 25,
+                                                   dtype=np.uint8)
                           } for i in range(NUM_FRAMES)]
         expected_batch = Batch(frames=pd.DataFrame(expected_rows))
         self.assertEqual(actual_batch, expected_batch)
@@ -165,7 +166,7 @@
                      if i < 2 or i == 5 or i > 7]))[0]
         self.assertEqual(actual_batch, expected_batch)
 
-    def test_aselect_and_limit(self):
+    def test_select_and_limit(self):
         select_query = "SELECT id,data FROM MyVideo ORDER BY id LIMIT 5;"
         actual_batch = execute_query_fetch_all(select_query)
         actual_batch.sort()
@@ -186,9 +187,4 @@
         self.assertEqual(actual_batch.batch_size, expected_batch[0].batch_size)
         # Since frames are fetched in random order, this test might be flaky
         # Disabling it for time being
-<<<<<<< HEAD
-        # self.assertEqual(actual_batch, expected_batch[0])
-
-=======
-        # self.assertEqual(actual_batch, expected_batch[0])
->>>>>>> 5086f5f0
+        # self.assertEqual(actual_batch, expected_batch[0])
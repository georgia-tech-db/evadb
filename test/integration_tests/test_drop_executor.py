# coding=utf-8
# Copyright 2018-2022 EVA
#
# Licensed under the Apache License, Version 2.0 (the "License");
# you may not use this file except in compliance with the License.
# You may obtain a copy of the License at
#
#     http://www.apache.org/licenses/LICENSE-2.0
#
# Unless required by applicable law or agreed to in writing, software
# distributed under the License is distributed on an "AS IS" BASIS,
# WITHOUT WARRANTIES OR CONDITIONS OF ANY KIND, either express or implied.
# See the License for the specific language governing permissions and
# limitations under the License.
import unittest
from pathlib import Path
from test.util import create_sample_video, file_remove

from eva.catalog.catalog_manager import CatalogManager
from eva.server.command_handler import execute_query_fetch_all


class DropExecutorTest(unittest.TestCase):
    def setUp(self):
        # reset the catalog manager before running each test
        CatalogManager().reset()
        create_sample_video()

    def tearDown(self):
        file_remove("dummy.avi")

    # integration test
    def test_should_drop_table(self):
        catalog_manager = CatalogManager()
        query = """LOAD FILE 'dummy.avi' INTO MyVideo;"""
        execute_query_fetch_all(query)

        metadata_obj = catalog_manager.get_dataset_metadata(None, "MyVideo")
        video_dir = metadata_obj.file_url
        self.assertFalse(metadata_obj is None)
        column_objects = catalog_manager.get_all_column_objects(metadata_obj)
        self.assertEqual(len(column_objects), 2)
        self.assertTrue(Path(video_dir).exists())
        drop_query = """DROP TABLE MyVideo;"""
        execute_query_fetch_all(drop_query)
        self.assertTrue(catalog_manager.get_dataset_metadata(None, "MyVideo") is None)
        column_objects = catalog_manager.get_all_column_objects(metadata_obj)
        self.assertEqual(len(column_objects), 0)
        self.assertFalse(Path(video_dir).exists())


<<<<<<< HEAD
class DropUDFExecutorTest(unittest.TestCase):
    def setUp(self):
        CatalogManager().reset()

    def tearDown(self):
        pass

    def run_create_udf_query(self):
        create_udf_query = """CREATE UDF DummyObjectDetector
            INPUT  (Frame_Array NDARRAY UINT8(3, 256, 256))
            OUTPUT (label NDARRAY STR(10))
            TYPE  Classification
            IMPL  'test/util.py';"""
        execute_query_fetch_all(create_udf_query)

    def test_should_drop_udf(self):
        catalog_manager = CatalogManager()
        self.run_create_udf_query()
        udf_name = "DummyObjectDetector"
        udf = catalog_manager.get_udf_by_name(udf_name)
        self.assertTrue(udf is not None)

        # Test that dropping the UDF reflects in the catalog
        drop_query = "DROP UDF IF EXISTS {};".format(udf_name)
        execute_query_fetch_all(drop_query)
        udf = catalog_manager.get_udf_by_name(udf_name)
        self.assertTrue(udf is None)

    def test_drop_wrong_udf_name(self):
        catalog_manager = CatalogManager()
        self.run_create_udf_query()
        right_udf_name = "DummyObjectDetector"
        wrong_udf_name = "FakeDummyObjectDetector"
        udf = catalog_manager.get_udf_by_name(right_udf_name)
        self.assertTrue(udf is not None)

        # Test that dropping the wrong UDF:
        # - does not affect UDFs in the catalog
        # - raises an appropriate exception
        drop_query = "DROP UDF {};".format(wrong_udf_name)
        try:
            execute_query_fetch_all(drop_query)
        except Exception as e:
            err_msg = "UDF {} does not exist, therefore cannot be dropped.".format(
                wrong_udf_name
            )
            self.assertTrue(str(e) == err_msg)
        udf = catalog_manager.get_udf_by_name(right_udf_name)
        self.assertTrue(udf is not None)
=======
if __name__ == '__main__':
    suite = unittest.TestSuite()
    suite.addTest(DropExecutorTest(
        'test_should_drop_table'))
    unittest.TextTestRunner().run(suite)
>>>>>>> 96c085f3
<|MERGE_RESOLUTION|>--- conflicted
+++ resolved
@@ -49,7 +49,6 @@
         self.assertFalse(Path(video_dir).exists())
 
 
-<<<<<<< HEAD
 class DropUDFExecutorTest(unittest.TestCase):
     def setUp(self):
         CatalogManager().reset()
@@ -98,11 +97,4 @@
             )
             self.assertTrue(str(e) == err_msg)
         udf = catalog_manager.get_udf_by_name(right_udf_name)
-        self.assertTrue(udf is not None)
-=======
-if __name__ == '__main__':
-    suite = unittest.TestSuite()
-    suite.addTest(DropExecutorTest(
-        'test_should_drop_table'))
-    unittest.TextTestRunner().run(suite)
->>>>>>> 96c085f3
+        self.assertTrue(udf is not None)
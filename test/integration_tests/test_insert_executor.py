# coding=utf-8
# Copyright 2018-2020 EVA
#
# Licensed under the Apache License, Version 2.0 (the "License");
# you may not use this file except in compliance with the License.
# You may obtain a copy of the License at
#
#     http://www.apache.org/licenses/LICENSE-2.0
#
# Unless required by applicable law or agreed to in writing, software
# distributed under the License is distributed on an "AS IS" BASIS,
# WITHOUT WARRANTIES OR CONDITIONS OF ANY KIND, either express or implied.
# See the License for the specific language governing permissions and
# limitations under the License.
import unittest
import numpy as np

from eva.catalog.catalog_manager import CatalogManager
from eva.server.command_handler import execute_query_fetch_all

from test.util import create_sample_video, file_remove


class InsertExecutorTest(unittest.TestCase):

    def setUp(self):
        # reset the catalog manager before running each test
        CatalogManager().reset()
        create_sample_video()

    def tearDown(self):
        file_remove('dummy.avi')

    # integration test
<<<<<<< HEAD
    @unittest.skip('deprecated')
=======
    @unittest.skip('Not supported in current version')
>>>>>>> dc2410a6
    def test_should_load_video_in_table(self):
        query = """LOAD DATA INFILE 'dummy.avi' INTO MyVideo;"""
        execute_query_fetch_all(query)

        insert_query = """ INSERT INTO MyVideo (id, data) VALUES (40,
                            [[[40, 40, 40] , [40, 40, 40]],
                            [[40, 40, 40], [40, 40, 40]]]);"""
        execute_query_fetch_all(insert_query)

        insert_query_2 = """ INSERT INTO MyVideo (id, data) VALUES (41,
                            [[[41, 41, 41] , [41, 41, 41]],
                            [[41, 41, 41], [41, 41, 41]]]);"""
        execute_query_fetch_all(insert_query_2)

        query = 'SELECT id, data FROM MyVideo WHERE id = 40'
        batch = execute_query_fetch_all(query)
        self.assertIsNone(np.testing.assert_array_equal(
            batch.frames['data'][0],
            np.array([[[40, 40, 40], [40, 40, 40]],
                      [[40, 40, 40], [40, 40, 40]]])))

        query = 'SELECT id, data FROM MyVideo WHERE id = 41;'
        batch = execute_query_fetch_all(query)
        self.assertIsNone(np.testing.assert_array_equal(
            batch.frames['data'][0],
            np.array([[[41, 41, 41], [41, 41, 41]],
                      [[41, 41, 41], [41, 41, 41]]])))<|MERGE_RESOLUTION|>--- conflicted
+++ resolved
@@ -32,11 +32,7 @@
         file_remove('dummy.avi')
 
     # integration test
-<<<<<<< HEAD
-    @unittest.skip('deprecated')
-=======
     @unittest.skip('Not supported in current version')
->>>>>>> dc2410a6
     def test_should_load_video_in_table(self):
         query = """LOAD DATA INFILE 'dummy.avi' INTO MyVideo;"""
         execute_query_fetch_all(query)

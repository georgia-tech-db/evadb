--- conflicted
+++ resolved
@@ -37,11 +37,7 @@
             );
         """
         execute_query_fetch_all(query)
-<<<<<<< HEAD
-        load_inbuilt_udfs()
-=======
         load_udfs_for_testing(mode="minimal")
->>>>>>> 6b73d49a
 
     def tearDown(self):
         file_remove("dummy.avi")

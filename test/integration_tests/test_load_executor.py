--- conflicted
+++ resolved
@@ -90,16 +90,11 @@
 
         # assert the batches are equal
         expected_batch = create_dummy_csv_batches()
-<<<<<<< HEAD
         expected_batch.modify_column_alias("myvideocsv")
-        self.assertEqual(actual_batch, expected_batch)
-=======
-        expected_batch.modify_column_alias('myvideocsv')
         self.assertEqual(actual_batch, expected_batch)
 
 
 if __name__ == '__main__':
     suite = unittest.TestSuite()
     suite.addTest(LoadExecutorTest('test_should_load_video_in_table'))
-    unittest.TextTestRunner().run(suite)
->>>>>>> 96c085f3
+    unittest.TextTestRunner().run(suite)
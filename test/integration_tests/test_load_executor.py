--- conflicted
+++ resolved
@@ -69,20 +69,6 @@
         self.assertEqual(actual_batch, expected_batch)
         execute_query_fetch_all("DROP TABLE IF EXISTS MyVideo;")
 
-<<<<<<< HEAD
-    def test_should_raise_error_on_missing_files(self):
-        random_filename = "".join(random.choices(string.ascii_lowercase, k=5))
-        query = f"LOAD VIDEO '{random_filename}.mp4' INTO NonExistentVideo;"
-        with self.assertRaises(ExecutorError) as e:
-            execute_query_fetch_all(query)
-        self.assertEqual(
-            str(e.exception),
-            f"Load VIDEO failed: encountered unexpected error Load VIDEO failed due to no files found on path {random_filename}.mp4",
-        )
-        execute_query_fetch_all("DROP TABLE IF EXISTS NonExistentVideo;")
-
-=======
->>>>>>> 07670470
     def test_should_form_symlink_to_individual_video(self):
         catalog_manager = CatalogManager()
         query = f"LOAD VIDEO '{self.video_file_path}' INTO MyVideo;"

# coding=utf-8
# Copyright 2018-2022 EVA
#
# Licensed under the Apache License, Version 2.0 (the "License");
# you may not use this file except in compliance with the License.
# You may obtain a copy of the License at
#
#     http://www.apache.org/licenses/LICENSE-2.0
#
# Unless required by applicable law or agreed to in writing, software
# distributed under the License is distributed on an "AS IS" BASIS,
# WITHOUT WARRANTIES OR CONDITIONS OF ANY KIND, either express or implied.
# See the License for the specific language governing permissions and
# limitations under the License.
import unittest
import pytest

from test.util import (
    DummyObjectDetector,
    copy_sample_videos_to_prefix,
    create_sample_video,
    file_remove,
    load_inbuilt_udfs,
)

import pandas as pd

from eva.catalog.catalog_manager import CatalogManager
from eva.models.storage.batch import Batch
from eva.server.command_handler import execute_query_fetch_all
<<<<<<< HEAD
=======
from test.util import create_sample_video, file_remove, \
    copy_sample_video_to_upload_dir, load_inbuilt_udfs
from test.util import DummyObjectDetector
>>>>>>> 96c085f3

NUM_FRAMES = 10


class MaterializedViewTest(unittest.TestCase):
    @classmethod
    def setUpClass(cls):
        # reset the catalog manager before running each test
        CatalogManager().reset()
        create_sample_video()
<<<<<<< HEAD
        copy_sample_videos_to_prefix()
        load_query = """LOAD FILE 'dummy.avi' INTO MyVideo;"""
=======
        copy_sample_video_to_upload_dir()
        load_query = """LOAD DATA INFILE 'dummy.avi' INTO MyVideo;"""
>>>>>>> 96c085f3
        execute_query_fetch_all(load_query)
        query = """LOAD FILE 'ua_detrac.mp4'
                   INTO UATRAC;"""
        execute_query_fetch_all(query)
        load_inbuilt_udfs()

    @classmethod
    def tearDownClass(cls):
        file_remove("dummy.avi")
        file_remove("ua_detrac.mp4")

    def test_should_mat_view_with_dummy(self):
        materialized_query = """CREATE MATERIALIZED VIEW dummy_view (id, label)
            AS SELECT id, DummyObjectDetector(data).label FROM MyVideo;
        """
        execute_query_fetch_all(materialized_query)

        select_query = "SELECT id, label FROM dummy_view;"
        actual_batch = execute_query_fetch_all(select_query)
        actual_batch.sort()

        labels = DummyObjectDetector().labels
        expected = [
            {"dummy_view.id": i, "dummy_view.label": labels[1 + i % 2]}
            for i in range(NUM_FRAMES)
        ]
        expected_batch = Batch(frames=pd.DataFrame(expected))
        self.assertEqual(actual_batch, expected_batch)

    def test_should_mat_view_to_the_same_table(self):
        materialized_query = """CREATE MATERIALIZED VIEW IF NOT EXISTS
            dummy_view2 (id, label)
            AS SELECT id, DummyObjectDetector(data).label FROM MyVideo
            WHERE id < 5;
        """
        execute_query_fetch_all(materialized_query)

        materialized_query = """CREATE MATERIALIZED VIEW IF NOT EXISTS
            dummy_view2 (id, label)
            AS SELECT id, DummyObjectDetector(data).label FROM MyVideo
            WHERE id >= 5;
        """
        execute_query_fetch_all(materialized_query)

        select_query = "SELECT id, label FROM dummy_view2;"
        actual_batch = execute_query_fetch_all(select_query)
        actual_batch.sort()

        labels = DummyObjectDetector().labels
        expected = [
            {"dummy_view2.id": i, "dummy_view2.label": labels[1 + i % 2]}
            for i in range(5)
        ]
        expected_batch = Batch(frames=pd.DataFrame(expected))
        self.assertEqual(actual_batch, expected_batch)

    @pytest.mark.torchtest
    def test_should_mat_view_with_fastrcnn(self):
        select_query = """SELECT id, FastRCNNObjectDetector(data).labels
                            FROM UATRAC WHERE id < 5;"""
        query = """CREATE MATERIALIZED VIEW 
                   IF NOT EXISTS uadtrac_fastRCNN (id, labels) \
        AS {}""".format(
            select_query
        )
        execute_query_fetch_all(query)

        select_view_query = "SELECT id, labels FROM uadtrac_fastRCNN"
        actual_batch = execute_query_fetch_all(select_view_query)
        actual_batch.sort()

        self.assertEqual(actual_batch.batch_size, 5)
        # non-trivial test case
        res = actual_batch.frames
        for idx in res.index:
            self.assertTrue("car" in res["uadtrac_fastrcnn.labels"][idx])<|MERGE_RESOLUTION|>--- conflicted
+++ resolved
@@ -17,7 +17,7 @@
 
 from test.util import (
     DummyObjectDetector,
-    copy_sample_videos_to_prefix,
+    copy_sample_videos_to_upload_dir,
     create_sample_video,
     file_remove,
     load_inbuilt_udfs,
@@ -28,12 +28,6 @@
 from eva.catalog.catalog_manager import CatalogManager
 from eva.models.storage.batch import Batch
 from eva.server.command_handler import execute_query_fetch_all
-<<<<<<< HEAD
-=======
-from test.util import create_sample_video, file_remove, \
-    copy_sample_video_to_upload_dir, load_inbuilt_udfs
-from test.util import DummyObjectDetector
->>>>>>> 96c085f3
 
 NUM_FRAMES = 10
 
@@ -44,13 +38,8 @@
         # reset the catalog manager before running each test
         CatalogManager().reset()
         create_sample_video()
-<<<<<<< HEAD
-        copy_sample_videos_to_prefix()
+        copy_sample_videos_to_upload_dir()
         load_query = """LOAD FILE 'dummy.avi' INTO MyVideo;"""
-=======
-        copy_sample_video_to_upload_dir()
-        load_query = """LOAD DATA INFILE 'dummy.avi' INTO MyVideo;"""
->>>>>>> 96c085f3
         execute_query_fetch_all(load_query)
         query = """LOAD FILE 'ua_detrac.mp4'
                    INTO UATRAC;"""

import unittest
from query_optimizer.rule_query_optimizer import RuleQueryOptimizer, Rules
from expression.comparison_expression import ComparisonExpression
from expression.abstract_expression import ExpressionType
from expression.constant_value_expression import ConstantValueExpression
from expression.tuple_value_expression import TupleValueExpression
from query_planner.logical_select_plan import LogicalSelectPlan
from query_planner.logical_inner_join_plan import LogicalInnerJoinPlan
from query_planner.logical_projection_plan import LogicalProjectionPlan
from query_planner.video_table_plan import VideoTablePlan
from loaders.video_loader import SimpleVideoLoader
#from models import VideoFormat, VideoMetaInfo
from models.catalog.video_info import VideoMetaInfo
from models.catalog.properties import VideoFormat

class RuleQueryOptimizerTest(unittest.TestCase):

    def test_simple_predicate_pushdown(self, verbose=False):
        # Creating the videos
        meta1 = VideoMetaInfo(file='v1', c_format=VideoFormat.MOV, fps=30)
        video1 = SimpleVideoLoader(video_metadata=meta1)

        meta2 = VideoMetaInfo(file='v2', c_format=VideoFormat.MOV, fps=30)
        video2 = SimpleVideoLoader(video_metadata=meta2)

        projection_output = ['v1.1', 'v2.2']
        root = LogicalProjectionPlan(videos=[video1, video2], column_ids=projection_output, foreign_column_ids=[])

        # Creating Expression for Select: Expression is basically where v1.1 == 4
        const = ConstantValueExpression(value=4)
        tup = TupleValueExpression(col_idx=int(projection_output[0].split('.')[1]))
        expression = ComparisonExpression(exp_type=ExpressionType.COMPARE_EQUAL, left=tup, right=const)

        # used both videos because purposely placed BEFORE the join
        s1 = LogicalSelectPlan(predicate=expression, column_ids=['v1.1'], videos=[video1, video2],
                               foreign_column_ids=[])
        s1.parent = root

        j1 = LogicalInnerJoinPlan(videos=[video1, video2], join_ids=['v1.3', 'v2.3'])
        j1.parent = s1

        t1 = VideoTablePlan(video=video1, tablename='v1')
        t2 = VideoTablePlan(video=video2, tablename='v2')

        s1.set_children([j1])
        t1.parent = j1
        t2.parent = j1

        j1.set_children([t1, t2])
        root.set_children([s1])

        rule_list = [Rules.PREDICATE_PUSHDOWN]
        if verbose:
            print('Original Plan Tree')
            print(root)
        qo = RuleQueryOptimizer()
        new_tree = qo.run(root, rule_list)
        if verbose:
            print('New Plan Tree')
            print(new_tree)

        self.assertIsNone(root.parent, None)
        self.assertEqual(root.children, [j1])
        self.assertEqual(j1.parent, root)
        self.assertEqual(j1.children, [s1, t2])
        self.assertEqual(s1.parent, j1)
        self.assertEqual(s1.videos, [video1])
        self.assertEqual(t2.parent, j1)
        self.assertEqual(s1.children, [t1])
        self.assertEqual(t1.parent, s1)

    def test_simple_projection_pushdown_join(self, verbose=False):
        # Creating the videos
        meta1 = VideoMetaInfo(file='v1', c_format=VideoFormat.MOV, fps=30)
        video1 = SimpleVideoLoader(video_metadata=meta1)

        meta2 = VideoMetaInfo(file='v2', c_format=VideoFormat.MOV, fps=30)
        video2 = SimpleVideoLoader(video_metadata=meta2)

        projection_output = ['v1.3', 'v2.4']
        root = LogicalProjectionPlan(videos=[video1, video2], column_ids=projection_output, foreign_column_ids=[])

        j1 = LogicalInnerJoinPlan(videos=[video1, video2], join_ids=['v1.1', 'v2.1'])
        j1.parent = root

        t1 = VideoTablePlan(video=video1, tablename='v1')
        t2 = VideoTablePlan(video=video2, tablename='v2')

        t1.parent = j1
        t2.parent = j1

        j1.set_children([t1, t2])
        root.set_children([j1])

        rule_list = [Rules.PROJECTION_PUSHDOWN_JOIN]
        if verbose:
            print('Original Plan Tree')
            print(root)
        qo = RuleQueryOptimizer()
        new_tree = qo.run(root, rule_list)
        if verbose:
            print('New Plan Tree')
            print(new_tree)

        self.assertIsNone(root.parent)
        self.assertEqual(root.children, [j1])
        self.assertEqual(j1.parent, root)
        self.assertEqual(type(j1.children[0]), LogicalProjectionPlan)
        self.assertEqual(type(j1.children[1]), LogicalProjectionPlan)
        self.assertTrue('v1.1' in j1.children[0].column_ids)
        self.assertTrue('v1.3' in j1.children[0].column_ids)
        self.assertTrue('v2.1' in j1.children[1].column_ids)
        self.assertTrue('v2.4' in j1.children[1].column_ids)
        self.assertEqual(type(t2.parent), LogicalProjectionPlan)
        self.assertEqual(type(t1.parent), LogicalProjectionPlan)
        self.assertEqual(j1.children[0].children, [t1])
        self.assertEqual(j1.children[1].children, [t2])

    def test_simple_projection_pushdown_select(self, verbose=False):
        meta1 = VideoMetaInfo(file='v1', c_format=VideoFormat.MOV, fps=30)
        video1 = SimpleVideoLoader(video_metadata=meta1)

        # Creating Expression for Select: Expression is basically where v2.7 == 4
        const = ConstantValueExpression(value=4)
        tup = TupleValueExpression(col_idx=int(7))
        expression = ComparisonExpression(exp_type=ExpressionType.COMPARE_EQUAL, left=tup, right=const)
        s1 = LogicalSelectPlan(predicate=expression, column_ids=['v1.7'], videos=[video1], foreign_column_ids=[])

        projection_output = ['v1.3', 'v1.4']
        root = LogicalProjectionPlan(videos=[video1], column_ids=projection_output, foreign_column_ids=[])

        t1 = VideoTablePlan(video=video1, tablename='v1')

        root.set_children([s1])
        s1.parent = root
        s1.set_children([t1])
        t1.parent = s1

        rule_list = [Rules.PROJECTION_PUSHDOWN_SELECT]
        if verbose:
            print('Original Plan Tree')
            print(root)
        qo = RuleQueryOptimizer()
        new_tree = qo.run(root, rule_list)
        if verbose:
            print('New Plan Tree')
            print(new_tree)

        self.assertIsNone(root.parent)
        self.assertEqual(root.children, [s1])
        self.assertEqual(s1.parent, root)
        self.assertEqual(len(s1.children), 1)
        self.assertEqual(type(s1.children[0]), LogicalProjectionPlan)
        self.assertTrue('v1.7' in s1.children[0].column_ids)
        self.assertTrue('v1.3' in s1.children[0].column_ids)
        self.assertTrue('v1.4' in s1.children[0].column_ids)
        self.assertEqual(type(t1.parent) , LogicalProjectionPlan)
        self.assertEqual(s1.children[0].children, [t1])

    def test_combined_projection_pushdown(self, verbose=False):
        # Creating the videos
        meta1 = VideoMetaInfo(file='v1', c_format=VideoFormat.MOV, fps=30)
        video1 = SimpleVideoLoader(video_metadata=meta1)

        meta2 = VideoMetaInfo(file='v2', c_format=VideoFormat.MOV, fps=30)
        video2 = SimpleVideoLoader(video_metadata=meta2)

        projection_output = ['v1.3', 'v2.4']
        root = LogicalProjectionPlan(videos=[video1, video2], column_ids=projection_output, foreign_column_ids=[])

        j1 = LogicalInnerJoinPlan(videos=[video1, video2], join_ids=['v1.1', 'v2.1'])
        j1.parent = root

        const = ConstantValueExpression(value=4)
        tup = TupleValueExpression(col_idx=int(7))
        expression = ComparisonExpression(exp_type=ExpressionType.COMPARE_EQUAL, left=tup, right=const)
        s1 = LogicalSelectPlan(predicate=expression, column_ids=['v2.7'], videos=[video1], foreign_column_ids=[])
        s1.parent = j1

        t1 = VideoTablePlan(video=video1, tablename='v1')
        t2 = VideoTablePlan(video=video2, tablename='v2')
        s1.set_children([t2])
        t1.parent = j1
        t2.parent = s1

        j1.set_children([t1, s1])
        root.set_children([j1])

        rule_list = [Rules.PROJECTION_PUSHDOWN_JOIN, Rules.PROJECTION_PUSHDOWN_SELECT]
        if verbose:
            print('Original Plan Tree')
            print(root)
        qo = RuleQueryOptimizer()
        new_tree = qo.run(root, rule_list)
        if verbose:
            print('New Plan Tree')
            print(new_tree)

        self.assertIsNone(root.parent)
        self.assertEqual(root.children, [j1])
        self.assertEqual(j1.parent, root)
        self.assertEqual(type(j1.children[0]), LogicalProjectionPlan)
        self.assertEqual(type(j1.children[1]), LogicalProjectionPlan)
        self.assertEqual(type(s1.parent), LogicalProjectionPlan)
        self.assertTrue('v2.1' in s1.parent.column_ids)
        self.assertTrue('v2.4' in s1.parent.column_ids)
        self.assertTrue(s1.parent in j1.children)
        self.assertEqual(len(s1.children) , 1)
        self.assertEqual(type(s1.children[0]), LogicalProjectionPlan)
        self.assertTrue('v2.7' in s1.children[0].column_ids)
        self.assertTrue('v2.1' in s1.children[0].column_ids)
        self.assertTrue('v2.4' in s1.children[0].column_ids)
        self.assertEqual(type(t1.parent), LogicalProjectionPlan)
        self.assertTrue('v1.1' in t1.parent.column_ids)
        self.assertTrue('v1.3' in t1.parent.column_ids)
        self.assertTrue(t1.parent in j1.children)
        self.assertEqual(s1.children[0].children, [t2])

    def test_both_projection_pushdown_and_predicate_pushdown(self, verbose=False):
        meta1 = VideoMetaInfo(file='v1', c_format=VideoFormat.MOV, fps=30)
        video1 = SimpleVideoLoader(video_metadata=meta1)

        meta2 = VideoMetaInfo(file='v2', c_format=VideoFormat.MOV, fps=30)
        video2 = SimpleVideoLoader(video_metadata=meta2)

        projection_output = ['v1.1', 'v2.2']
        root = LogicalProjectionPlan(videos=[video1, video2], column_ids=projection_output, foreign_column_ids=[])

        # Creating Expression for Select: Expression is basically where v1.1 == 4
        const = ConstantValueExpression(value=4)
        tup = TupleValueExpression(col_idx=int(projection_output[0].split('.')[1]))
        expression = ComparisonExpression(exp_type=ExpressionType.COMPARE_EQUAL, left=tup, right=const)

        # used both videos because purposely placed BEFORE the join
        s1 = LogicalSelectPlan(predicate=expression, column_ids=['v1.1'], videos=[video1, video2],
                               foreign_column_ids=[])
        s1.parent = root

        j1 = LogicalInnerJoinPlan(videos=[video1, video2], join_ids=['v1.3', 'v2.3'])
        j1.parent = s1

        t1 = VideoTablePlan(video=video1, tablename='v1')
        t2 = VideoTablePlan(video=video2, tablename='v2')

        s1.set_children([j1])
        t1.parent = j1
        t2.parent = j1

        j1.set_children([t1, t2])
        root.set_children([s1])

        rule_list = [Rules.PREDICATE_PUSHDOWN, Rules.PROJECTION_PUSHDOWN_JOIN, Rules.PROJECTION_PUSHDOWN_SELECT]
        if verbose:
            print('Original Plan Tree')
            print(root)
        qo = RuleQueryOptimizer()
        new_tree = qo.run(root, rule_list)
        if verbose:
            print('New Plan Tree')
            print(new_tree)

        self.assertIsNone(root.parent)
        self.assertEqual(root.children, [j1])
        self.assertEqual(j1.parent, root)
        self.assertEqual(len(j1.children), 2)
        self.assertTrue(s1 in j1.children)
        self.assertEqual(s1.parent, j1)
        self.assertEqual(s1.videos, [video1])
        self.assertEqual(len(s1.children), 1)
        self.assertEqual(type(s1.children[0]), LogicalProjectionPlan)
        self.assertTrue('v1.1' in s1.children[0].column_ids)
        self.assertTrue('v1.3' in s1.children[0].column_ids)
        self.assertEqual(s1.children[0].children, [t1])
        self.assertEqual(t1.parent, s1.children[0])
        s1_ix = j1.children.index(s1)
        if s1_ix == 0:
            proj_ix = 1
        else:
            proj_ix = 0
        self.assertEqual(type(j1.children[proj_ix]), LogicalProjectionPlan)
        self.assertEqual(j1.children[proj_ix].parent, j1)
        self.assertTrue('v2.3' in j1.children[proj_ix].column_ids)
        self.assertTrue('v2.2' in j1.children[proj_ix].column_ids)
        self.assertEqual(t2.parent, j1.children[proj_ix])

    def test_double_join_predicate_pushdown(self, verbose=False):
        meta1 = VideoMetaInfo(file='v1', c_format=VideoFormat.MOV, fps=30)
        video1 = SimpleVideoLoader(video_metadata=meta1)

        meta2 = VideoMetaInfo(file='v2', c_format=VideoFormat.MOV, fps=30)
        video2 = SimpleVideoLoader(video_metadata=meta2)

        meta3 = VideoMetaInfo(file='v3', c_format=VideoFormat.MOV, fps=30)
        video3 = SimpleVideoLoader(video_metadata=meta3)

        projection_output = ['v1.1', 'v2.2', 'v3.4']
        root = LogicalProjectionPlan(videos=[video1, video2, video3], column_ids=projection_output,
                                     foreign_column_ids=[])

        # Creating Expression for Select: Expression is basically where v3.3 == 4
        const = ConstantValueExpression(value=4)
        tup = TupleValueExpression(col_idx=int(projection_output[2].split('.')[1]))
        expression = ComparisonExpression(exp_type=ExpressionType.COMPARE_EQUAL, left=tup, right=const)

        # used both videos because purposely placed BEFORE the join
        s1 = LogicalSelectPlan(predicate=expression, column_ids=['v3.3'], videos=[video1, video2, video3],
                               foreign_column_ids=[])
        s1.parent = root

        j1 = LogicalInnerJoinPlan(videos=[video1, video2], join_ids=['v1.3', 'v2.3'])
        j2 = LogicalInnerJoinPlan(videos=[video1, video2, video3], join_ids=['v1.3', 'v2.3', 'v3.3'])
        j1.parent = j2

        t1 = VideoTablePlan(video=video1, tablename='v1')
        t2 = VideoTablePlan(video=video2, tablename='v2')
        t3 = VideoTablePlan(video=video3, tablename='v3')

        s1.set_children([j2])
        t1.parent = j1
        t2.parent = j1
        j2.set_children([j1, t3])
        t3.parent = j2
        j1.set_children([t1, t2])
        root.set_children([s1])

        rule_list = [Rules.PREDICATE_PUSHDOWN]
        if verbose:
            print('Original Plan Tree')
            print(root)
        qo = RuleQueryOptimizer()
        new_tree = qo.run(root, rule_list)
        if verbose:
            print('New Plan Tree')
            print(new_tree)

        self.assertIsNone(root.parent)
        self.assertEqual(len(root.children), 1)
        self.assertEqual(root.children[0].parent, root)
        self.assertEqual(j2.parent, root)
        self.assertEqual(len(j2.children), 2)
        self.assertEqual(j2.children[0], j1)
        self.assertEqual(j2.children[1], s1)
        self.assertEqual(s1.parent, j2)
        self.assertEqual(j1.parent, j2)
        self.assertEqual(len(s1.videos), 1)
        self.assertEqual(s1.videos[0], video3)
        self.assertEqual(len(s1.children), 1)
        self.assertEqual(s1.children[0], t3)
        self.assertEqual(t3.parent, s1)
        self.assertEqual(len(j1.children), 2)
        self.assertEqual(j1.children[0], t1)
        self.assertEqual(j1.children[1], t2)
        self.assertEqual(t1.parent, j1)
        self.assertEqual(t2.parent, j1)

    def test_double_join_projection_pushdown(self, verbose=False):
        meta1 = VideoMetaInfo(file='v1', c_format=VideoFormat.MOV, fps=30)
        video1 = SimpleVideoLoader(video_metadata=meta1)

        meta2 = VideoMetaInfo(file='v2', c_format=VideoFormat.MOV, fps=30)
        video2 = SimpleVideoLoader(video_metadata=meta2)

        meta3 = VideoMetaInfo(file='v3', c_format=VideoFormat.MOV, fps=30)
        video3 = SimpleVideoLoader(video_metadata=meta3)

        projection_output = ['v1.1', 'v2.2', 'v3.4']
        root = LogicalProjectionPlan(videos=[video1, video2, video3], column_ids=projection_output,
                                     foreign_column_ids=[])

        j1 = LogicalInnerJoinPlan(videos=[video1, video2], join_ids=['v1.3', 'v2.3'])
        j2 = LogicalInnerJoinPlan(videos=[video1, video2, video3], join_ids=['v1.3', 'v2.3', 'v3.3'])
        j1.parent = j2
        j2.parent = root
        t1 = VideoTablePlan(video=video1, tablename='v1')
        t2 = VideoTablePlan(video=video2, tablename='v2')
        t3 = VideoTablePlan(video=video3, tablename='v3')

        t1.parent = j1
        t2.parent = j1
        j2.set_children([t3, j1])
        t3.parent = j2
        j1.set_children([t1, t2])
        root.set_children([j2])

        rule_list = [Rules.PROJECTION_PUSHDOWN_JOIN]
        if verbose:
            print('Original Plan Tree')
            print(root)
        qo = RuleQueryOptimizer()
        new_tree = qo.run(root, rule_list)
        if verbose:
            print('New Plan Tree')
            print(new_tree)

        self.assertIsNone(root.parent)
        self.assertTrue('v1.1' in root.column_ids)
        self.assertTrue('v2.2' in root.column_ids)
        self.assertTrue('v3.4' in root.column_ids)
        self.assertEqual(len(root.children), 1)
        self.assertEqual(root.children[0], j2)
        self.assertEqual(j2.parent, root)
        self.assertEqual(len(j2.videos), 3)
        self.assertTrue(video1 in j2.videos)
        self.assertTrue(video2 in j2.videos)
        self.assertTrue(video3 in j2.videos)
        self.assertEqual(len(j2.children), 2)
        self.assertTrue(j1 in j2.children)
        j1_ix = j2.children.index(j1)
        pix = 1 - j1_ix
        self.assertEqual(type(j2.children[pix]), LogicalProjectionPlan)
        self.assertEqual(len(j2.children[pix].column_ids), 2)
        self.assertTrue('v3.4' in j2.children[pix].column_ids)
        self.assertTrue('v3.3' in j2.children[pix].column_ids)
        self.assertEqual(j2.children[pix].parent, j2)
        self.assertEqual(len(j2.children[pix].children), 1)
        self.assertEqual(j2.children[pix].children[0], t3)
        self.assertEqual(len(j1.videos), 2)
        self.assertTrue(video1 in j1.videos)
        self.assertTrue(video2 in j1.videos)
        self.assertEqual(len(j1.children), 2)
        self.assertEqual(type(j1.children[0]), LogicalProjectionPlan)
        self.assertEqual(type(j1.children[1]), LogicalProjectionPlan)
        self.assertEqual(len(j1.children[0].column_ids), 2)
        self.assertEqual(len(j1.children[0].children), 1)
        self.assertEqual(j1.children[0].children[0], t1)
        self.assertEqual(len(j1.children[1].children), 1)
        self.assertEqual(j1.children[1].children[0], t2)
        self.assertTrue('v1.3' in j1.children[0].column_ids)
        self.assertTrue('v1.1' in j1.children[0].column_ids)
        self.assertEqual(len(j1.children[1].column_ids), 2)
        self.assertTrue('v2.3' in j1.children[1].column_ids)
        self.assertTrue('v2.2' in j1.children[1].column_ids)
        self.assertEqual(j1.children[0].parent, j1)
        self.assertEqual(j1.children[1].parent, j1)

    def test_should_simply_predicate(self,verbose=False):
        meta1 = VideoMetaInfo(file='v1', c_format=VideoFormat.MOV, fps=30)
        video1 = SimpleVideoLoader(video_metadata=meta1)

        # Creating Expression for Select: Expression is basically where 0==1
        const1 = ConstantValueExpression(value=0)
        const2 = ConstantValueExpression(value=1)
        expression = ComparisonExpression(exp_type=ExpressionType.COMPARE_EQUAL, left=const1, right=const2)
        s1 = LogicalSelectPlan(predicate=expression, column_ids=[], videos=[], foreign_column_ids=[])

        projection_output = ['v1.3', 'v1.4']
        root = LogicalProjectionPlan(videos=[video1], column_ids=projection_output, foreign_column_ids=[])

        t1 = VideoTablePlan(video=video1, tablename='v1')

        root.set_children([s1])
        s1.parent = root
        s1.set_children([t1])
        t1.parent = s1
        rule_list = [Rules.SIMPLIFY_PREDICATE]
        if verbose:
            print('Original Plan Tree')
            print(root)
        qo = RuleQueryOptimizer()
        new_tree = qo.run(root, rule_list)
        if verbose:
            print('New Plan Tree')
            print(new_tree)

        self.assertIsNone(root.parent)
        self.assertEqual(root.children, [s1])
        self.assertEqual(s1.parent, root)
        self.assertEqual(len(s1.children), 1)
        self.assertEqual(type(s1.children[0]), LogicalProjectionPlan)
        self.assertTrue('v1.7' in s1.children[0].column_ids)
        self.assertTrue('v1.3' in s1.children[0].column_ids)
        self.assertTrue('v1.4' in s1.children[0].column_ids)
        self.assertEqual(type(t1.parent) , LogicalProjectionPlan)
        self.assertEqual(s1.children[0].children, [t1])

    def test_should_not_simply_predicate(self,verbose=False):
        meta1 = VideoMetaInfo(file='v1', c_format=VideoFormat.MOV, fps=30)
        video1 = SimpleVideoLoader(video_metadata=meta1)

        # Creating Expression for Select: Expression is basically where v1.7 == 4
        const = ConstantValueExpression(value=4)
        tup = TupleValueExpression(col_idx=int(7))
        expression = ComparisonExpression(exp_type=ExpressionType.COMPARE_EQUAL, left=tup, right=const)
        s1 = LogicalSelectPlan(predicate=expression, column_ids=[], videos=[], foreign_column_ids=[])

        projection_output = ['v1.3', 'v1.4']
        root = LogicalProjectionPlan(videos=[video1], column_ids=projection_output, foreign_column_ids=[])

        t1 = VideoTablePlan(video=video1, tablename='v1')

        root.set_children([s1])
        s1.parent = root
        s1.set_children([t1])
        t1.parent = s1
        rule_list = [Rules.SIMPLIFY_PREDICATE]
        if verbose:
            print('Original Plan Tree')
            print(root)
        qo = RuleQueryOptimizer()
        new_tree = qo.run(root, rule_list)
        if verbose:
            print('New Plan Tree')
            print(new_tree)

        self.assertIsNone(root.parent)
        self.assertEqual(root.children, [s1])
        self.assertEqual(s1.parent, root)
        self.assertEqual(len(s1.children), 1)
        self.assertEqual(type(s1.children[0]), LogicalProjectionPlan)
        self.assertTrue('v1.7' in s1.children[0].column_ids)
        self.assertTrue('v1.3' in s1.children[0].column_ids)
        self.assertTrue('v1.4' in s1.children[0].column_ids)
        self.assertEqual(type(t1.parent) , LogicalProjectionPlan)
        self.assertEqual(s1.children[0].children, [t1])

    def test_join_elimination(self, verbose=False):
        meta1 = VideoMetaInfo(file='v1', c_format=VideoFormat.MOV, fps=30)
        video1 = SimpleVideoLoader(video_metadata=meta1)

        meta2 = VideoMetaInfo(file='v2', c_format=VideoFormat.MOV, fps=30)
        video2 = SimpleVideoLoader(video_metadata=meta2)

        projection_output = ['v1.1', 'v2.2']
        root = LogicalProjectionPlan(videos=[video1, video2], column_ids=projection_output, foreign_column_ids=['v2.2'])

        # Creating Expression for Select: Expression is basically where v1.1 == v2.2
        # Also creating a foreign key constraint for v1 where it requires v2.2
        # hence join elimination should delete the join node and just return all of v1.1 for select
        tup1 = TupleValueExpression(col_idx=1)
        tup2 = TupleValueExpression(col_idx=2)
        expression = ComparisonExpression(exp_type=ExpressionType.COMPARE_EQUAL, left=tup1, right=tup2)

        # used both videos because purposely placed BEFORE the join
        s1 = LogicalSelectPlan(predicate=expression, column_ids=['v1.1', 'v2.2'], videos=[video1, video2],
                               foreign_column_ids=['v2.2'])
        s1.parent = root

        j1 = LogicalInnerJoinPlan(videos=[video1, video2], join_ids=['v1.1', 'v2.2'])
        j1.parent = s1

        t1 = VideoTablePlan(video=video1, tablename='v1')
        t2 = VideoTablePlan(video=video2, tablename='v2')
        t1.parent = j1
        t2.parent = j1

        root.set_children([s1])
        s1.set_children([j1])
        j1.set_children([t1, t2])

        rule_list = [Rules.JOIN_ELIMINATION]

        if verbose:
            print('Original Plan Tree')
            print(root)
        qo = RuleQueryOptimizer()
        new_tree = qo.run(root, rule_list)
        if verbose:
            print('New Plan Tree')
            print(new_tree)

        self.assertIsNone(root.parent)
        self.assertEqual(type(t1.parent), LogicalSelectPlan)
        self.assertEqual(type(s1.children[0]), VideoTablePlan)
        self.assertEqual(len(s1.children), 1)
        self.assertEqual(len(s1.foreign_column_ids), 0)
        self.assertTrue('v1.2' in root.column_ids)
        self.assertEqual(len(root.column_ids), 2)
        self.assertEqual(len(root.foreign_column_ids), 0)
        self.assertEqual(type(root.children[0]), LogicalSelectPlan)
<<<<<<< HEAD
        self.assertTrue('v1.1' in s1.column_ids)
=======
>>>>>>> 1bc62d4d



<|MERGE_RESOLUTION|>--- conflicted
+++ resolved
@@ -567,10 +567,4 @@
         self.assertEqual(len(root.column_ids), 2)
         self.assertEqual(len(root.foreign_column_ids), 0)
         self.assertEqual(type(root.children[0]), LogicalSelectPlan)
-<<<<<<< HEAD
-        self.assertTrue('v1.1' in s1.column_ids)
-=======
->>>>>>> 1bc62d4d
-
-
-
+        self.assertTrue('v1.1' in s1.column_ids)
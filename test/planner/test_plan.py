# coding=utf-8
# Copyright 2018-2022 EVA
#
# Licensed under the Apache License, Version 2.0 (the "License");
# you may not use this file except in compliance with the License.
# You may obtain a copy of the License at
#
#     http://www.apache.org/licenses/LICENSE-2.0
#
# Unless required by applicable law or agreed to in writing, software
# distributed under the License is distributed on an "AS IS" BASIS,
# WITHOUT WARRANTIES OR CONDITIONS OF ANY KIND, either express or implied.
# See the License for the specific language governing permissions and
# limitations under the License.
import unittest

from eva.catalog.catalog_manager import CatalogManager
from eva.catalog.column_type import ColumnType
from eva.catalog.models.df_column import DataFrameColumn
from eva.parser.table_ref import TableInfo, TableRef
from eva.parser.types import FileFormatType
from eva.planner.create_mat_view_plan import CreateMaterializedViewPlan
from eva.planner.create_plan import CreatePlan
from eva.planner.create_udf_plan import CreateUDFPlan
from eva.planner.drop_plan import DropPlan
from eva.planner.drop_udf_plan import DropUDFPlan
from eva.planner.insert_plan import InsertPlan
from eva.planner.load_data_plan import LoadDataPlan
from eva.planner.rename_plan import RenamePlan
from eva.planner.types import PlanOprType
from eva.planner.union_plan import UnionPlan
from eva.planner.upload_plan import UploadPlan


class PlanNodeTests(unittest.TestCase):
    def __init__(self, *args, **kwargs):
        super().__init__(*args, **kwargs)

    def test_create_plan(self):
        dummy_info = TableInfo("dummy")
        dummy_table = TableRef(dummy_info)

        CatalogManager().reset()
        columns = [
            DataFrameColumn("id", ColumnType.INTEGER),
            DataFrameColumn("name", ColumnType.TEXT, array_dimensions=[50]),
        ]
        dummy_plan_node = CreatePlan(dummy_table, columns, False)
        self.assertEqual(dummy_plan_node.opr_type, PlanOprType.CREATE)
        self.assertEqual(dummy_plan_node.if_not_exists, False)
        self.assertEqual(dummy_plan_node.table_ref.table.table_name, "dummy")
        self.assertEqual(dummy_plan_node.column_list[0].name, "id")
        self.assertEqual(dummy_plan_node.column_list[1].name, "name")

    def test_rename_plan(self):
        dummy_info = TableInfo("old")
        dummy_old = TableRef(dummy_info)
        dummy_new = TableInfo("new")

        CatalogManager().reset()
        dummy_plan_node = RenamePlan(dummy_old, dummy_new)
        self.assertEqual(dummy_plan_node.opr_type, PlanOprType.RENAME)
        self.assertEqual(dummy_plan_node.old_table.table.table_name, "old")
        self.assertEqual(dummy_plan_node.new_name.table_name, "new")

    def test_drop_plan(self):
        dummy_info = TableInfo("dummy")
        dummy_table = TableRef(dummy_info)

        CatalogManager().reset()
        dummy_plan_node = DropPlan([dummy_table], False)

        self.assertEqual(dummy_plan_node.opr_type, PlanOprType.DROP)
        self.assertEqual(dummy_plan_node.table_refs[0].table.table_name, "dummy")

    def test_insert_plan(self):
        video_id = 0
        column_ids = [0, 1]
        expression = type("AbstractExpression", (), {"evaluate": lambda: 1})
        values = [expression, expression]
        dummy_plan_node = InsertPlan(video_id, column_ids, values)
        self.assertEqual(dummy_plan_node.opr_type, PlanOprType.INSERT)

    def test_create_udf_plan(self):
        udf_name = "udf"
        if_not_exists = True
        udfIO = "udfIO"
        inputs = [udfIO, udfIO]
        outputs = [udfIO]
        impl_path = "test"
        ty = "classification"
        node = CreateUDFPlan(udf_name, if_not_exists, inputs, outputs, impl_path, ty)
        self.assertEqual(node.opr_type, PlanOprType.CREATE_UDF)
        self.assertEqual(node.if_not_exists, True)
        self.assertEqual(node.inputs, [udfIO, udfIO])
        self.assertEqual(node.outputs, [udfIO])
        self.assertEqual(node.impl_path, impl_path)
        self.assertEqual(node.udf_type, ty)

    def test_drop_udf_plan(self):
        udf_name = "udf"
        if_exists = True
        node = DropUDFPlan(udf_name, if_exists)
        self.assertEqual(node.opr_type, PlanOprType.DROP_UDF)
        self.assertEqual(node.if_exists, True)

    def test_load_data_plan(self):
        table_metainfo = "meta_info"
        file_path = "test.mp4"
        file_format = FileFormatType.VIDEO
        file_options = {}
        file_options["file_format"] = file_format
        column_list = None
        batch_mem_size = 3000
        plan_str = "LoadDataPlan(table_id={}, file_path={}, \
            batch_mem_size={}, \
            column_list={}, \
            file_options={})".format(
            table_metainfo, file_path, batch_mem_size, column_list, file_options
        )
        plan = LoadDataPlan(
            table_metainfo, file_path, batch_mem_size, column_list, file_options
        )
        self.assertEqual(plan.opr_type, PlanOprType.LOAD_DATA)
        self.assertEqual(plan.table_metainfo, table_metainfo)
        self.assertEqual(plan.file_path, file_path)
        self.assertEqual(plan.batch_mem_size, batch_mem_size)

        print(f"plan: {str(plan)}")
        print(f"plan_str: {plan_str}")

        self.assertEqual(str(plan), plan_str)

    def test_upload_plan(self):
        file_path = "test.mp4"
        video_blob = "b'AAAA'"
<<<<<<< HEAD
        plan_str = "UploadPlan(file_path={} video_blob={})".format(
            file_path, "string of video blob"
        )
        plan = UploadPlan(file_path, video_blob)
=======
        table_metainfo = 'meta_info'
        file_format = FileFormatType.VIDEO
        file_options = {}
        file_options['file_format'] = file_format
        column_list = None
        batch_mem_size = 3000
        plan_str = 'UploadPlan(file_path={}, \
            video_blob={}, \
            table_id={}, \
            batch_mem_size={}, \
            column_list={}, \
            file_options={})'.format(file_path,
                                     "string of video blob",
                                     table_metainfo,
                                     batch_mem_size,
                                     column_list,
                                     file_options)
        plan = UploadPlan(file_path, video_blob,
                          table_metainfo, batch_mem_size,
                          column_list, file_options)
>>>>>>> 96c085f3
        self.assertEqual(plan.opr_type, PlanOprType.UPLOAD)
        self.assertEqual(plan.file_path, file_path)
        self.assertEqual(plan.video_blob, video_blob)
        self.assertEqual(plan.table_metainfo, table_metainfo)
        self.assertEqual(plan.batch_mem_size, batch_mem_size)

        self.assertEqual(str(plan), plan_str)

    def test_union_plan(self):
        all = True
        plan = UnionPlan(all)
        self.assertEqual(plan.opr_type, PlanOprType.UNION)
        self.assertEqual(plan.all, all)

    def test_create_materialized_view_plan(self):
        dummy_view = TableRef(TableInfo("dummy"))
        columns = ["id", "id2"]
        plan = CreateMaterializedViewPlan(dummy_view, columns)
        self.assertEqual(plan.opr_type, PlanOprType.CREATE_MATERIALIZED_VIEW)
        self.assertEqual(plan.view, dummy_view)
        self.assertEqual(plan.columns, columns)


if __name__ == '__main__':
    suite = unittest.TestSuite()
    suite.addTest(PlanNodeTests('test_upload_plan'))
    unittest.TextTestRunner().run(suite)<|MERGE_RESOLUTION|>--- conflicted
+++ resolved
@@ -134,12 +134,6 @@
     def test_upload_plan(self):
         file_path = "test.mp4"
         video_blob = "b'AAAA'"
-<<<<<<< HEAD
-        plan_str = "UploadPlan(file_path={} video_blob={})".format(
-            file_path, "string of video blob"
-        )
-        plan = UploadPlan(file_path, video_blob)
-=======
         table_metainfo = 'meta_info'
         file_format = FileFormatType.VIDEO
         file_options = {}
@@ -160,7 +154,6 @@
         plan = UploadPlan(file_path, video_blob,
                           table_metainfo, batch_mem_size,
                           column_list, file_options)
->>>>>>> 96c085f3
         self.assertEqual(plan.opr_type, PlanOprType.UPLOAD)
         self.assertEqual(plan.file_path, file_path)
         self.assertEqual(plan.video_blob, video_blob)

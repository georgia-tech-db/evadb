# coding=utf-8
# Copyright 2018-2023 EvaDB
#
# Licensed under the Apache License, Version 2.0 (the "License");
# you may not use this file except in compliance with the License.
# You may obtain a copy of the License at
#
#     http://www.apache.org/licenses/LICENSE-2.0
#
# Unless required by applicable law or agreed to in writing, software
# distributed under the License is distributed on an "AS IS" BASIS,
# WITHOUT WARRANTIES OR CONDITIONS OF ANY KIND, either express or implied.
# See the License for the specific language governing permissions and
# limitations under the License.
import unittest
from test.util import get_evadb_for_testing, shutdown_ray

import pytest

from evadb.executor.executor_utils import ExecutorError
from evadb.server.command_handler import execute_query_fetch_all


@pytest.mark.notparallel
class NativeExecutorTest(unittest.TestCase):
    def setUp(self):
        self.evadb = get_evadb_for_testing()
        # reset the catalog manager before running each test
        self.evadb.catalog().reset()

    def tearDown(self):
        shutdown_ray()
        self._drop_table_in_native_database()

    def _create_table_in_native_database(self):
        execute_query_fetch_all(
            self.evadb,
            """USE test_data_source {
                CREATE TABLE test_table (
                    name VARCHAR(10),
                    age INT,
                    comment VARCHAR (100)
                )
            }""",
        )

    def _insert_value_into_native_database(self, col1, col2, col3):
        execute_query_fetch_all(
            self.evadb,
            f"""USE test_data_source {{
                INSERT INTO test_table (
                    name, age, comment
                ) VALUES (
                    '{col1}', {col2}, '{col3}'
                )
            }}""",
        )

    def _drop_table_in_native_database(self):
        execute_query_fetch_all(
            self.evadb,
            """USE test_data_source {
                DROP TABLE IF EXISTS test_table
            }""",
        )

    def _create_evadb_table_using_select_query(self):
        execute_query_fetch_all(
            self.evadb,
            """CREATE TABLE eva_table AS SELECT name, age FROM test_data_source.test_table;""",
        )

        # check if the create table is successful
        res_batch = execute_query_fetch_all(self.evadb, "Select * from eva_table")
        self.assertEqual(len(res_batch), 2)
        self.assertEqual(res_batch.frames["eva_table.name"][0], "aa")
        self.assertEqual(res_batch.frames["eva_table.age"][0], 1)
        self.assertEqual(res_batch.frames["eva_table.name"][1], "bb")
        self.assertEqual(res_batch.frames["eva_table.age"][1], 2)

        execute_query_fetch_all(
            self.evadb,
            "DROP TABLE IF EXISTS eva_table;",
        )

    def _execute_evadb_query(self):
        self._create_table_in_native_database()
        self._insert_value_into_native_database("aa", 1, "aaaa")
        self._insert_value_into_native_database("bb", 2, "bbbb")

        res_batch = execute_query_fetch_all(
            self.evadb,
            "SELECT * FROM test_data_source.test_table",
        )
        self.assertEqual(len(res_batch), 2)
        self.assertEqual(res_batch.frames["test_table.name"][0], "aa")
        self.assertEqual(res_batch.frames["test_table.age"][0], 1)
        self.assertEqual(res_batch.frames["test_table.name"][1], "bb")
        self.assertEqual(res_batch.frames["test_table.age"][1], 2)

        self._create_evadb_table_using_select_query()
        self._drop_table_in_native_database()

    def _execute_native_query(self):
        self._create_table_in_native_database()
        self._insert_value_into_native_database("aa", 1, "aaaa")

        res_batch = execute_query_fetch_all(
            self.evadb,
            """USE test_data_source {
                SELECT * FROM test_table
            }""",
        )
        self.assertEqual(len(res_batch), 1)
        self.assertEqual(res_batch.frames["name"][0], "aa")
        self.assertEqual(res_batch.frames["age"][0], 1)
        self.assertEqual(res_batch.frames["comment"][0], "aaaa")

        self._drop_table_in_native_database()

    def _raise_error_on_multiple_creation(self):
        params = {
            "user": "eva",
            "password": "password",
            "host": "localhost",
            "port": "5432",
            "database": "evadb",
        }
        query = f"""CREATE DATABASE test_data_source
                    WITH ENGINE = "postgres",
                    PARAMETERS = {params};"""
        with self.assertRaises(ExecutorError):
            execute_query_fetch_all(self.evadb, query)

    def _raise_error_on_invalid_connection(self):
        params = {
            "user": "xxxxxx",
            "password": "xxxxxx",
            "host": "localhost",
            "port": "5432",
            "database": "evadb",
        }
        query = f"""CREATE DATABASE invaid
                    WITH ENGINE = "postgres",
                    PARAMETERS = {params};"""
        with self.assertRaises(ExecutorError):
            execute_query_fetch_all(self.evadb, query)

    def test_should_run_query_in_postgres(self):
        # Create database.
        params = {
            "user": "eva",
            "password": "password",
            "host": "localhost",
            "port": "5432",
            "database": "evadb",
        }
        query = f"""CREATE DATABASE test_data_source
                    WITH ENGINE = "postgres",
                    PARAMETERS = {params};"""
        execute_query_fetch_all(self.evadb, query)

        # Test executions.
        self._execute_native_query()
        self._execute_evadb_query()

<<<<<<< HEAD

if __name__ == "__main__":
    unittest.main()
=======
        # Test error.
        self._raise_error_on_multiple_creation()
        self._raise_error_on_invalid_connection()
>>>>>>> 3884055d
<|MERGE_RESOLUTION|>--- conflicted
+++ resolved
@@ -164,12 +164,10 @@
         self._execute_native_query()
         self._execute_evadb_query()
 
-<<<<<<< HEAD
-
-if __name__ == "__main__":
-    unittest.main()
-=======
         # Test error.
         self._raise_error_on_multiple_creation()
         self._raise_error_on_invalid_connection()
->>>>>>> 3884055d
+
+
+if __name__ == "__main__":
+    unittest.main()
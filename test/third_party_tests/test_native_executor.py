--- conflicted
+++ resolved
@@ -191,9 +191,6 @@
         self._raise_error_on_multiple_creation()
         self._raise_error_on_invalid_connection()
 
-<<<<<<< HEAD
-    def test_aashould_run_query_in_sqlite(self):
-=======
     def test_should_run_query_in_mariadb(self):
         # Create database.
         params = {
@@ -211,7 +208,6 @@
         self._execute_evadb_query()
 
     def test_should_run_query_in_sqlite(self):
->>>>>>> a40c72ed
         # Create database.
         params = {
             "database": "evadb.db",

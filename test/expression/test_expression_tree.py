--- conflicted
+++ resolved
@@ -13,11 +13,6 @@
 # See the License for the specific language governing permissions and
 # limitations under the License.
 import unittest
-
-<<<<<<< HEAD
-import numpy as np
-=======
->>>>>>> 86b22011
 import pandas as pd
 
 from src.expression.abstract_expression import ExpressionType
@@ -26,30 +21,18 @@
 from src.expression.function_expression import FunctionExpression
 from src.models.inference.outcome import Outcome
 from src.models.storage.batch import Batch
-<<<<<<< HEAD
-from src.models.storage.frame import Frame
-from src.models.inference.outcome import Outcome
-=======
 
 from test.util import create_dataframe
->>>>>>> 86b22011
 
 
 class ExpressionEvaluationTest(unittest.TestCase):
     @unittest.skip("ComparisonExpression needs to be reimplmented")
     def test_func_expr_with_cmpr_and_const_expr_should_work(self):
-<<<<<<< HEAD
-        frame_1 = Frame(1, np.ones((1, 1)), None)
-        frame_2 = Frame(1, 2 * np.ones((1, 1)), None)
-        outcome_1 = Outcome(pd.DataFrame([{'label' : ["car", "bus"], 'score' : [0.5, 0.6]}]), 'label')
-        outcome_2 = Outcome(pd.DataFrame([{'label' : ["bus"], 'score' : [0.6]}]), 'label')
-=======
         frames = create_dataframe(2)
         outcome_1 = Outcome(pd.DataFrame(
             {'labels': ["car", "bus"], 'scores': [0.5, 0.6]}), 'labels')
         outcome_2 = Outcome(pd.DataFrame(
             {'labels': ["bus"], 'scores': [0.6]}), 'labels')
->>>>>>> 86b22011
 
         func = FunctionExpression(lambda x: [outcome_1, outcome_2])
         value_expr = ConstantValueExpression("car")
@@ -57,13 +40,6 @@
                                                func,
                                                value_expr)
 
-<<<<<<< HEAD
-        batch = Batch(frames=pd.DataFrame([
-            frame_1, frame_2
-        ]))
-        print(expression_tree.evaluate(batch))
-=======
         batch = Batch(frames=frames)
 
->>>>>>> 86b22011
         self.assertEqual([True, False], expression_tree.evaluate(batch))
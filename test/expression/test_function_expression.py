# coding=utf-8
# Copyright 2018-2020 EVA
#
# Licensed under the Apache License, Version 2.0 (the "License");
# you may not use this file except in compliance with the License.
# You may obtain a copy of the License at
#
#     http://www.apache.org/licenses/LICENSE-2.0
#
# Unless required by applicable law or agreed to in writing, software
# distributed under the License is distributed on an "AS IS" BASIS,
# WITHOUT WARRANTIES OR CONDITIONS OF ANY KIND, either express or implied.
# See the License for the specific language governing permissions and
# limitations under the License.
import unittest

import pandas as pd
from mock import MagicMock, Mock, patch

from src.constants import NO_GPU
from src.expression.function_expression import FunctionExpression, \
    ExecutionMode
from src.models.storage.batch import Batch
from src.udfs.gpu_compatible import GPUCompatible


class FunctionExpressionTest(unittest.TestCase):
    def test_should_work_for_function_without_children_eval_mode(self):
        expression = FunctionExpression(lambda x: x)
        values = [1, 2, 3]
        actual = expression.evaluate(values)
        self.assertEqual(values, actual)

    def test_should_update_the_batch_with_outcomes_in_exec_mode(self):
        values = [1, 2, 3]
        expression = FunctionExpression(lambda x: values,
                                        mode=ExecutionMode.EXEC, name="test")
<<<<<<< HEAD
        expected_batch = Batch(
            frames=pd.DataFrame(), outcomes={
                "test": [
                    1, 2, 3]})
=======
        expected_batch = Batch(frames=pd.DataFrame(),
                               outcomes={"test": [1, 2, 3]})
>>>>>>> 0dac971a
        input_batch = Batch(frames=pd.DataFrame())
        expression.evaluate(input_batch)
        self.assertEqual(expected_batch, input_batch)

    def test_should_throw_assert_error_when_name_not_provided_exec_mode(self):
        self.assertRaises(AssertionError,
                          lambda _=None:
                          FunctionExpression(lambda x: [],
                                             mode=ExecutionMode.EXEC),
                          )

    def test_when_function_executor_with_a_child_should_allow_chaining(self):
        expression = FunctionExpression(lambda x: x)
        child = FunctionExpression(lambda x: list(map(lambda t: t + 1, x)))
        expression.append_child(child)
        values = [1, 2, 3]
        actual = expression.evaluate(values)
        expected = [2, 3, 4]
        self.assertEqual(expected, actual)

    def test_should_update_temp_outcomes_when_is_temp_set_exec_mode(self):
        values = [1, 2, 3]
        expression = FunctionExpression(lambda x: values,
                                        mode=ExecutionMode.EXEC,
                                        name="test", is_temp=True)
<<<<<<< HEAD
        expected_batch = Batch(
            frames=pd.DataFrame(),
            temp_outcomes={
                "test": [
                    1,
                    2,
                    3]})
=======
        expected_batch = Batch(frames=pd.DataFrame(),
                               temp_outcomes={"test": [1, 2, 3]})
>>>>>>> 0dac971a
        input_batch = Batch(frames=pd.DataFrame())
        expression.evaluate(input_batch)
        self.assertEqual(expected_batch, input_batch)

    @patch('src.expression.function_expression.Context')
    def test_function_move_the_device_to_gpu_if_compatible(self, context):
        context_instance = context.return_value
        mock_function = MagicMock(spec=GPUCompatible)
        gpu_mock_function = Mock()
        gpu_device_id = '2'

        mock_function.to_device.return_value = gpu_mock_function
        context_instance.gpu_device.return_value = gpu_device_id

        expression = FunctionExpression(mock_function,
                                        mode=ExecutionMode.EXEC,
                                        name="test", is_temp=True)

        input_batch = Batch(frames=pd.DataFrame())
        expression.evaluate(input_batch)
        mock_function.to_device.assert_called_with(gpu_device_id)
        gpu_mock_function.assert_called()

    def test_should_use_the_same_function_if_not_gpu_compatible(self):
        mock_function = MagicMock()

        expression = FunctionExpression(mock_function,
                                        mode=ExecutionMode.EXEC,
                                        name="test", is_temp=True)

        input_batch = Batch(frames=pd.DataFrame())
        expression.evaluate(input_batch)
        mock_function.assert_called()

    @patch('src.expression.function_expression.Context')
    def test_should_execute_same_function_if_no_gpu(self, context):
        context_instance = context.return_value
        mock_function = MagicMock(spec=GPUCompatible)

        context_instance.gpu_device.return_value = NO_GPU

        expression = FunctionExpression(mock_function,
                                        mode=ExecutionMode.EXEC,
                                        name="test", is_temp=True)

        input_batch = Batch(frames=pd.DataFrame())
        expression.evaluate(input_batch)
        mock_function.assert_called()<|MERGE_RESOLUTION|>--- conflicted
+++ resolved
@@ -35,15 +35,8 @@
         values = [1, 2, 3]
         expression = FunctionExpression(lambda x: values,
                                         mode=ExecutionMode.EXEC, name="test")
-<<<<<<< HEAD
-        expected_batch = Batch(
-            frames=pd.DataFrame(), outcomes={
-                "test": [
-                    1, 2, 3]})
-=======
         expected_batch = Batch(frames=pd.DataFrame(),
                                outcomes={"test": [1, 2, 3]})
->>>>>>> 0dac971a
         input_batch = Batch(frames=pd.DataFrame())
         expression.evaluate(input_batch)
         self.assertEqual(expected_batch, input_batch)
@@ -69,18 +62,8 @@
         expression = FunctionExpression(lambda x: values,
                                         mode=ExecutionMode.EXEC,
                                         name="test", is_temp=True)
-<<<<<<< HEAD
-        expected_batch = Batch(
-            frames=pd.DataFrame(),
-            temp_outcomes={
-                "test": [
-                    1,
-                    2,
-                    3]})
-=======
         expected_batch = Batch(frames=pd.DataFrame(),
                                temp_outcomes={"test": [1, 2, 3]})
->>>>>>> 0dac971a
         input_batch = Batch(frames=pd.DataFrame())
         expression.evaluate(input_batch)
         self.assertEqual(expected_batch, input_batch)

--- conflicted
+++ resolved
@@ -25,11 +25,8 @@
     is_ludwig_available,
     is_pinecone_available,
     is_qdrant_available,
-<<<<<<< HEAD
-    is_replicate_available
-=======
+    is_replicate_available,
     is_sklearn_available,
->>>>>>> b12e7ac3
 )
 
 asyncio_skip_marker = pytest.mark.skipif(

import unittest

from mock import MagicMock

from eva.optimizer.operators import (LogicalGet, LogicalProject, LogicalFilter,
                                     LogicalQueryDerivedGet, LogicalSample)
from eva.optimizer.rules.rules import (EmbedProjectIntoGet, EmbedFilterIntoGet,
                                       EmbedFilterIntoDerivedGet,
                                       EmbedProjectIntoDerivedGet,
                                       LogicalCreateMaterializedViewToPhysical,
                                       PushdownFilterThroughSample,
                                       PushdownProjectThroughSample,
                                       LogicalCreateToPhysical,
                                       LogicalCreateUDFToPhysical,
                                       LogicalInsertToPhysical,
                                       LogicalLoadToPhysical,
                                       LogicalUploadToPhysical,
                                       LogicalSampleToUniformSample,
                                       LogicalGetToSeqScan,
                                       LogicalDerivedGetToPhysical,
                                       LogicalUnionToPhysical,
                                       LogicalOrderByToPhysical,
                                       LogicalLimitToPhysical)
from eva.optimizer.rules.rules import Promise, RulesManager


class TestRules(unittest.TestCase):

    def test_rules_promises_order(self):
        # Promise of all rewrite should be greater than implementation
        self.assertTrue(Promise.EMBED_FILTER_INTO_DERIVED_GET >
                        Promise.IMPLEMENTATION_DELIMETER)
        self.assertTrue(Promise.EMBED_PROJECT_INTO_DERIVED_GET >
                        Promise.IMPLEMENTATION_DELIMETER)
        self.assertTrue(Promise.PUSHDOWN_FILTER_THROUGH_SAMPLE >
                        Promise.IMPLEMENTATION_DELIMETER)
        self.assertTrue(Promise.PUSHDOWN_PROJECT_THROUGH_SAMPLE >
                        Promise.IMPLEMENTATION_DELIMETER)
        self.assertTrue(Promise.EMBED_FILTER_INTO_GET >
                        Promise.IMPLEMENTATION_DELIMETER)
        self.assertTrue(Promise.EMBED_PROJECT_INTO_GET >
                        Promise.IMPLEMENTATION_DELIMETER)

        # Promise of implementation rules should be lesser than rewrite rules
        self.assertTrue(Promise.LOGICAL_CREATE_TO_PHYSICAL <
                        Promise.IMPLEMENTATION_DELIMETER)
        self.assertTrue(Promise.LOGICAL_CREATE_UDF_TO_PHYSICAL <
                        Promise.IMPLEMENTATION_DELIMETER)
        self.assertTrue(Promise.LOGICAL_DERIVED_GET_TO_PHYSICAL <
                        Promise.IMPLEMENTATION_DELIMETER)
        self.assertTrue(Promise.LOGICAL_GET_TO_SEQSCAN <
                        Promise.IMPLEMENTATION_DELIMETER)
        self.assertTrue(Promise.LOGICAL_INSERT_TO_PHYSICAL <
                        Promise.IMPLEMENTATION_DELIMETER)
        self.assertTrue(Promise.LOGICAL_LIMIT_TO_PHYSICAL <
                        Promise.IMPLEMENTATION_DELIMETER)
        self.assertTrue(Promise.LOGICAL_ORDERBY_TO_PHYSICAL <
                        Promise.IMPLEMENTATION_DELIMETER)
        self.assertTrue(Promise.LOGICAL_SAMPLE_TO_UNIFORMSAMPLE <
                        Promise.IMPLEMENTATION_DELIMETER)
        self.assertTrue(Promise.LOGICAL_LOAD_TO_PHYSICAL <
                        Promise.IMPLEMENTATION_DELIMETER)
        self.assertTrue(Promise.LOGICAL_UPLOAD_TO_PHYSICAL <
                        Promise.IMPLEMENTATION_DELIMETER)
        self.assertTrue(Promise.LOGICAL_UNION_TO_PHYSICAL <
                        Promise.IMPLEMENTATION_DELIMETER)

    def test_supported_rules(self):
        # adding/removing rules should update this test
        supported_rewrite_rules = [
            EmbedFilterIntoGet(),
            EmbedFilterIntoDerivedGet(),
            PushdownFilterThroughSample(),
            EmbedProjectIntoGet(),
            EmbedProjectIntoDerivedGet(),
            PushdownProjectThroughSample()]
        self.assertEqual(len(supported_rewrite_rules),
                         len(RulesManager().rewrite_rules))
        # check all the rule instance exists
        for rule in supported_rewrite_rules:
            self.assertTrue(any(isinstance(rule, type(x))
                                for x in RulesManager().rewrite_rules))

        supported_implementation_rules = [
            LogicalCreateToPhysical(),
            LogicalCreateUDFToPhysical(),
            LogicalInsertToPhysical(),
            LogicalLoadToPhysical(),
            LogicalUploadToPhysical(),
            LogicalSampleToUniformSample(),
            LogicalGetToSeqScan(),
            LogicalDerivedGetToPhysical(),
            LogicalUnionToPhysical(),
            LogicalOrderByToPhysical(),
            LogicalLimitToPhysical(),
            LogicalCreateMaterializedViewToPhysical()]
        self.assertEqual(len(supported_implementation_rules),
                         len(RulesManager().implementation_rules))

        for rule in supported_implementation_rules:
            self.assertTrue(any(isinstance(rule, type(x))
                                for x in RulesManager().implementation_rules))

    # EmbedProjectIntoGet
    def test_simple_project_into_get(self):
        rule = EmbedProjectIntoGet()
        expr1 = MagicMock()
        expr2 = MagicMock()
        expr3 = MagicMock()

        logi_get = LogicalGet(MagicMock(), MagicMock(), MagicMock())
        logi_project = LogicalProject([expr1, expr2, expr3], [logi_get])

        rewrite_opr = rule.apply(logi_project, MagicMock())
        self.assertFalse(rewrite_opr is logi_get)
        self.assertEqual(rewrite_opr.target_list, [expr1, expr2, expr3])

    # EmbedFilterIntoGet
    def test_simple_filter_into_get(self):
        rule = EmbedFilterIntoGet()
        predicate = MagicMock()

        logi_get = LogicalGet(MagicMock(), MagicMock(), MagicMock())
        logi_filter = LogicalFilter(predicate, [logi_get])

        rewrite_opr = rule.apply(logi_filter, MagicMock())
        self.assertFalse(rewrite_opr is logi_get)
        self.assertEqual(rewrite_opr.predicate, predicate)

    # EmbedFilterIntoDerivedGet
    def test_simple_filter_into_derived_get(self):
        rule = EmbedFilterIntoDerivedGet()
        predicate = MagicMock()

<<<<<<< HEAD
        logi_derived_get = LogicalQueryDerivedGet(MagicMock(), [Dummy()])
=======
        logi_derived_get = LogicalQueryDerivedGet()
>>>>>>> 5086f5f0
        logi_filter = LogicalFilter(predicate, [logi_derived_get])

        rewrite_opr = rule.apply(logi_filter, MagicMock())
        self.assertFalse(rewrite_opr is logi_derived_get)
        self.assertEqual(rewrite_opr.predicate, predicate)

    # EmbedProjectIntoDerivedGet

    def test_simple_project_into_derived_get(self):
        rule = EmbedProjectIntoDerivedGet()
        target_list = MagicMock()

        logi_derived_get = LogicalQueryDerivedGet()
        logi_project = LogicalProject(target_list, [logi_derived_get])

        rewrite_opr = rule.apply(logi_project, MagicMock())
        self.assertFalse(rewrite_opr is logi_derived_get)
        self.assertEqual(rewrite_opr.target_list, target_list)

    # PushdownFilterThroughSample
    def test_pushdown_filter_thru_sample(self):
        rule = PushdownFilterThroughSample()
        predicate = MagicMock()
        constexpr = MagicMock()
        logi_get = LogicalGet(MagicMock(), MagicMock())
        sample = LogicalSample(constexpr, [logi_get])
        logi_filter = LogicalFilter(predicate, [sample])
        rewrite_opr = rule.apply(logi_filter, MagicMock())
        self.assertIsInstance(rewrite_opr, LogicalSample)
        print(rewrite_opr.children[0])
        self.assertIsInstance(rewrite_opr.children[0], LogicalFilter)
        self.assertIsInstance(rewrite_opr.children[0].children[0], LogicalGet)

    # PushdownProjectThroughSample
    def test_pushdown_project_thru_sample(self):
        rule = PushdownProjectThroughSample()
        target_list = MagicMock()
        constexpr = MagicMock()
        logi_get = LogicalGet(MagicMock(), MagicMock())
        sample = LogicalSample(constexpr, [logi_get])
        logi_project = LogicalProject(target_list, [sample])

        rewrite_opr = rule.apply(logi_project, MagicMock())
        self.assertTrue(rewrite_opr is sample)
        self.assertFalse(rewrite_opr.children[0] is logi_project)
        self.assertTrue(logi_get is rewrite_opr.children[0].children[0])
        self.assertEqual(rewrite_opr.children[0].target_list, target_list)<|MERGE_RESOLUTION|>--- conflicted
+++ resolved
@@ -3,7 +3,8 @@
 from mock import MagicMock
 
 from eva.optimizer.operators import (LogicalGet, LogicalProject, LogicalFilter,
-                                     LogicalQueryDerivedGet, LogicalSample)
+                                     LogicalQueryDerivedGet,
+                                     LogicalSample)
 from eva.optimizer.rules.rules import (EmbedProjectIntoGet, EmbedFilterIntoGet,
                                        EmbedFilterIntoDerivedGet,
                                        EmbedProjectIntoDerivedGet,
@@ -132,11 +133,7 @@
         rule = EmbedFilterIntoDerivedGet()
         predicate = MagicMock()
 
-<<<<<<< HEAD
-        logi_derived_get = LogicalQueryDerivedGet(MagicMock(), [Dummy()])
-=======
-        logi_derived_get = LogicalQueryDerivedGet()
->>>>>>> 5086f5f0
+        logi_derived_get = LogicalQueryDerivedGet(MagicMock())
         logi_filter = LogicalFilter(predicate, [logi_derived_get])
 
         rewrite_opr = rule.apply(logi_filter, MagicMock())
@@ -149,7 +146,7 @@
         rule = EmbedProjectIntoDerivedGet()
         target_list = MagicMock()
 
-        logi_derived_get = LogicalQueryDerivedGet()
+        logi_derived_get = LogicalQueryDerivedGet(MagicMock())
         logi_project = LogicalProject(target_list, [logi_derived_get])
 
         rewrite_opr = rule.apply(logi_project, MagicMock())
@@ -161,7 +158,7 @@
         rule = PushdownFilterThroughSample()
         predicate = MagicMock()
         constexpr = MagicMock()
-        logi_get = LogicalGet(MagicMock(), MagicMock())
+        logi_get = LogicalGet(MagicMock(), MagicMock(), MagicMock())
         sample = LogicalSample(constexpr, [logi_get])
         logi_filter = LogicalFilter(predicate, [sample])
         rewrite_opr = rule.apply(logi_filter, MagicMock())
@@ -175,7 +172,7 @@
         rule = PushdownProjectThroughSample()
         target_list = MagicMock()
         constexpr = MagicMock()
-        logi_get = LogicalGet(MagicMock(), MagicMock())
+        logi_get = LogicalGet(MagicMock(), MagicMock(), MagicMock())
         sample = LogicalSample(constexpr, [logi_get])
         logi_project = LogicalProject(target_list, [sample])
 

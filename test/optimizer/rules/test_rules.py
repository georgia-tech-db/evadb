--- conflicted
+++ resolved
@@ -3,12 +3,10 @@
 from mock import MagicMock
 
 from eva.optimizer.operators import (LogicalGet, LogicalProject, LogicalFilter,
-<<<<<<< HEAD
                                      LogicalQueryDerivedGet, LogicalSample,
-                                     LogicalJoin, Dummy)
-=======
-                                     LogicalQueryDerivedGet, LogicalSample)
->>>>>>> 6d753bce
+                                     LogicalJoin,
+                                     LogicalQueryDerivedGet,
+                                     LogicalSample)
 from eva.optimizer.rules.rules import (EmbedProjectIntoGet, EmbedFilterIntoGet,
                                        EmbedFilterIntoDerivedGet,
                                        EmbedProjectIntoDerivedGet,
@@ -84,15 +82,9 @@
         # adding/removing rules should update this test
         supported_rewrite_rules = [EmbedFilterIntoGet(),
                                    EmbedFilterIntoDerivedGet(),
-<<<<<<< HEAD
-                                   EmbedProjectIntoDerivedGet(),
                                    PushdownFilterThroughSample(),
-                                   PushdownProjectThroughSample(),
-                                   PushdownFilterThroughJoin(),
-                                   PushdownProjectThroughJoin()]
-=======
-                                   PushdownFilterThroughSample()]
->>>>>>> 6d753bce
+                                   PushdownFilterThroughJoin()
+                                   ]
         self.assertEqual(len(supported_rewrite_rules),
                          len(RulesManager().rewrite_rules))
         # check all the rule instance exists
@@ -196,8 +188,9 @@
         logi_project = LogicalProject(target_list, [sample])
 
         rewrite_opr = rule.apply(logi_project, MagicMock())
-<<<<<<< HEAD
-        self.assertEqual(rewrite_opr, sample)
+        self.assertTrue(rewrite_opr is sample)
+        self.assertFalse(rewrite_opr.children[0] is logi_project)
+        self.assertTrue(logi_get is rewrite_opr.children[0].children[0])
         self.assertEqual(rewrite_opr.children[0].target_list, target_list)
 
     # PushdownFilterThroughJoin
@@ -224,10 +217,4 @@
 
         rewrite_opr = rule.apply(logi_project, MagicMock())
         self.assertEqual(rewrite_opr, logi_join)
-        self.assertEqual(rewrite_opr.target_list, [expr1, expr2, expr3])
-=======
-        self.assertTrue(rewrite_opr is sample)
-        self.assertFalse(rewrite_opr.children[0] is logi_project)
-        self.assertTrue(logi_get is rewrite_opr.children[0].children[0])
-        self.assertEqual(rewrite_opr.children[0].target_list, target_list)
->>>>>>> 6d753bce
+        self.assertEqual(rewrite_opr.target_list, [expr1, expr2, expr3])
--- conflicted
+++ resolved
@@ -3,13 +3,8 @@
 from mock import MagicMock
 
 from eva.optimizer.operators import (LogicalGet, LogicalProject, LogicalFilter,
-<<<<<<< HEAD
                                      LogicalQueryDerivedGet, LogicalSample,
                                      LogicalJoin)
-=======
-                                     LogicalQueryDerivedGet,
-                                     LogicalSample)
->>>>>>> a7a72801
 from eva.optimizer.rules.rules import (EmbedProjectIntoGet, EmbedFilterIntoGet,
                                        EmbedFilterIntoDerivedGet,
                                        EmbedProjectIntoDerivedGet,

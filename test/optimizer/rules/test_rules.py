# coding=utf-8
# Copyright 2018-2022 EVA
#
# Licensed under the Apache License, Version 2.0 (the "License");
# you may not use this file except in compliance with the License.
# You may obtain a copy of the License at
#
#     http://www.apache.org/licenses/LICENSE-2.0
#
# Unless required by applicable law or agreed to in writing, software
# distributed under the License is distributed on an "AS IS" BASIS,
# WITHOUT WARRANTIES OR CONDITIONS OF ANY KIND, either express or implied.
# See the License for the specific language governing permissions and
# limitations under the License.
import unittest
from test.util import create_sample_video, load_udfs_for_testing

import pytest
from mock import MagicMock, patch

from eva.catalog.catalog_manager import CatalogManager
from eva.catalog.catalog_type import TableType
from eva.catalog.models.table_catalog import TableCatalogEntry
from eva.configuration.configuration_manager import ConfigurationManager
from eva.experimental.ray.optimizer.rules.rules import LogicalExchangeToPhysical
from eva.optimizer.operators import (
    LogicalFilter,
    LogicalGet,
    LogicalJoin,
    LogicalProject,
    LogicalSample,
)
from eva.optimizer.rules.rules import (
    CombineSimilarityOrderByAndLimitToFaissIndexScan,
    EmbedFilterIntoGet,
    EmbedProjectIntoGet,
    EmbedSampleIntoGet,
    LogicalApplyAndMergeToPhysical,
    LogicalCreateIndexToFaiss,
    LogicalCreateMaterializedViewToPhysical,
    LogicalCreateToPhysical,
    LogicalCreateUDFToPhysical,
    LogicalDeleteToPhysical,
    LogicalDerivedGetToPhysical,
    LogicalDropToPhysical,
    LogicalDropUDFToPhysical,
    LogicalExplainToPhysical,
    LogicalFaissIndexScanToPhysical,
    LogicalFilterToPhysical,
    LogicalFunctionScanToPhysical,
    LogicalGetToSeqScan,
    LogicalGroupByToPhysical,
    LogicalInnerJoinCommutativity,
    LogicalInsertToPhysical,
    LogicalJoinToPhysicalHashJoin,
    LogicalJoinToPhysicalNestedLoopJoin,
    LogicalLateralJoinToPhysical,
    LogicalLimitToPhysical,
    LogicalLoadToPhysical,
    LogicalOrderByToPhysical,
    LogicalProjectToPhysical,
    LogicalRenameToPhysical,
    LogicalShowToPhysical,
    LogicalUnionToPhysical,
    Promise,
    PushDownFilterThroughApplyAndMerge,
    PushDownFilterThroughJoin,
<<<<<<< HEAD
=======
    ReorderPredicates,
>>>>>>> 4a84efe1
    Rule,
    RuleType,
    XformLateralJoinToLinearFlow,
)
from eva.optimizer.rules.rules_manager import RulesManager
from eva.parser.types import JoinType
from eva.server.command_handler import execute_query_fetch_all


@pytest.mark.notparallel
class RulesTest(unittest.TestCase):
    @classmethod
    def setUpClass(cls):
        # reset the catalog manager before running each test
        CatalogManager().reset()
        video_file_path = create_sample_video()
        load_query = f"LOAD VIDEO '{video_file_path}' INTO MyVideo;"
        execute_query_fetch_all(load_query)
        load_udfs_for_testing(mode="minimal")

    @classmethod
    def tearDownClass(cls):
        execute_query_fetch_all("DROP TABLE IF EXISTS MyVideo;")

    def test_rules_promises_order(self):
        # Promise of all rewrite should be greater than implementation
        rewrite_promises = [
            Promise.LOGICAL_INNER_JOIN_COMMUTATIVITY,
            Promise.EMBED_FILTER_INTO_GET,
            Promise.EMBED_PROJECT_INTO_GET,
            Promise.EMBED_SAMPLE_INTO_GET,
            Promise.XFORM_LATERAL_JOIN_TO_LINEAR_FLOW,
            Promise.PUSHDOWN_FILTER_THROUGH_JOIN,
            Promise.PUSHDOWN_FILTER_THROUGH_APPLY_AND_MERGE,
            Promise.COMBINE_SIMILARITY_ORDERBY_AND_LIMIT_TO_FAISS_INDEX_SCAN,
            Promise.REORDER_PREDICATES,
        ]

        for promise in rewrite_promises:
            self.assertTrue(promise > Promise.IMPLEMENTATION_DELIMETER)

        # Promise of implementation rules should be lesser than rewrite rules
        implementation_promises = [
            Promise.LOGICAL_EXCHANGE_TO_PHYSICAL,
            Promise.LOGICAL_UNION_TO_PHYSICAL,
            Promise.LOGICAL_MATERIALIZED_VIEW_TO_PHYSICAL,
            Promise.LOGICAL_GROUPBY_TO_PHYSICAL,
            Promise.LOGICAL_ORDERBY_TO_PHYSICAL,
            Promise.LOGICAL_LIMIT_TO_PHYSICAL,
            Promise.LOGICAL_INSERT_TO_PHYSICAL,
            Promise.LOGICAL_DELETE_TO_PHYSICAL,
            Promise.LOGICAL_RENAME_TO_PHYSICAL,
            Promise.LOGICAL_DROP_TO_PHYSICAL,
            Promise.LOGICAL_LOAD_TO_PHYSICAL,
            Promise.LOGICAL_CREATE_TO_PHYSICAL,
            Promise.LOGICAL_CREATE_UDF_TO_PHYSICAL,
            Promise.LOGICAL_SAMPLE_TO_UNIFORMSAMPLE,
            Promise.LOGICAL_GET_TO_SEQSCAN,
            Promise.LOGICAL_DERIVED_GET_TO_PHYSICAL,
            Promise.LOGICAL_LATERAL_JOIN_TO_PHYSICAL,
            Promise.LOGICAL_JOIN_TO_PHYSICAL_HASH_JOIN,
            Promise.LOGICAL_JOIN_TO_PHYSICAL_NESTED_LOOP_JOIN,
            Promise.LOGICAL_FUNCTION_SCAN_TO_PHYSICAL,
            Promise.LOGICAL_FILTER_TO_PHYSICAL,
            Promise.LOGICAL_PROJECT_TO_PHYSICAL,
            Promise.LOGICAL_SHOW_TO_PHYSICAL,
            Promise.LOGICAL_DROP_UDF_TO_PHYSICAL,
            Promise.LOGICAL_EXPLAIN_TO_PHYSICAL,
            Promise.LOGICAL_CREATE_INDEX_TO_FAISS,
            Promise.LOGICAL_APPLY_AND_MERGE_TO_PHYSICAL,
            Promise.LOGICAL_FAISS_INDEX_SCAN_TO_PHYSICAL,
        ]

        for promise in implementation_promises:
            self.assertTrue(promise < Promise.IMPLEMENTATION_DELIMETER)

        promise_count = len(Promise)
        rewrite_count = len(set(rewrite_promises))
        implementation_count = len(set(implementation_promises))

        # rewrite_count + implementation_count + 1 (for IMPLEMENTATION_DELIMETER)
        self.assertEqual(rewrite_count + implementation_count + 1, promise_count)

    def test_supported_rules(self):
        # adding/removing rules should update this test
        supported_rewrite_rules = [
            EmbedFilterIntoGet(),
            #    EmbedFilterIntoDerivedGet(),
            EmbedProjectIntoGet(),
            EmbedSampleIntoGet(),
            #    EmbedProjectIntoDerivedGet(),
            XformLateralJoinToLinearFlow(),
            PushDownFilterThroughApplyAndMerge(),
            PushDownFilterThroughJoin(),
            CombineSimilarityOrderByAndLimitToFaissIndexScan(),
            ReorderPredicates(),
        ]
        self.assertEqual(
            len(supported_rewrite_rules), len(RulesManager().rewrite_rules)
        )
        # check all the rule instance exists
        for rule in supported_rewrite_rules:
            self.assertTrue(
                any(isinstance(rule, type(x)) for x in RulesManager().rewrite_rules)
            )

        supported_logical_rules = [LogicalInnerJoinCommutativity()]
        self.assertEqual(
            len(supported_logical_rules), len(RulesManager().logical_rules)
        )

        for rule in supported_logical_rules:
            self.assertTrue(
                any(isinstance(rule, type(x)) for x in RulesManager().logical_rules)
            )

        supported_implementation_rules = [
            LogicalCreateToPhysical(),
            LogicalRenameToPhysical(),
            LogicalDropToPhysical(),
            LogicalCreateUDFToPhysical(),
            LogicalDropUDFToPhysical(),
            LogicalInsertToPhysical(),
            LogicalDeleteToPhysical(),
            LogicalLoadToPhysical(),
            LogicalGetToSeqScan(),
            LogicalDerivedGetToPhysical(),
            LogicalUnionToPhysical(),
            LogicalGroupByToPhysical(),
            LogicalOrderByToPhysical(),
            LogicalLimitToPhysical(),
            LogicalJoinToPhysicalNestedLoopJoin(),
            LogicalLateralJoinToPhysical(),
            LogicalFunctionScanToPhysical(),
            LogicalJoinToPhysicalHashJoin(),
            LogicalCreateMaterializedViewToPhysical(),
            LogicalFilterToPhysical(),
            LogicalProjectToPhysical(),
            LogicalShowToPhysical(),
            LogicalExplainToPhysical(),
            LogicalCreateIndexToFaiss(),
            LogicalApplyAndMergeToPhysical(),
            LogicalFaissIndexScanToPhysical(),
        ]

        ray_enabled = ConfigurationManager().get_value("experimental", "ray")
        if ray_enabled:
            supported_implementation_rules.append(LogicalExchangeToPhysical())
        self.assertEqual(
            len(supported_implementation_rules),
            len(RulesManager().implementation_rules),
        )

        for rule in supported_implementation_rules:
            self.assertTrue(
                any(
                    isinstance(rule, type(x))
                    for x in RulesManager().implementation_rules
                )
            )

    # EmbedProjectIntoGet
    def test_simple_project_into_get(self):
        rule = EmbedProjectIntoGet()
        expr1 = MagicMock()
        expr2 = MagicMock()
        expr3 = MagicMock()

        logi_get = LogicalGet(MagicMock(), MagicMock(), MagicMock())
        logi_project = LogicalProject([expr1, expr2, expr3], [logi_get])

        rewrite_opr = next(rule.apply(logi_project, MagicMock()))
        self.assertFalse(rewrite_opr is logi_get)
        self.assertEqual(rewrite_opr.target_list, [expr1, expr2, expr3])

    # EmbedFilterIntoGet
    def test_simple_filter_into_get(self):
        rule = EmbedFilterIntoGet()
        predicate = MagicMock()

        logi_get = LogicalGet(MagicMock(), MagicMock(), MagicMock())
        logi_filter = LogicalFilter(predicate, [logi_get])

        rewrite_opr = next(rule.apply(logi_filter, MagicMock()))
        self.assertFalse(rewrite_opr is logi_get)
        self.assertEqual(rewrite_opr.predicate, predicate)

    def test_embed_sample_into_get_does_not_work_with_structured_data(self):
        rule = EmbedSampleIntoGet()

        table_obj = TableCatalogEntry(
            name="foo", table_type=TableType.STRUCTURED_DATA, file_url=MagicMock()
        )

        logi_get = LogicalGet(MagicMock(), table_obj, MagicMock(), MagicMock())
        logi_sample = LogicalSample(MagicMock(), MagicMock(), children=[logi_get])

        self.assertFalse(rule.check(logi_sample, MagicMock()))

    def test_xform_lateral_join_does_not_work_with_other_join(self):
        rule = XformLateralJoinToLinearFlow()
        logi_join = LogicalJoin(JoinType.INNER_JOIN)
        self.assertFalse(rule.check(logi_join, MagicMock()))

    def test_rule_base_errors(self):
        with patch.object(Rule, "__abstractmethods__", set()):
            rule = Rule(rule_type=RuleType.INVALID_RULE)
            with self.assertRaises(NotImplementedError):
                rule.promise()
            with self.assertRaises(NotImplementedError):
                rule.check(MagicMock(), MagicMock())
            with self.assertRaises(NotImplementedError):
                rule.apply(MagicMock())<|MERGE_RESOLUTION|>--- conflicted
+++ resolved
@@ -65,10 +65,7 @@
     Promise,
     PushDownFilterThroughApplyAndMerge,
     PushDownFilterThroughJoin,
-<<<<<<< HEAD
-=======
     ReorderPredicates,
->>>>>>> 4a84efe1
     Rule,
     RuleType,
     XformLateralJoinToLinearFlow,

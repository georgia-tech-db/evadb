--- conflicted
+++ resolved
@@ -19,13 +19,8 @@
 
 from eva.optimizer.operators import (LogicalGet, LogicalProject, LogicalFilter,
                                      LogicalQueryDerivedGet, LogicalSample,
-<<<<<<< HEAD
                                      LogicalJoin)
 from eva.optimizer.rules.rules import (EmbedProjectIntoGet, EmbedFilterIntoGet,
-=======
-                                     LogicalRename, Dummy)
-from src.optimizer.rules.rules import (EmbedProjectIntoGet, EmbedFilterIntoGet,
->>>>>>> 14096767
                                        EmbedFilterIntoDerivedGet,
                                        EmbedProjectIntoDerivedGet,
                                        LogicalCreateMaterializedViewToPhysical,
@@ -36,6 +31,9 @@
                                        PushdownFilterThroughSample,
                                        PushdownProjectThroughSample,
                                        LogicalCreateToPhysical,
+                                       LogicalRenameToPhysical,
+                                       LogicalTruncateToPhysical,
+                                       LogicalDropToPhysical,
                                        LogicalCreateUDFToPhysical,
                                        LogicalInsertToPhysical,
                                        LogicalLoadToPhysical,
@@ -46,15 +44,9 @@
                                        LogicalUnionToPhysical,
                                        LogicalOrderByToPhysical,
                                        LogicalLimitToPhysical,
-<<<<<<< HEAD
                                        LogicalFunctionScanToPhysical,
                                        LogicalJoinToPhysicalHashJoin)
 from eva.optimizer.rules.rules import Promise, RulesManager
-=======
-                                       LogicalRenameToPhysical,
-                                       LogicalTruncateToPhysical)
-from src.optimizer.rules.rules import Promise, RulesManager
->>>>>>> 14096767
 
 
 class TestRules(unittest.TestCase):
@@ -127,6 +119,9 @@
 
         supported_implementation_rules = [
             LogicalCreateToPhysical(),
+            LogicalRenameToPhysical(),
+            LogicalTruncateToPhysical(),
+            LogicalDropToPhysical(),
             LogicalCreateUDFToPhysical(),
             LogicalInsertToPhysical(),
             LogicalLoadToPhysical(),
@@ -137,17 +132,12 @@
             LogicalUnionToPhysical(),
             LogicalOrderByToPhysical(),
             LogicalLimitToPhysical(),
-<<<<<<< HEAD
             LogicalLateralJoinToPhysical(),
             LogicalFunctionScanToPhysical(),
             LogicalJoinToPhysicalHashJoin(),
             LogicalCreateMaterializedViewToPhysical(),
             LogicalFilterToPhysical(),
             LogicalProjectToPhysical()]
-=======
-            LogicalRenameToPhysical(),
-            LogicalTruncateToPhysical()]
->>>>>>> 14096767
         self.assertEqual(len(supported_implementation_rules),
                          len(RulesManager().implementation_rules))
 

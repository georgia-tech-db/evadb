--- conflicted
+++ resolved
@@ -67,12 +67,8 @@
     PushDownFilterThroughJoin,
     XformLateralJoinToLinearFlow,
 )
-<<<<<<< HEAD
 from eva.optimizer.rules.rules_manager import RulesManager, disable_rules
-=======
-from eva.optimizer.rules.rules_manager import RulesManager
 from eva.parser.types import JoinType
->>>>>>> 2212d6cd
 from eva.server.command_handler import execute_query_fetch_all
 
 
@@ -266,11 +262,6 @@
 
         self.assertFalse(rule.check(logi_sample, MagicMock()))
 
-<<<<<<< HEAD
-        rewrite_opr = next(rule.apply(logi_project, MagicMock()))
-        self.assertFalse(rewrite_opr is logi_derived_get)
-        self.assertEqual(rewrite_opr.target_list, target_list)
-
     def test_disable_rules(self):
         with disable_rules([PushDownFilterThroughApplyAndMerge()]) as rules_manager:
             self.assertFalse(
@@ -279,9 +270,8 @@
                     for x in rules_manager.rewrite_rules
                 )
             )
-=======
+
     def test_xform_lateral_join_does_not_work_with_other_join(self):
         rule = XformLateralJoinToLinearFlow()
         logi_join = LogicalJoin(JoinType.INNER_JOIN)
-        self.assertFalse(rule.check(logi_join, MagicMock()))
->>>>>>> 2212d6cd
+        self.assertFalse(rule.check(logi_join, MagicMock()))
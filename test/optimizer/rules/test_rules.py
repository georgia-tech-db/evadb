import unittest

from mock import MagicMock

from eva.optimizer.operators import (LogicalGet, LogicalProject, LogicalFilter,
<<<<<<< HEAD
                                     LogicalQueryDerivedGet, LogicalSample,
                                     LogicalJoin,
                                     LogicalQueryDerivedGet,
                                     LogicalSample)
=======
                                     LogicalQueryDerivedGet, LogicalSample)
>>>>>>> ee041ecc
from eva.optimizer.rules.rules import (EmbedProjectIntoGet, EmbedFilterIntoGet,
                                       EmbedFilterIntoDerivedGet,
                                       EmbedProjectIntoDerivedGet,
                                       LogicalCreateMaterializedViewToPhysical,
                                       PushdownFilterThroughSample,
                                       PushdownProjectThroughSample,
                                       PushdownProjectThroughJoin,
                                       PushdownFilterThroughJoin,
                                       LogicalCreateToPhysical,
                                       LogicalCreateUDFToPhysical,
                                       LogicalInsertToPhysical,
                                       LogicalLoadToPhysical,
                                       LogicalUploadToPhysical,
                                       LogicalSampleToUniformSample,
                                       LogicalGetToSeqScan,
                                       LogicalDerivedGetToPhysical,
                                       LogicalUnionToPhysical,
                                       LogicalOrderByToPhysical,
                                       LogicalLimitToPhysical,
                                       LogicalFunctionScanToPhysical,
                                       LogicalJoinToPhysical)
from eva.optimizer.rules.rules import Promise, RulesManager


class TestRules(unittest.TestCase):

    def test_rules_promises_order(self):
        # Promise of all rewrite should be greater than implementation
        self.assertTrue(Promise.EMBED_FILTER_INTO_DERIVED_GET >
                        Promise.IMPLEMENTATION_DELIMETER)
        self.assertTrue(Promise.EMBED_PROJECT_INTO_DERIVED_GET >
                        Promise.IMPLEMENTATION_DELIMETER)
        self.assertTrue(Promise.PUSHDOWN_FILTER_THROUGH_SAMPLE >
                        Promise.IMPLEMENTATION_DELIMETER)
        self.assertTrue(Promise.PUSHDOWN_PROJECT_THROUGH_SAMPLE >
                        Promise.IMPLEMENTATION_DELIMETER)
        self.assertTrue(Promise.EMBED_FILTER_INTO_GET >
                        Promise.IMPLEMENTATION_DELIMETER)
        self.assertTrue(Promise.EMBED_PROJECT_INTO_GET >
                        Promise.IMPLEMENTATION_DELIMETER)
        self.assertTrue(Promise.PUSHDOWN_FILTER_THROUGH_JOIN >
                        Promise.IMPLEMENTATION_DELIMETER)
        self.assertTrue(Promise.PUSHDOWN_PROJECT_THROUGH_JOIN >
                        Promise.IMPLEMENTATION_DELIMETER)

        # Promise of implementation rules should be lesser than rewrite rules
        self.assertTrue(Promise.LOGICAL_CREATE_TO_PHYSICAL <
                        Promise.IMPLEMENTATION_DELIMETER)
        self.assertTrue(Promise.LOGICAL_CREATE_UDF_TO_PHYSICAL <
                        Promise.IMPLEMENTATION_DELIMETER)
        self.assertTrue(Promise.LOGICAL_DERIVED_GET_TO_PHYSICAL <
                        Promise.IMPLEMENTATION_DELIMETER)
        self.assertTrue(Promise.LOGICAL_GET_TO_SEQSCAN <
                        Promise.IMPLEMENTATION_DELIMETER)
        self.assertTrue(Promise.LOGICAL_INSERT_TO_PHYSICAL <
                        Promise.IMPLEMENTATION_DELIMETER)
        self.assertTrue(Promise.LOGICAL_LIMIT_TO_PHYSICAL <
                        Promise.IMPLEMENTATION_DELIMETER)
        self.assertTrue(Promise.LOGICAL_ORDERBY_TO_PHYSICAL <
                        Promise.IMPLEMENTATION_DELIMETER)
        self.assertTrue(Promise.LOGICAL_SAMPLE_TO_UNIFORMSAMPLE <
                        Promise.IMPLEMENTATION_DELIMETER)
        self.assertTrue(Promise.LOGICAL_LOAD_TO_PHYSICAL <
                        Promise.IMPLEMENTATION_DELIMETER)
        self.assertTrue(Promise.LOGICAL_UPLOAD_TO_PHYSICAL <
                        Promise.IMPLEMENTATION_DELIMETER)
        self.assertTrue(Promise.LOGICAL_UNION_TO_PHYSICAL <
                        Promise.IMPLEMENTATION_DELIMETER)
        self.assertTrue(Promise.LOGICAL_JOIN_TO_PHYSICAL <
                        Promise.IMPLEMENTATION_DELIMETER)

    def test_supported_rules(self):
        # adding/removing rules should update this test
<<<<<<< HEAD
        supported_rewrite_rules = [EmbedFilterIntoGet(),
                                   EmbedFilterIntoDerivedGet(),
                                   PushdownFilterThroughSample(),
                                   PushdownFilterThroughJoin()
                                   ]
=======
        supported_rewrite_rules = [
            EmbedFilterIntoGet(),
            EmbedFilterIntoDerivedGet(),
            PushdownFilterThroughSample(),
            EmbedProjectIntoGet(),
            EmbedProjectIntoDerivedGet(),
            PushdownProjectThroughSample()]
>>>>>>> ee041ecc
        self.assertEqual(len(supported_rewrite_rules),
                         len(RulesManager().rewrite_rules))
        # check all the rule instance exists
        for rule in supported_rewrite_rules:
            self.assertTrue(any(isinstance(rule, type(x))
                                for x in RulesManager().rewrite_rules))

        supported_implementation_rules = [
            LogicalCreateToPhysical(),
            LogicalCreateUDFToPhysical(),
            LogicalInsertToPhysical(),
            LogicalLoadToPhysical(),
            LogicalUploadToPhysical(),
            LogicalSampleToUniformSample(),
            LogicalGetToSeqScan(),
            LogicalDerivedGetToPhysical(),
            LogicalUnionToPhysical(),
            LogicalOrderByToPhysical(),
            LogicalLimitToPhysical(),
            LogicalFunctionScanToPhysical(),
            LogicalJoinToPhysical(),
            LogicalCreateMaterializedViewToPhysical()]
        self.assertEqual(len(supported_implementation_rules),
                         len(RulesManager().implementation_rules))

        for rule in supported_implementation_rules:
            self.assertTrue(any(isinstance(rule, type(x))
                                for x in RulesManager().implementation_rules))

    # EmbedProjectIntoGet
    def test_simple_project_into_get(self):
        rule = EmbedProjectIntoGet()
        expr1 = MagicMock()
        expr2 = MagicMock()
        expr3 = MagicMock()

        logi_get = LogicalGet(MagicMock(), MagicMock())
        logi_project = LogicalProject([expr1, expr2, expr3], [logi_get])

        rewrite_opr = rule.apply(logi_project, MagicMock())
        self.assertFalse(rewrite_opr is logi_get)
        self.assertEqual(rewrite_opr.target_list, [expr1, expr2, expr3])

    # EmbedFilterIntoGet
    def test_simple_filter_into_get(self):
        rule = EmbedFilterIntoGet()
        predicate = MagicMock()

        logi_get = LogicalGet(MagicMock(), MagicMock())
        logi_filter = LogicalFilter(predicate, [logi_get])

        rewrite_opr = rule.apply(logi_filter, MagicMock())
        self.assertFalse(rewrite_opr is logi_get)
        self.assertEqual(rewrite_opr.predicate, predicate)

    # EmbedFilterIntoDerivedGet
    def test_simple_filter_into_derived_get(self):
        rule = EmbedFilterIntoDerivedGet()
        predicate = MagicMock()

        logi_derived_get = LogicalQueryDerivedGet()
        logi_filter = LogicalFilter(predicate, [logi_derived_get])

        rewrite_opr = rule.apply(logi_filter, MagicMock())
        self.assertFalse(rewrite_opr is logi_derived_get)
        self.assertEqual(rewrite_opr.predicate, predicate)

    # EmbedProjectIntoDerivedGet
    def test_simple_project_into_derived_get(self):
        rule = EmbedProjectIntoDerivedGet()
        target_list = MagicMock()

        logi_derived_get = LogicalQueryDerivedGet()
        logi_project = LogicalProject(target_list, [logi_derived_get])

        rewrite_opr = rule.apply(logi_project, MagicMock())
        self.assertFalse(rewrite_opr is logi_derived_get)
        self.assertEqual(rewrite_opr.target_list, target_list)

    # PushdownFilterThroughSample
    def test_pushdown_filter_thru_sample(self):
        rule = PushdownFilterThroughSample()
        predicate = MagicMock()
        constexpr = MagicMock()
        logi_get = LogicalGet(MagicMock(), MagicMock())
        sample = LogicalSample(constexpr, [logi_get])
        logi_filter = LogicalFilter(predicate, [sample])
        rewrite_opr = rule.apply(logi_filter, MagicMock())
        self.assertIsInstance(rewrite_opr, LogicalSample)
        print(rewrite_opr.children[0])
        self.assertIsInstance(rewrite_opr.children[0], LogicalFilter)
        self.assertIsInstance(rewrite_opr.children[0].children[0], LogicalGet)

    # PushdownProjectThroughSample
    def test_pushdown_project_thru_sample(self):
        rule = PushdownProjectThroughSample()
        target_list = MagicMock()
        constexpr = MagicMock()
        logi_get = LogicalGet(MagicMock(), MagicMock())
        sample = LogicalSample(constexpr, [logi_get])
        logi_project = LogicalProject(target_list, [sample])

        rewrite_opr = rule.apply(logi_project, MagicMock())
        self.assertTrue(rewrite_opr is sample)
        self.assertFalse(rewrite_opr.children[0] is logi_project)
        self.assertTrue(logi_get is rewrite_opr.children[0].children[0])
<<<<<<< HEAD
        self.assertEqual(rewrite_opr.children[0].target_list, target_list)

    # PushdownFilterThroughJoin
    def test_pushdown_filter_thru_join(self):
        rule = PushdownFilterThroughJoin()
        predicate = MagicMock()

        logi_join = LogicalJoin(MagicMock())
        logi_filter = LogicalFilter(predicate, [logi_join])

        rewrite_opr = rule.apply(logi_filter, MagicMock())
        self.assertEqual(rewrite_opr, logi_join)
        self.assertEqual(rewrite_opr.predicate, predicate)

    # PushdownProjectThroughJoin
    def PushdownProjectThroughJoin(self):
        rule = EmbedProjectIntoGet()
        expr1 = MagicMock()
        expr2 = MagicMock()
        expr3 = MagicMock()

        logi_join = LogicalJoin(MagicMock())
        logi_project = LogicalProject([expr1, expr2, expr3], [logi_join])

        rewrite_opr = rule.apply(logi_project, MagicMock())
        self.assertEqual(rewrite_opr, logi_join)
        self.assertEqual(rewrite_opr.target_list, [expr1, expr2, expr3])
=======
        self.assertEqual(rewrite_opr.children[0].target_list, target_list)
>>>>>>> ee041ecc
<|MERGE_RESOLUTION|>--- conflicted
+++ resolved
@@ -3,22 +3,17 @@
 from mock import MagicMock
 
 from eva.optimizer.operators import (LogicalGet, LogicalProject, LogicalFilter,
-<<<<<<< HEAD
                                      LogicalQueryDerivedGet, LogicalSample,
-                                     LogicalJoin,
-                                     LogicalQueryDerivedGet,
-                                     LogicalSample)
-=======
-                                     LogicalQueryDerivedGet, LogicalSample)
->>>>>>> ee041ecc
+                                     LogicalJoin)
 from eva.optimizer.rules.rules import (EmbedProjectIntoGet, EmbedFilterIntoGet,
                                        EmbedFilterIntoDerivedGet,
                                        EmbedProjectIntoDerivedGet,
                                        LogicalCreateMaterializedViewToPhysical,
+                                       LogicalFilterToPhysical,
+                                       LogicalLateralJoinToPhysical,
+                                       LogicalProjectToPhysical,
                                        PushdownFilterThroughSample,
                                        PushdownProjectThroughSample,
-                                       PushdownProjectThroughJoin,
-                                       PushdownFilterThroughJoin,
                                        LogicalCreateToPhysical,
                                        LogicalCreateUDFToPhysical,
                                        LogicalInsertToPhysical,
@@ -31,7 +26,7 @@
                                        LogicalOrderByToPhysical,
                                        LogicalLimitToPhysical,
                                        LogicalFunctionScanToPhysical,
-                                       LogicalJoinToPhysical)
+                                       LogicalJoinToPhysicalHashJoin)
 from eva.optimizer.rules.rules import Promise, RulesManager
 
 
@@ -51,10 +46,6 @@
                         Promise.IMPLEMENTATION_DELIMETER)
         self.assertTrue(Promise.EMBED_PROJECT_INTO_GET >
                         Promise.IMPLEMENTATION_DELIMETER)
-        self.assertTrue(Promise.PUSHDOWN_FILTER_THROUGH_JOIN >
-                        Promise.IMPLEMENTATION_DELIMETER)
-        self.assertTrue(Promise.PUSHDOWN_PROJECT_THROUGH_JOIN >
-                        Promise.IMPLEMENTATION_DELIMETER)
 
         # Promise of implementation rules should be lesser than rewrite rules
         self.assertTrue(Promise.LOGICAL_CREATE_TO_PHYSICAL <
@@ -79,26 +70,13 @@
                         Promise.IMPLEMENTATION_DELIMETER)
         self.assertTrue(Promise.LOGICAL_UNION_TO_PHYSICAL <
                         Promise.IMPLEMENTATION_DELIMETER)
-        self.assertTrue(Promise.LOGICAL_JOIN_TO_PHYSICAL <
-                        Promise.IMPLEMENTATION_DELIMETER)
 
     def test_supported_rules(self):
         # adding/removing rules should update this test
-<<<<<<< HEAD
         supported_rewrite_rules = [EmbedFilterIntoGet(),
                                    EmbedFilterIntoDerivedGet(),
-                                   PushdownFilterThroughSample(),
-                                   PushdownFilterThroughJoin()
+                                   PushdownFilterThroughSample()
                                    ]
-=======
-        supported_rewrite_rules = [
-            EmbedFilterIntoGet(),
-            EmbedFilterIntoDerivedGet(),
-            PushdownFilterThroughSample(),
-            EmbedProjectIntoGet(),
-            EmbedProjectIntoDerivedGet(),
-            PushdownProjectThroughSample()]
->>>>>>> ee041ecc
         self.assertEqual(len(supported_rewrite_rules),
                          len(RulesManager().rewrite_rules))
         # check all the rule instance exists
@@ -118,9 +96,12 @@
             LogicalUnionToPhysical(),
             LogicalOrderByToPhysical(),
             LogicalLimitToPhysical(),
+            LogicalLateralJoinToPhysical(),
             LogicalFunctionScanToPhysical(),
-            LogicalJoinToPhysical(),
-            LogicalCreateMaterializedViewToPhysical()]
+            LogicalJoinToPhysicalHashJoin(),
+            LogicalCreateMaterializedViewToPhysical(),
+            LogicalFilterToPhysical(),
+            LogicalProjectToPhysical()]
         self.assertEqual(len(supported_implementation_rules),
                          len(RulesManager().implementation_rules))
 
@@ -205,20 +186,7 @@
         self.assertTrue(rewrite_opr is sample)
         self.assertFalse(rewrite_opr.children[0] is logi_project)
         self.assertTrue(logi_get is rewrite_opr.children[0].children[0])
-<<<<<<< HEAD
         self.assertEqual(rewrite_opr.children[0].target_list, target_list)
-
-    # PushdownFilterThroughJoin
-    def test_pushdown_filter_thru_join(self):
-        rule = PushdownFilterThroughJoin()
-        predicate = MagicMock()
-
-        logi_join = LogicalJoin(MagicMock())
-        logi_filter = LogicalFilter(predicate, [logi_join])
-
-        rewrite_opr = rule.apply(logi_filter, MagicMock())
-        self.assertEqual(rewrite_opr, logi_join)
-        self.assertEqual(rewrite_opr.predicate, predicate)
 
     # PushdownProjectThroughJoin
     def PushdownProjectThroughJoin(self):
@@ -232,7 +200,4 @@
 
         rewrite_opr = rule.apply(logi_project, MagicMock())
         self.assertEqual(rewrite_opr, logi_join)
-        self.assertEqual(rewrite_opr.target_list, [expr1, expr2, expr3])
-=======
-        self.assertEqual(rewrite_opr.children[0].target_list, target_list)
->>>>>>> ee041ecc
+        self.assertEqual(rewrite_opr.target_list, [expr1, expr2, expr3])
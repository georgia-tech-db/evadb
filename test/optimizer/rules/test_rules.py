# coding=utf-8
# Copyright 2018-2022 EVA
#
# Licensed under the Apache License, Version 2.0 (the "License");
# you may not use this file except in compliance with the License.
# You may obtain a copy of the License at
#
#     http://www.apache.org/licenses/LICENSE-2.0
#
# Unless required by applicable law or agreed to in writing, software
# distributed under the License is distributed on an "AS IS" BASIS,
# WITHOUT WARRANTIES OR CONDITIONS OF ANY KIND, either express or implied.
# See the License for the specific language governing permissions and
# limitations under the License.
import unittest
from test.util import create_sample_video, load_inbuilt_udfs

import pytest
from mock import MagicMock, patch

from eva.catalog.catalog_manager import CatalogManager
from eva.catalog.catalog_type import TableType
from eva.catalog.models.table_catalog import TableCatalogEntry
from eva.configuration.configuration_manager import ConfigurationManager
from eva.experimental.ray.optimizer.rules.rules import LogicalExchangeToPhysical
from eva.optimizer.operators import (
    LogicalFilter,
    LogicalGet,
    LogicalJoin,
    LogicalProject,
    LogicalSample,
)
from eva.optimizer.rules.rules import (
    CombineSimilarityOrderByAndLimitToFaissIndexScan,
    EmbedFilterIntoGet,
    EmbedProjectIntoGet,
    EmbedSampleIntoGet,
    LogicalApplyAndMergeToPhysical,
    LogicalCreateIndexToFaiss,
    LogicalCreateMaterializedViewToPhysical,
    LogicalCreateToPhysical,
    LogicalCreateUDFToPhysical,
    LogicalDeleteToPhysical,
    LogicalDerivedGetToPhysical,
    LogicalDropToPhysical,
    LogicalDropUDFToPhysical,
    LogicalExplainToPhysical,
    LogicalFaissIndexScanToPhysical,
    LogicalFilterToPhysical,
    LogicalFunctionScanToPhysical,
    LogicalGetToSeqScan,
    LogicalGroupByToPhysical,
    LogicalInnerJoinCommutativity,
    LogicalInsertToPhysical,
    LogicalJoinToPhysicalHashJoin,
    LogicalJoinToPhysicalNestedLoopJoin,
    LogicalLateralJoinToPhysical,
    LogicalLimitToPhysical,
    LogicalLoadToPhysical,
    LogicalOrderByToPhysical,
    LogicalProjectToPhysical,
    LogicalRenameToPhysical,
    LogicalShowToPhysical,
    LogicalUnionToPhysical,
    Promise,
    PushDownFilterThroughApplyAndMerge,
    PushDownFilterThroughJoin,
<<<<<<< HEAD
    ReorderPredicates,
=======
    Rule,
    RuleType,
>>>>>>> 8f8de1f5
    XformLateralJoinToLinearFlow,
)
from eva.optimizer.rules.rules_manager import RulesManager
from eva.parser.types import JoinType
from eva.server.command_handler import execute_query_fetch_all


@pytest.mark.notparallel
class RulesTest(unittest.TestCase):
    @classmethod
    def setUpClass(cls):
        # reset the catalog manager before running each test
        CatalogManager().reset()
        video_file_path = create_sample_video()
        load_query = f"LOAD VIDEO '{video_file_path}' INTO MyVideo;"
        execute_query_fetch_all(load_query)
        load_inbuilt_udfs()

    @classmethod
    def tearDownClass(cls):
        execute_query_fetch_all("DROP TABLE IF EXISTS MyVideo;")

    def test_rules_promises_order(self):
        # Promise of all rewrite should be greater than implementation
        rewrite_promises = [
            Promise.LOGICAL_INNER_JOIN_COMMUTATIVITY,
            Promise.EMBED_FILTER_INTO_GET,
            Promise.EMBED_PROJECT_INTO_GET,
            Promise.EMBED_SAMPLE_INTO_GET,
            Promise.XFORM_LATERAL_JOIN_TO_LINEAR_FLOW,
            Promise.PUSHDOWN_FILTER_THROUGH_JOIN,
            Promise.PUSHDOWN_FILTER_THROUGH_APPLY_AND_MERGE,
            Promise.COMBINE_SIMILARITY_ORDERBY_AND_LIMIT_TO_FAISS_INDEX_SCAN,
            Promise.REORDER_PREDICATES,
        ]

        for promise in rewrite_promises:
            self.assertTrue(promise > Promise.IMPLEMENTATION_DELIMETER)

        # Promise of implementation rules should be lesser than rewrite rules
        implementation_promises = [
            Promise.LOGICAL_EXCHANGE_TO_PHYSICAL,
            Promise.LOGICAL_UNION_TO_PHYSICAL,
            Promise.LOGICAL_MATERIALIZED_VIEW_TO_PHYSICAL,
            Promise.LOGICAL_GROUPBY_TO_PHYSICAL,
            Promise.LOGICAL_ORDERBY_TO_PHYSICAL,
            Promise.LOGICAL_LIMIT_TO_PHYSICAL,
            Promise.LOGICAL_INSERT_TO_PHYSICAL,
            Promise.LOGICAL_DELETE_TO_PHYSICAL,
            Promise.LOGICAL_RENAME_TO_PHYSICAL,
            Promise.LOGICAL_DROP_TO_PHYSICAL,
            Promise.LOGICAL_LOAD_TO_PHYSICAL,
            Promise.LOGICAL_CREATE_TO_PHYSICAL,
            Promise.LOGICAL_CREATE_UDF_TO_PHYSICAL,
            Promise.LOGICAL_SAMPLE_TO_UNIFORMSAMPLE,
            Promise.LOGICAL_GET_TO_SEQSCAN,
            Promise.LOGICAL_DERIVED_GET_TO_PHYSICAL,
            Promise.LOGICAL_LATERAL_JOIN_TO_PHYSICAL,
            Promise.LOGICAL_JOIN_TO_PHYSICAL_HASH_JOIN,
            Promise.LOGICAL_JOIN_TO_PHYSICAL_NESTED_LOOP_JOIN,
            Promise.LOGICAL_FUNCTION_SCAN_TO_PHYSICAL,
            Promise.LOGICAL_FILTER_TO_PHYSICAL,
            Promise.LOGICAL_PROJECT_TO_PHYSICAL,
            Promise.LOGICAL_SHOW_TO_PHYSICAL,
            Promise.LOGICAL_DROP_UDF_TO_PHYSICAL,
            Promise.LOGICAL_EXPLAIN_TO_PHYSICAL,
            Promise.LOGICAL_CREATE_INDEX_TO_FAISS,
            Promise.LOGICAL_APPLY_AND_MERGE_TO_PHYSICAL,
            Promise.LOGICAL_FAISS_INDEX_SCAN_TO_PHYSICAL,
        ]

        for promise in implementation_promises:
            self.assertTrue(promise < Promise.IMPLEMENTATION_DELIMETER)

        promise_count = len(Promise)
        rewrite_count = len(set(rewrite_promises))
        implementation_count = len(set(implementation_promises))

        # rewrite_count + implementation_count + 1 (for IMPLEMENTATION_DELIMETER)
        self.assertEqual(rewrite_count + implementation_count + 1, promise_count)

    def test_supported_rules(self):
        # adding/removing rules should update this test
        supported_rewrite_rules = [
            EmbedFilterIntoGet(),
            #    EmbedFilterIntoDerivedGet(),
            EmbedProjectIntoGet(),
            EmbedSampleIntoGet(),
            #    EmbedProjectIntoDerivedGet(),
            XformLateralJoinToLinearFlow(),
            PushDownFilterThroughApplyAndMerge(),
            PushDownFilterThroughJoin(),
            CombineSimilarityOrderByAndLimitToFaissIndexScan(),
            ReorderPredicates(),
        ]
        self.assertEqual(
            len(supported_rewrite_rules), len(RulesManager().rewrite_rules)
        )
        # check all the rule instance exists
        for rule in supported_rewrite_rules:
            self.assertTrue(
                any(isinstance(rule, type(x)) for x in RulesManager().rewrite_rules)
            )

        supported_logical_rules = [LogicalInnerJoinCommutativity()]
        self.assertEqual(
            len(supported_logical_rules), len(RulesManager().logical_rules)
        )

        for rule in supported_logical_rules:
            self.assertTrue(
                any(isinstance(rule, type(x)) for x in RulesManager().logical_rules)
            )

        supported_implementation_rules = [
            LogicalCreateToPhysical(),
            LogicalRenameToPhysical(),
            LogicalDropToPhysical(),
            LogicalCreateUDFToPhysical(),
            LogicalDropUDFToPhysical(),
            LogicalInsertToPhysical(),
            LogicalDeleteToPhysical(),
            LogicalLoadToPhysical(),
            LogicalGetToSeqScan(),
            LogicalDerivedGetToPhysical(),
            LogicalUnionToPhysical(),
            LogicalGroupByToPhysical(),
            LogicalOrderByToPhysical(),
            LogicalLimitToPhysical(),
            LogicalJoinToPhysicalNestedLoopJoin(),
            LogicalLateralJoinToPhysical(),
            LogicalFunctionScanToPhysical(),
            LogicalJoinToPhysicalHashJoin(),
            LogicalCreateMaterializedViewToPhysical(),
            LogicalFilterToPhysical(),
            LogicalProjectToPhysical(),
            LogicalShowToPhysical(),
            LogicalExplainToPhysical(),
            LogicalCreateIndexToFaiss(),
            LogicalApplyAndMergeToPhysical(),
            LogicalFaissIndexScanToPhysical(),
        ]

        ray_enabled = ConfigurationManager().get_value("experimental", "ray")
        if ray_enabled:
            supported_implementation_rules.append(LogicalExchangeToPhysical())
        self.assertEqual(
            len(supported_implementation_rules),
            len(RulesManager().implementation_rules),
        )

        for rule in supported_implementation_rules:
            self.assertTrue(
                any(
                    isinstance(rule, type(x))
                    for x in RulesManager().implementation_rules
                )
            )

    # EmbedProjectIntoGet
    def test_simple_project_into_get(self):
        rule = EmbedProjectIntoGet()
        expr1 = MagicMock()
        expr2 = MagicMock()
        expr3 = MagicMock()

        logi_get = LogicalGet(MagicMock(), MagicMock(), MagicMock())
        logi_project = LogicalProject([expr1, expr2, expr3], [logi_get])

        rewrite_opr = next(rule.apply(logi_project, MagicMock()))
        self.assertFalse(rewrite_opr is logi_get)
        self.assertEqual(rewrite_opr.target_list, [expr1, expr2, expr3])

    # EmbedFilterIntoGet
    def test_simple_filter_into_get(self):
        rule = EmbedFilterIntoGet()
        predicate = MagicMock()

        logi_get = LogicalGet(MagicMock(), MagicMock(), MagicMock())
        logi_filter = LogicalFilter(predicate, [logi_get])

        rewrite_opr = next(rule.apply(logi_filter, MagicMock()))
        self.assertFalse(rewrite_opr is logi_get)
        self.assertEqual(rewrite_opr.predicate, predicate)

    def test_embed_sample_into_get_does_not_work_with_structured_data(self):
        rule = EmbedSampleIntoGet()

        table_obj = TableCatalogEntry(
            name="foo", table_type=TableType.STRUCTURED_DATA, file_url=MagicMock()
        )

        logi_get = LogicalGet(MagicMock(), table_obj, MagicMock(), MagicMock())
        logi_sample = LogicalSample(MagicMock(), MagicMock(), children=[logi_get])

        self.assertFalse(rule.check(logi_sample, MagicMock()))

    def test_xform_lateral_join_does_not_work_with_other_join(self):
        rule = XformLateralJoinToLinearFlow()
        logi_join = LogicalJoin(JoinType.INNER_JOIN)
        self.assertFalse(rule.check(logi_join, MagicMock()))

    def test_rule_base_errors(self):
        with patch.object(Rule, "__abstractmethods__", set()):
            rule = Rule(rule_type=RuleType.INVALID_RULE)
            with self.assertRaises(NotImplementedError):
                rule.promise()
            with self.assertRaises(NotImplementedError):
                rule.check(MagicMock(), MagicMock())
            with self.assertRaises(NotImplementedError):
                rule.apply(MagicMock())<|MERGE_RESOLUTION|>--- conflicted
+++ resolved
@@ -65,12 +65,9 @@
     Promise,
     PushDownFilterThroughApplyAndMerge,
     PushDownFilterThroughJoin,
-<<<<<<< HEAD
     ReorderPredicates,
-=======
     Rule,
     RuleType,
->>>>>>> 8f8de1f5
     XformLateralJoinToLinearFlow,
 )
 from eva.optimizer.rules.rules_manager import RulesManager

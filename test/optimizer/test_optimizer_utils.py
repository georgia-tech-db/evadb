--- conflicted
+++ resolved
@@ -24,11 +24,7 @@
                                            bind_predicate_expr,
                                            bind_columns_expr,
                                            create_video_metadata,
-<<<<<<< HEAD
-                                           check_table_exists)
-=======
                                            handle_if_not_exists)
->>>>>>> dc2410a6
 from eva.parser.create_statement import ColumnDefinition
 from eva.catalog.column_type import ColumnType, NdArrayType
 
@@ -132,22 +128,7 @@
         m_cci.assert_called_once_with(unique=True)
         m_cd.assert_has_calls(calls)
         catalog_ins.create_metadata.assert_called_with(
-<<<<<<< HEAD
             name, uri, 'col_metadata', identifier_column='id', is_video=True)
-        self.assertEqual(actual, expected)
-
-    @patch('eva.optimizer.optimizer_utils.CatalogManager.check_table_exists')
-    def test_check_table_exists_raises_error(self, check_mock):
-        check_mock.return_value = True
-        with self.assertRaises(RuntimeError):
-            check_table_exists(check_mock, False)
-
-    @patch('eva.optimizer.optimizer_utils.CatalogManager.check_table_exists')
-    def test_check_table_exists_return_True(self, check_mock):
-        check_mock.return_value = True
-        self.assertTrue(check_table_exists(check_mock, True))
-=======
-            name, uri, 'col_metadata', identifier_column='id')
         self.assertEqual(actual, expected)
 
     @patch('eva.optimizer.optimizer_utils.CatalogManager.check_table_exists')
@@ -159,5 +140,4 @@
     @patch('eva.optimizer.optimizer_utils.CatalogManager.check_table_exists')
     def test_handle_if_not_exists_return_True(self, check_mock):
         check_mock.return_value = True
-        self.assertTrue(handle_if_not_exists(check_mock, True))
->>>>>>> dc2410a6
+        self.assertTrue(handle_if_not_exists(check_mock, True))
# coding=utf-8
# Copyright 2018-2020 EVA
#
# Licensed under the Apache License, Version 2.0 (the "License");
# you may not use this file except in compliance with the License.
# You may obtain a copy of the License at
#
#     http://www.apache.org/licenses/LICENSE-2.0
#
# Unless required by applicable law or agreed to in writing, software
# distributed under the License is distributed on an "AS IS" BASIS,
# WITHOUT WARRANTIES OR CONDITIONS OF ANY KIND, either express or implied.
# See the License for the specific language governing permissions and
# limitations under the License.
import unittest

from mock import patch, MagicMock

<<<<<<< HEAD
from eva.optimizer.statement_to_opr_convertor import StatementToPlanConvertor
from eva.parser.select_statement import SelectStatement
from eva.parser.table_ref import TableRef, TableInfo
from eva.parser.create_udf_statement import CreateUDFStatement
from eva.parser.insert_statement import InsertTableStatement
from eva.parser.create_statement import CreateTableStatement
from eva.optimizer.operators import (LogicalQueryDerivedGet, LogicalCreate,
=======
from src.optimizer.statement_to_opr_convertor import StatementToPlanConvertor
from src.parser.select_statement import SelectStatement
from src.parser.table_ref import TableRef, TableInfo
from src.parser.create_udf_statement import CreateUDFStatement
from src.parser.insert_statement import InsertTableStatement
from src.parser.create_statement import CreateTableStatement
from src.parser.load_statement import LoadDataStatement
from src.parser.rename_statement import RenameTableStatement
from src.parser.truncate_statement import TruncateTableStatement
from src.parser.drop_statement import DropTableStatement
from src.parser.parser import Parser

from src.optimizer.operators import (LogicalProject, LogicalGet, LogicalFilter,
                                     LogicalQueryDerivedGet, LogicalCreate,
>>>>>>> 14096767
                                     LogicalCreateUDF, LogicalInsert,
                                     LogicalLoadData)


class StatementToOprTest(unittest.TestCase):
    @patch('eva.optimizer.statement_to_opr_convertor.LogicalGet')
    def test_visit_table_ref_should_create_logical_get_opr(self,
                                                           mock_lget):
        converter = StatementToPlanConvertor()
        table_ref = MagicMock(spec=TableRef, alias='alias')
        table_ref.is_select.return_value = False
        table_ref.sample_freq = None
        converter.visit_table_ref(table_ref)
        mock_lget.assert_called_with(table_ref,
                                     table_ref.table.table_obj,
                                     'alias')
        self.assertEqual(mock_lget.return_value, converter._plan)

    @patch('eva.optimizer.statement_to_opr_convertor.LogicalFilter')
    def test_visit_select_predicate_should_add_logical_filter(self,
                                                              mock_lfilter):
        converter = StatementToPlanConvertor()
        select_predicate = MagicMock()
        converter._visit_select_predicate(select_predicate)

        mock_lfilter.assert_called_with(select_predicate)
        mock_lfilter.return_value.append_child.assert_called()
        self.assertEqual(mock_lfilter.return_value, converter._plan)

    @patch('eva.optimizer.statement_to_opr_convertor.LogicalProject')
    def test_visit_projection_should_add_logical_predicate(self,
                                                           mock_lproject):
        converter = StatementToPlanConvertor()
        projects = MagicMock()

        converter._visit_projection(projects)
        mock_lproject.assert_called_with(projects)
        mock_lproject.return_value.append_child.assert_called()
        self.assertEqual(mock_lproject.return_value, converter._plan)

    def test_visit_select_should_call_appropriate_visit_methods(self):
        converter = StatementToPlanConvertor()
        converter.visit_table_ref = MagicMock()
        converter._visit_projection = MagicMock()
        converter._visit_select_predicate = MagicMock()
        converter._visit_union = MagicMock()

        statement = MagicMock()
        statement.from_table = MagicMock(spec=TableRef)
        converter.visit_select(statement)

        converter.visit_table_ref.assert_called_with(statement.from_table)
        converter._visit_projection.assert_called_with(statement.target_list)
        converter._visit_select_predicate.assert_called_with(
            statement.where_clause)

    def test_visit_select_should_not_call_visits_for_null_values(self):
        converter = StatementToPlanConvertor()
        converter.visit_table_ref = MagicMock()
        converter._visit_projection = MagicMock()
        converter._visit_select_predicate = MagicMock()
        converter._visit_union = MagicMock()

        statement = SelectStatement()

        converter.visit_select(statement)

        converter.visit_table_ref.assert_not_called()
        converter._visit_projection.assert_not_called()
        converter._visit_select_predicate.assert_not_called()

    @patch('eva.optimizer.statement_to_opr_convertor.LogicalCreateUDF')
    @patch('eva.optimizer.\
statement_to_opr_convertor.column_definition_to_udf_io')
    def test_visit_create_udf(self, mock, l_create_udf_mock):
        convertor = StatementToPlanConvertor()
        stmt = MagicMock()
        stmt.name = 'name'
        stmt.if_not_exists = True
        stmt.inputs = ['inp']
        stmt.outputs = ['out']
        stmt.impl_path = 'tmp.py'
        stmt.udf_type = 'classification'
        mock.side_effect = ['inp', 'out']
        convertor.visit_create_udf(stmt)
        mock.assert_any_call(stmt.inputs, True)
        mock.assert_any_call(stmt.outputs, False)
        l_create_udf_mock.assert_called_once()
        l_create_udf_mock.assert_called_with(
            stmt.name,
            stmt.if_not_exists,
            'inp',
            'out',
            stmt.impl_path,
            stmt.udf_type)

    def test_visit_should_call_create_udf(self):
        stmt = MagicMock(spec=CreateUDFStatement)
        convertor = StatementToPlanConvertor()
        mock = MagicMock()
        convertor.visit_create_udf = mock

        convertor.visit(stmt)
        mock.assert_called_once()
        mock.assert_called_with(stmt)

    def test_visit_should_call_insert(self):
        stmt = MagicMock(spec=InsertTableStatement)
        convertor = StatementToPlanConvertor()
        mock = MagicMock()
        convertor.visit_insert = mock

        convertor.visit(stmt)
        mock.assert_called_once()
        mock.assert_called_with(stmt)

    def test_visit_should_call_create(self):
        stmt = MagicMock(spec=CreateTableStatement)
        convertor = StatementToPlanConvertor()
        mock = MagicMock()
        convertor.visit_create = mock

        convertor.visit(stmt)
        mock.assert_called_once()
        mock.assert_called_with(stmt)

<<<<<<< HEAD
=======
    # Modified
    def test_visit_should_call_rename(self):
        stmt = MagicMock(spec=RenameTableStatement)
        convertor = StatementToPlanConvertor()
        mock = MagicMock()
        convertor.visit_rename = mock

        convertor.visit(stmt)
        mock.assert_called_once()
        mock.assert_called_with(stmt)

    def test_visit_should_call_truncate(self):
        stmt = MagicMock(spec=TruncateTableStatement)
        convertor = StatementToPlanConvertor()
        mock = MagicMock()
        convertor.visit_truncate = mock

        convertor.visit(stmt)
        mock.assert_called_once()
        mock.assert_called_with(stmt)

    def test_visit_should_call_drop(self):
        stmt = MagicMock(spec=DropTableStatement)
        convertor = StatementToPlanConvertor()
        mock = MagicMock()
        convertor.visit_drop = mock
        convertor.visit(stmt)
        mock.assert_called_once()
        mock.assert_called_with(stmt)

    def test_visit_should_call_load_data(self):
        stmt = MagicMock(spec=LoadDataStatement)
        convertor = StatementToPlanConvertor()
        mock = MagicMock()
        convertor.visit_load_data = mock

        convertor.visit(stmt)
        mock.assert_called_once()
        mock.assert_called_with(stmt)

    @patch('src.optimizer.statement_to_opr_convertor.LogicalLoadData')
    @patch('src.optimizer.statement_to_opr_convertor.bind_dataset')
    @patch('src.optimizer.statement_to_opr_convertor.create_video_metadata')
    def test_visit_load_data_when_bind_returns_valid(
            self, mock_create, mock_bind, mock_load):
        mock_bind.return_value = MagicMock()
        table_ref = TableRef(TableInfo("test"))
        stmt = MagicMock(table=table_ref, path='path')
        StatementToPlanConvertor().visit_load_data(stmt)
        mock_bind.assert_called_once_with(table_ref.table)
        mock_load.assert_called_once_with(mock_bind.return_value, 'path')
        mock_create.assert_not_called()

    @patch('src.optimizer.statement_to_opr_convertor.LogicalLoadData')
    @patch('src.optimizer.statement_to_opr_convertor.bind_dataset')
    @patch('src.optimizer.statement_to_opr_convertor.create_video_metadata')
    def test_visit_load_data_when_bind_returns_None(
            self, mock_create, mock_bind, mock_load):
        mock_bind.return_value = None
        table_ref = TableRef(TableInfo("test"))
        stmt = MagicMock(table=table_ref, path='path')
        StatementToPlanConvertor().visit_load_data(stmt)
        mock_create.assert_called_once_with(table_ref.table.table_name)
        mock_bind.assert_called_with(table_ref.table)
        mock_load.assert_called_with(mock_create.return_value, 'path')

    @patch('src.optimizer.statement_to_opr_convertor.bind_dataset')
    @patch('src.optimizer.statement_to_opr_convertor.bind_columns_expr')
    @patch('src.optimizer.statement_to_opr_convertor.bind_predicate_expr')
    def test_should_visit_select_if_nested_query(self, mock_p, mock_c, mock_d):
        m = MagicMock()
        mock_p.return_value = mock_c.return_value = mock_d.return_value = m
        stmt = Parser().parse(""" SELECT id FROM (SELECT data, id FROM video \
            WHERE data > 2) WHERE id>3;""")[0]
        converter = StatementToPlanConvertor()
        actual_plan = converter.visit(stmt)
        plans = [LogicalProject([TupleValueExpression('id')])]
        plans.append(
            LogicalFilter(
                ComparisonExpression(
                    ExpressionType.COMPARE_GREATER,
                    TupleValueExpression('id'),
                    ConstantValueExpression(3))))
        plans.append(LogicalQueryDerivedGet())
        plans.append(LogicalProject(
            [TupleValueExpression('data'), TupleValueExpression('id')]))
        plans.append(
            LogicalFilter(
                ComparisonExpression(
                    ExpressionType.COMPARE_GREATER,
                    TupleValueExpression('data'),
                    ConstantValueExpression(2))))

        plans.append(LogicalGet(TableRef(TableInfo('video')), m))
        expected_plan = None
        for plan in reversed(plans):
            if expected_plan:
                plan.append_child(expected_plan),

            expected_plan = plan
        self.assertEqual(expected_plan, actual_plan)
        wrong_plan = plans[0]
        for plan in plans[1:]:
            wrong_plan.append_child(plan)
        self.assertNotEqual(wrong_plan, actual_plan)

    @patch('src.optimizer.statement_to_opr_convertor.bind_dataset')
    @patch('src.optimizer.statement_to_opr_convertor.bind_columns_expr')
    @patch('src.optimizer.statement_to_opr_convertor.bind_predicate_expr')
    def test_visit_select_orderby(self, mock_p, mock_c, mock_d):
        m = MagicMock()
        mock_p.return_value = mock_c.return_value = mock_d.return_value = m
        stmt = Parser().parse(""" SELECT data, id FROM video \
            WHERE data > 2 ORDER BY data, id DESC;""")[0]

        converter = StatementToPlanConvertor()
        actual_plan = converter.visit(stmt)
        plans = []

        plans.append(LogicalOrderBy(
            [(TupleValueExpression('data'), ParserOrderBySortType.ASC),
             (TupleValueExpression('id'), ParserOrderBySortType.DESC)]))

        plans.append(LogicalProject(
            [TupleValueExpression('data'), TupleValueExpression('id')]))

        plans.append(
            LogicalFilter(
                ComparisonExpression(
                    ExpressionType.COMPARE_GREATER,
                    TupleValueExpression('data'),
                    ConstantValueExpression(2))))

        plans.append(LogicalGet(TableRef(TableInfo('video')), m))

        expected_plan = None
        for plan in reversed(plans):
            if expected_plan:
                plan.append_child(expected_plan)
            expected_plan = plan

        self.assertEqual(expected_plan, actual_plan)

        wrong_plan = plans[0]
        for plan in plans[1:]:
            wrong_plan.append_child(plan)
        self.assertNotEqual(wrong_plan, actual_plan)

    @patch('src.optimizer.statement_to_opr_convertor.bind_dataset')
    @patch('src.optimizer.statement_to_opr_convertor.bind_columns_expr')
    @patch('src.optimizer.statement_to_opr_convertor.bind_predicate_expr')
    def test_visit_select_limit(self, mock_p, mock_c, mock_d):
        m = MagicMock()
        mock_p.return_value = mock_c.return_value = mock_d.return_value = m
        stmt = Parser().parse(""" SELECT data, id FROM video \
                   WHERE data > 2 LIMIT 3;""")[0]

        converter = StatementToPlanConvertor()
        actual_plan = converter.visit(stmt)
        plans = []

        plans.append(LogicalLimit(ConstantValueExpression(3)))

        plans.append(LogicalProject(
            [TupleValueExpression('data'), TupleValueExpression('id')]))

        plans.append(
            LogicalFilter(
                ComparisonExpression(
                    ExpressionType.COMPARE_GREATER,
                    TupleValueExpression('data'),
                    ConstantValueExpression(2))))

        plans.append(LogicalGet(TableRef(TableInfo('video')), m))

        expected_plan = None
        for plan in reversed(plans):
            if expected_plan:
                plan.append_child(expected_plan)
            expected_plan = plan

        self.assertEqual(expected_plan, actual_plan)

        wrong_plan = plans[0]
        for plan in plans[1:]:
            wrong_plan.append_child(plan)
        self.assertNotEqual(wrong_plan, actual_plan)

    @patch('src.optimizer.statement_to_opr_convertor.bind_dataset')
    @patch('src.optimizer.statement_to_opr_convertor.bind_columns_expr')
    @patch('src.optimizer.statement_to_opr_convertor.bind_predicate_expr')
    def test_visit_select_sample(self, mock_p, mock_c, mock_d):
        m = MagicMock()
        mock_p.return_value = mock_c.return_value = mock_d.return_value = m
        stmt = Parser().parse(""" SELECT data, id FROM video SAMPLE 2 \
                   WHERE id > 2 LIMIT 3;""")[0]

        converter = StatementToPlanConvertor()
        actual_plan = converter.visit(stmt)
        plans = []

        plans.append(LogicalLimit(ConstantValueExpression(3)))

        plans.append(LogicalProject(
            [TupleValueExpression('data'), TupleValueExpression('id')]))

        plans.append(
            LogicalFilter(
                ComparisonExpression(
                    ExpressionType.COMPARE_GREATER,
                    TupleValueExpression('id'),
                    ConstantValueExpression(2))))

        plans.append(LogicalSample(ConstantValueExpression(2)))

        plans.append(LogicalGet(TableRef(TableInfo('video'),
                                         ConstantValueExpression(2)), m))

        expected_plan = None
        for plan in reversed(plans):
            if expected_plan:
                plan.append_child(expected_plan)
            expected_plan = plan

        self.assertEqual(expected_plan, actual_plan)

    @patch('src.optimizer.statement_to_opr_convertor.bind_dataset')
    @patch('src.optimizer.statement_to_opr_convertor.bind_columns_expr')
    @patch('src.optimizer.statement_to_opr_convertor.bind_predicate_expr')
    def test_should_visit_select_union_if_union_query(self, mock_p, mock_c,
                                                      mock_d):
        m = MagicMock()
        mock_p.return_value = mock_c.return_value = mock_d.return_value = m
        stmt = Parser().parse(""" SELECT id FROM video WHERE id>3
                              UNION ALL
                              SELECT id FROM video WHERE id<=3;""")[0]
        converter = StatementToPlanConvertor()
        actual_plan = converter.visit(stmt)
        left_plans = [LogicalProject([TupleValueExpression('id')])]
        left_plans.append(
            LogicalFilter(
                ComparisonExpression(
                    ExpressionType.COMPARE_GREATER,
                    TupleValueExpression('id'),
                    ConstantValueExpression(3))))
        left_plans.append(LogicalGet(TableRef(TableInfo('video')), m))

        def reverse_plan(plans):
            return_plan = None
            for plan in reversed(plans):
                if return_plan:
                    plan.append_child(return_plan)
                return_plan = plan
            return return_plan
        expect_left_plan = reverse_plan(left_plans)

        right_plans = [LogicalProject([TupleValueExpression('id')])]
        right_plans.append(
            LogicalFilter(
                ComparisonExpression(
                    ExpressionType.COMPARE_LEQ,
                    TupleValueExpression('id'),
                    ConstantValueExpression(3))))
        right_plans.append(LogicalGet(TableRef(TableInfo('video')), m))
        expect_right_plan = reverse_plan(right_plans)
        expected_plan = LogicalUnion(True)
        expected_plan.append_child(expect_right_plan)
        expected_plan.append_child(expect_left_plan)

        self.assertEqual(expected_plan, actual_plan)

>>>>>>> 14096767
    def test_should_return_false_for_unequal_plans(self):
        create_plan = LogicalCreate(
            TableRef(TableInfo('video')), [MagicMock()])
        create_udf_plan = LogicalCreateUDF('udf', False, None, None, None)
        insert_plan = LogicalInsert(
            MagicMock(), 0, [
                MagicMock()], [
                MagicMock()])
        query_derived_plan = LogicalQueryDerivedGet(alias='T')
        load_plan = LogicalLoadData(MagicMock(), MagicMock(),
                                    MagicMock(), MagicMock())
        self.assertEqual(create_plan, create_plan)
        self.assertEqual(create_udf_plan, create_udf_plan)
        self.assertNotEqual(create_plan, create_udf_plan)
        self.assertNotEqual(create_udf_plan, create_plan)
        create_plan.append_child(create_udf_plan)
        self.assertNotEqual(create_plan, create_udf_plan)
        self.assertNotEqual(query_derived_plan, create_plan)
        self.assertNotEqual(insert_plan, query_derived_plan)
        self.assertNotEqual(load_plan, insert_plan)<|MERGE_RESOLUTION|>--- conflicted
+++ resolved
@@ -16,30 +16,16 @@
 
 from mock import patch, MagicMock
 
-<<<<<<< HEAD
 from eva.optimizer.statement_to_opr_convertor import StatementToPlanConvertor
 from eva.parser.select_statement import SelectStatement
 from eva.parser.table_ref import TableRef, TableInfo
 from eva.parser.create_udf_statement import CreateUDFStatement
 from eva.parser.insert_statement import InsertTableStatement
+from eva.parser.rename_statement import RenameTableStatement
+from eva.parser.truncate_statement import TruncateTableStatement
+from eva.parser.drop_statement import DropTableStatement
 from eva.parser.create_statement import CreateTableStatement
 from eva.optimizer.operators import (LogicalQueryDerivedGet, LogicalCreate,
-=======
-from src.optimizer.statement_to_opr_convertor import StatementToPlanConvertor
-from src.parser.select_statement import SelectStatement
-from src.parser.table_ref import TableRef, TableInfo
-from src.parser.create_udf_statement import CreateUDFStatement
-from src.parser.insert_statement import InsertTableStatement
-from src.parser.create_statement import CreateTableStatement
-from src.parser.load_statement import LoadDataStatement
-from src.parser.rename_statement import RenameTableStatement
-from src.parser.truncate_statement import TruncateTableStatement
-from src.parser.drop_statement import DropTableStatement
-from src.parser.parser import Parser
-
-from src.optimizer.operators import (LogicalProject, LogicalGet, LogicalFilter,
-                                     LogicalQueryDerivedGet, LogicalCreate,
->>>>>>> 14096767
                                      LogicalCreateUDF, LogicalInsert,
                                      LogicalLoadData)
 
@@ -166,8 +152,6 @@
         mock.assert_called_once()
         mock.assert_called_with(stmt)
 
-<<<<<<< HEAD
-=======
     # Modified
     def test_visit_should_call_rename(self):
         stmt = MagicMock(spec=RenameTableStatement)
@@ -198,248 +182,6 @@
         mock.assert_called_once()
         mock.assert_called_with(stmt)
 
-    def test_visit_should_call_load_data(self):
-        stmt = MagicMock(spec=LoadDataStatement)
-        convertor = StatementToPlanConvertor()
-        mock = MagicMock()
-        convertor.visit_load_data = mock
-
-        convertor.visit(stmt)
-        mock.assert_called_once()
-        mock.assert_called_with(stmt)
-
-    @patch('src.optimizer.statement_to_opr_convertor.LogicalLoadData')
-    @patch('src.optimizer.statement_to_opr_convertor.bind_dataset')
-    @patch('src.optimizer.statement_to_opr_convertor.create_video_metadata')
-    def test_visit_load_data_when_bind_returns_valid(
-            self, mock_create, mock_bind, mock_load):
-        mock_bind.return_value = MagicMock()
-        table_ref = TableRef(TableInfo("test"))
-        stmt = MagicMock(table=table_ref, path='path')
-        StatementToPlanConvertor().visit_load_data(stmt)
-        mock_bind.assert_called_once_with(table_ref.table)
-        mock_load.assert_called_once_with(mock_bind.return_value, 'path')
-        mock_create.assert_not_called()
-
-    @patch('src.optimizer.statement_to_opr_convertor.LogicalLoadData')
-    @patch('src.optimizer.statement_to_opr_convertor.bind_dataset')
-    @patch('src.optimizer.statement_to_opr_convertor.create_video_metadata')
-    def test_visit_load_data_when_bind_returns_None(
-            self, mock_create, mock_bind, mock_load):
-        mock_bind.return_value = None
-        table_ref = TableRef(TableInfo("test"))
-        stmt = MagicMock(table=table_ref, path='path')
-        StatementToPlanConvertor().visit_load_data(stmt)
-        mock_create.assert_called_once_with(table_ref.table.table_name)
-        mock_bind.assert_called_with(table_ref.table)
-        mock_load.assert_called_with(mock_create.return_value, 'path')
-
-    @patch('src.optimizer.statement_to_opr_convertor.bind_dataset')
-    @patch('src.optimizer.statement_to_opr_convertor.bind_columns_expr')
-    @patch('src.optimizer.statement_to_opr_convertor.bind_predicate_expr')
-    def test_should_visit_select_if_nested_query(self, mock_p, mock_c, mock_d):
-        m = MagicMock()
-        mock_p.return_value = mock_c.return_value = mock_d.return_value = m
-        stmt = Parser().parse(""" SELECT id FROM (SELECT data, id FROM video \
-            WHERE data > 2) WHERE id>3;""")[0]
-        converter = StatementToPlanConvertor()
-        actual_plan = converter.visit(stmt)
-        plans = [LogicalProject([TupleValueExpression('id')])]
-        plans.append(
-            LogicalFilter(
-                ComparisonExpression(
-                    ExpressionType.COMPARE_GREATER,
-                    TupleValueExpression('id'),
-                    ConstantValueExpression(3))))
-        plans.append(LogicalQueryDerivedGet())
-        plans.append(LogicalProject(
-            [TupleValueExpression('data'), TupleValueExpression('id')]))
-        plans.append(
-            LogicalFilter(
-                ComparisonExpression(
-                    ExpressionType.COMPARE_GREATER,
-                    TupleValueExpression('data'),
-                    ConstantValueExpression(2))))
-
-        plans.append(LogicalGet(TableRef(TableInfo('video')), m))
-        expected_plan = None
-        for plan in reversed(plans):
-            if expected_plan:
-                plan.append_child(expected_plan),
-
-            expected_plan = plan
-        self.assertEqual(expected_plan, actual_plan)
-        wrong_plan = plans[0]
-        for plan in plans[1:]:
-            wrong_plan.append_child(plan)
-        self.assertNotEqual(wrong_plan, actual_plan)
-
-    @patch('src.optimizer.statement_to_opr_convertor.bind_dataset')
-    @patch('src.optimizer.statement_to_opr_convertor.bind_columns_expr')
-    @patch('src.optimizer.statement_to_opr_convertor.bind_predicate_expr')
-    def test_visit_select_orderby(self, mock_p, mock_c, mock_d):
-        m = MagicMock()
-        mock_p.return_value = mock_c.return_value = mock_d.return_value = m
-        stmt = Parser().parse(""" SELECT data, id FROM video \
-            WHERE data > 2 ORDER BY data, id DESC;""")[0]
-
-        converter = StatementToPlanConvertor()
-        actual_plan = converter.visit(stmt)
-        plans = []
-
-        plans.append(LogicalOrderBy(
-            [(TupleValueExpression('data'), ParserOrderBySortType.ASC),
-             (TupleValueExpression('id'), ParserOrderBySortType.DESC)]))
-
-        plans.append(LogicalProject(
-            [TupleValueExpression('data'), TupleValueExpression('id')]))
-
-        plans.append(
-            LogicalFilter(
-                ComparisonExpression(
-                    ExpressionType.COMPARE_GREATER,
-                    TupleValueExpression('data'),
-                    ConstantValueExpression(2))))
-
-        plans.append(LogicalGet(TableRef(TableInfo('video')), m))
-
-        expected_plan = None
-        for plan in reversed(plans):
-            if expected_plan:
-                plan.append_child(expected_plan)
-            expected_plan = plan
-
-        self.assertEqual(expected_plan, actual_plan)
-
-        wrong_plan = plans[0]
-        for plan in plans[1:]:
-            wrong_plan.append_child(plan)
-        self.assertNotEqual(wrong_plan, actual_plan)
-
-    @patch('src.optimizer.statement_to_opr_convertor.bind_dataset')
-    @patch('src.optimizer.statement_to_opr_convertor.bind_columns_expr')
-    @patch('src.optimizer.statement_to_opr_convertor.bind_predicate_expr')
-    def test_visit_select_limit(self, mock_p, mock_c, mock_d):
-        m = MagicMock()
-        mock_p.return_value = mock_c.return_value = mock_d.return_value = m
-        stmt = Parser().parse(""" SELECT data, id FROM video \
-                   WHERE data > 2 LIMIT 3;""")[0]
-
-        converter = StatementToPlanConvertor()
-        actual_plan = converter.visit(stmt)
-        plans = []
-
-        plans.append(LogicalLimit(ConstantValueExpression(3)))
-
-        plans.append(LogicalProject(
-            [TupleValueExpression('data'), TupleValueExpression('id')]))
-
-        plans.append(
-            LogicalFilter(
-                ComparisonExpression(
-                    ExpressionType.COMPARE_GREATER,
-                    TupleValueExpression('data'),
-                    ConstantValueExpression(2))))
-
-        plans.append(LogicalGet(TableRef(TableInfo('video')), m))
-
-        expected_plan = None
-        for plan in reversed(plans):
-            if expected_plan:
-                plan.append_child(expected_plan)
-            expected_plan = plan
-
-        self.assertEqual(expected_plan, actual_plan)
-
-        wrong_plan = plans[0]
-        for plan in plans[1:]:
-            wrong_plan.append_child(plan)
-        self.assertNotEqual(wrong_plan, actual_plan)
-
-    @patch('src.optimizer.statement_to_opr_convertor.bind_dataset')
-    @patch('src.optimizer.statement_to_opr_convertor.bind_columns_expr')
-    @patch('src.optimizer.statement_to_opr_convertor.bind_predicate_expr')
-    def test_visit_select_sample(self, mock_p, mock_c, mock_d):
-        m = MagicMock()
-        mock_p.return_value = mock_c.return_value = mock_d.return_value = m
-        stmt = Parser().parse(""" SELECT data, id FROM video SAMPLE 2 \
-                   WHERE id > 2 LIMIT 3;""")[0]
-
-        converter = StatementToPlanConvertor()
-        actual_plan = converter.visit(stmt)
-        plans = []
-
-        plans.append(LogicalLimit(ConstantValueExpression(3)))
-
-        plans.append(LogicalProject(
-            [TupleValueExpression('data'), TupleValueExpression('id')]))
-
-        plans.append(
-            LogicalFilter(
-                ComparisonExpression(
-                    ExpressionType.COMPARE_GREATER,
-                    TupleValueExpression('id'),
-                    ConstantValueExpression(2))))
-
-        plans.append(LogicalSample(ConstantValueExpression(2)))
-
-        plans.append(LogicalGet(TableRef(TableInfo('video'),
-                                         ConstantValueExpression(2)), m))
-
-        expected_plan = None
-        for plan in reversed(plans):
-            if expected_plan:
-                plan.append_child(expected_plan)
-            expected_plan = plan
-
-        self.assertEqual(expected_plan, actual_plan)
-
-    @patch('src.optimizer.statement_to_opr_convertor.bind_dataset')
-    @patch('src.optimizer.statement_to_opr_convertor.bind_columns_expr')
-    @patch('src.optimizer.statement_to_opr_convertor.bind_predicate_expr')
-    def test_should_visit_select_union_if_union_query(self, mock_p, mock_c,
-                                                      mock_d):
-        m = MagicMock()
-        mock_p.return_value = mock_c.return_value = mock_d.return_value = m
-        stmt = Parser().parse(""" SELECT id FROM video WHERE id>3
-                              UNION ALL
-                              SELECT id FROM video WHERE id<=3;""")[0]
-        converter = StatementToPlanConvertor()
-        actual_plan = converter.visit(stmt)
-        left_plans = [LogicalProject([TupleValueExpression('id')])]
-        left_plans.append(
-            LogicalFilter(
-                ComparisonExpression(
-                    ExpressionType.COMPARE_GREATER,
-                    TupleValueExpression('id'),
-                    ConstantValueExpression(3))))
-        left_plans.append(LogicalGet(TableRef(TableInfo('video')), m))
-
-        def reverse_plan(plans):
-            return_plan = None
-            for plan in reversed(plans):
-                if return_plan:
-                    plan.append_child(return_plan)
-                return_plan = plan
-            return return_plan
-        expect_left_plan = reverse_plan(left_plans)
-
-        right_plans = [LogicalProject([TupleValueExpression('id')])]
-        right_plans.append(
-            LogicalFilter(
-                ComparisonExpression(
-                    ExpressionType.COMPARE_LEQ,
-                    TupleValueExpression('id'),
-                    ConstantValueExpression(3))))
-        right_plans.append(LogicalGet(TableRef(TableInfo('video')), m))
-        expect_right_plan = reverse_plan(right_plans)
-        expected_plan = LogicalUnion(True)
-        expected_plan.append_child(expect_right_plan)
-        expected_plan.append_child(expect_left_plan)
-
-        self.assertEqual(expected_plan, actual_plan)
-
->>>>>>> 14096767
     def test_should_return_false_for_unequal_plans(self):
         create_plan = LogicalCreate(
             TableRef(TableInfo('video')), [MagicMock()])

--- conflicted
+++ resolved
@@ -33,22 +33,13 @@
                                      LogicalSample, LogicalJoin,
                                      LogicalFunctionScan)
 
-<<<<<<< HEAD
-from src.expression.tuple_value_expression import TupleValueExpression
-from src.expression.constant_value_expression import ConstantValueExpression
-from src.expression.comparison_expression import ComparisonExpression
-from src.expression.function_expression import FunctionExpression
-from src.expression.abstract_expression import ExpressionType
-
-from src.parser.types import ParserOrderBySortType, JoinType
-=======
 from eva.expression.tuple_value_expression import TupleValueExpression
 from eva.expression.constant_value_expression import ConstantValueExpression
 from eva.expression.comparison_expression import ComparisonExpression
+from eva.expression.function_expression import FunctionExpression
 from eva.expression.abstract_expression import ExpressionType
 
-from eva.parser.types import ParserOrderBySortType
->>>>>>> b9ec24d4
+from eva.parser.types import ParserOrderBySortType, JoinType
 
 
 class StatementToOprTest(unittest.TestCase):
@@ -461,9 +452,9 @@
         self.assertNotEqual(insert_plan, query_derived_plan)
         self.assertNotEqual(load_plan, insert_plan)
 
-    @patch('src.optimizer.statement_to_opr_convertor.bind_dataset')
-    @patch('src.optimizer.statement_to_opr_convertor.bind_columns_expr')
-    @patch('src.optimizer.statement_to_opr_convertor.bind_predicate_expr')
+    @patch('eva.optimizer.statement_to_opr_convertor.bind_dataset')
+    @patch('eva.optimizer.statement_to_opr_convertor.bind_columns_expr')
+    @patch('eva.optimizer.statement_to_opr_convertor.bind_predicate_expr')
     def test_should_handle_lateral_join(self, mock_p, mock_c, mock_d):
         m = MagicMock()
         mock_p.return_value = mock_c.return_value = mock_d.return_value = m

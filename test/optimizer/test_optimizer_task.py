# coding=utf-8
# Copyright 2018-2022 EVA
#
# Licensed under the Apache License, Version 2.0 (the "License");
# you may not use this file except in compliance with the License.
# You may obtain a copy of the License at
#
#     http://www.apache.org/licenses/LICENSE-2.0
#
# Unless required by applicable law or agreed to in writing, software
# distributed under the License is distributed on an "AS IS" BASIS,
# WITHOUT WARRANTIES OR CONDITIONS OF ANY KIND, either express or implied.
# See the License for the specific language governing permissions and
# limitations under the License.
import unittest
from unittest.mock import patch

from mock import MagicMock

<<<<<<< HEAD
from eva.optimizer.optimizer_tasks import (
    TopDownRewrite,
    BottomUpRewrite,
    OptimizeGroup,
)
from eva.optimizer.optimizer_context import OptimizerContext
from eva.optimizer.operators import (
    LogicalGet,
    LogicalFilter,
    LogicalProject,
    LogicalQueryDerivedGet,
)
=======
from eva.optimizer.cost_model import CostModel
from eva.optimizer.operators import (
    LogicalFilter,
    LogicalGet,
    LogicalProject,
    LogicalQueryDerivedGet,
)
from eva.optimizer.optimizer_context import OptimizerContext
from eva.optimizer.optimizer_tasks import BottomUpRewrite, OptimizeGroup, TopDownRewrite
>>>>>>> 47494ca2
from eva.optimizer.property import PropertyType
from eva.optimizer.rules.rules import RulesManager
from eva.planner.predicate_plan import PredicatePlan
from eva.planner.project_plan import ProjectPlan
from eva.planner.seq_scan_plan import SeqScanPlan


class TestOptimizerTask(unittest.TestCase):
    def execute_task_stack(self, task_stack):
        while not task_stack.empty():
            task = task_stack.pop()
            task.execute()

    def top_down_rewrite(self, opr):
        opt_cxt = OptimizerContext(CostModel())
        grp_expr = opt_cxt.add_opr_to_group(opr)
        root_grp_id = grp_expr.group_id
        opt_cxt.task_stack.push(
            TopDownRewrite(grp_expr, RulesManager().rewrite_rules, opt_cxt)
        )
        self.execute_task_stack(opt_cxt.task_stack)
        return opt_cxt, root_grp_id

    def bottom_up_rewrite(self, root_grp_id, opt_cxt):
        grp_expr = opt_cxt.memo.groups[root_grp_id].logical_exprs[0]
        opt_cxt.task_stack.push(
            BottomUpRewrite(grp_expr, RulesManager().rewrite_rules, opt_cxt)
        )
        self.execute_task_stack(opt_cxt.task_stack)
        return opt_cxt, root_grp_id

    def implement_group(self, root_grp_id, opt_cxt):
        grp = opt_cxt.memo.groups[root_grp_id]
        opt_cxt.task_stack.push(OptimizeGroup(grp, opt_cxt))
        self.execute_task_stack(opt_cxt.task_stack)
        return opt_cxt, root_grp_id

    def test_simple_top_down_rewrite(self):
        predicate = MagicMock()
        video = MagicMock()
        with patch(
            "eva.optimizer.rules.rules.extract_pushdown_predicate"
        ) as mock:
            mock.return_value = (predicate, None)
            child_opr = LogicalGet(video, MagicMock(), MagicMock())
            root_opr = LogicalFilter(predicate, [child_opr])

            opt_cxt, root_grp_id = self.top_down_rewrite(root_opr)

            grp_expr = opt_cxt.memo.groups[root_grp_id].logical_exprs[0]

            self.assertEqual(type(grp_expr.opr), LogicalGet)
            self.assertEqual(grp_expr.opr.predicate, predicate)
            self.assertEqual(grp_expr.opr.children, [])

    def test_nested_top_down_rewrite(self):
        child_predicate = MagicMock()
        root_predicate = MagicMock()
<<<<<<< HEAD
        with patch(
            "eva.optimizer.rules.rules.extract_pushdown_predicate"
        ) as mock:
            mock.side_effect = [
                (root_predicate, None),
                (root_predicate, None),
                (child_predicate, None),
                (child_predicate, None),
            ]
            child_get_opr = LogicalGet(MagicMock(), MagicMock(), MagicMock())
            child_filter_opr = LogicalFilter(child_predicate, [child_get_opr])
            child_project_opr = LogicalProject(
                [MagicMock()], [child_filter_opr]
            )
            root_derived_get_opr = LogicalQueryDerivedGet(
                MagicMock(), children=[child_project_opr]
            )
            root_filter_opr = LogicalFilter(
                root_predicate, [root_derived_get_opr]
            )
            root_project_opr = LogicalProject([MagicMock()], [root_filter_opr])

            opt_cxt, root_grp_id = self.top_down_rewrite(root_project_opr)

            expected_expr_order = [
                LogicalProject,
                LogicalFilter,
                LogicalQueryDerivedGet,
                LogicalProject,
                LogicalGet
            ]
            curr_grp_id = root_grp_id
            idx = 0
            while True:
                grp_expr = opt_cxt.memo.groups[curr_grp_id].logical_exprs[0]
                self.assertEqual(type(grp_expr.opr), expected_expr_order[idx])
                idx += 1
                if idx == len(expected_expr_order):
                    break
                curr_grp_id = grp_expr.children[0]
=======

        child_get_opr = LogicalGet(MagicMock(), MagicMock(), MagicMock())
        child_filter_opr = LogicalFilter(child_predicate, [child_get_opr])
        child_project_opr = LogicalProject([MagicMock()], [child_filter_opr])
        root_derived_get_opr = LogicalQueryDerivedGet(
            MagicMock(), children=[child_project_opr]
        )
        root_filter_opr = LogicalFilter(root_predicate, [root_derived_get_opr])
        root_project_opr = LogicalProject([MagicMock()], [root_filter_opr])

        opt_cxt, root_grp_id = self.top_down_rewrite(root_project_opr)

        grp_expr = opt_cxt.memo.groups[root_grp_id].logical_exprs[0]

        self.assertEqual(type(grp_expr.opr), LogicalProject)
        self.assertEqual(len(grp_expr.children), 1)

        child_grp_id = grp_expr.children[0]
        child_expr = opt_cxt.memo.groups[child_grp_id].logical_exprs[0]
        self.assertEqual(type(child_expr.opr), LogicalQueryDerivedGet)
        self.assertEqual(child_expr.opr.predicate, root_predicate)
        self.assertEqual(len(child_expr.children), 1)

        child_grp_id = child_expr.children[0]
        child_expr = opt_cxt.memo.groups[child_grp_id].logical_exprs[0]
        self.assertEqual(type(child_expr.opr), LogicalGet)
        self.assertEqual(child_expr.opr.predicate, child_predicate)
>>>>>>> 47494ca2

    def test_nested_bottom_up_rewrite(self):
        child_predicate = MagicMock()
        root_predicate = MagicMock()
<<<<<<< HEAD
        with patch(
            "eva.optimizer.rules.rules.extract_pushdown_predicate"
        ) as mock:
            mock.side_effect = [
                (root_predicate, None),
                (root_predicate, None),
                (child_predicate, None),
                (child_predicate, None),
            ]

            child_get_opr = LogicalGet(MagicMock(), MagicMock(), MagicMock())
            child_filter_opr = LogicalFilter(child_predicate, [child_get_opr])
            child_project_opr = LogicalProject(
                [MagicMock()], [child_filter_opr]
            )
            root_derived_get_opr = LogicalQueryDerivedGet(
                MagicMock(), children=[child_project_opr]
            )
            root_filter_opr = LogicalFilter(
                root_predicate, [root_derived_get_opr]
            )
            root_project_opr = LogicalProject(
                [MagicMock()], children=[root_filter_opr]
            )

            opt_cxt, root_grp_id = self.top_down_rewrite(root_project_opr)
            opt_cxt, root_grp_id = self.bottom_up_rewrite(root_grp_id, opt_cxt)

            expected_expr_order = [
                LogicalProject,
                LogicalFilter,
                LogicalQueryDerivedGet,
                LogicalGet,
            ]
            curr_grp_id = root_grp_id
            idx = 0
            while True:
                grp_expr = opt_cxt.memo.groups[curr_grp_id].logical_exprs[0]
                self.assertEqual(type(grp_expr.opr), expected_expr_order[idx])
                idx += 1
                if idx == len(expected_expr_order):
                    break
                curr_grp_id = grp_expr.children[0]
=======

        child_get_opr = LogicalGet(MagicMock(), MagicMock(), MagicMock())
        child_filter_opr = LogicalFilter(child_predicate, [child_get_opr])
        child_project_opr = LogicalProject([MagicMock()], [child_filter_opr])
        root_derived_get_opr = LogicalQueryDerivedGet(
            MagicMock(), children=[child_project_opr]
        )
        root_filter_opr = LogicalFilter(root_predicate, [root_derived_get_opr])
        root_project_opr = LogicalProject([MagicMock()], children=[root_filter_opr])

        opt_cxt, root_grp_id = self.top_down_rewrite(root_project_opr)
        opt_cxt, root_grp_id = self.bottom_up_rewrite(root_grp_id, opt_cxt)

        grp_expr = opt_cxt.memo.groups[root_grp_id].logical_exprs[0]

        self.assertEqual(type(grp_expr.opr), LogicalQueryDerivedGet)
        self.assertEqual(len(grp_expr.children), 1)
        self.assertEqual(grp_expr.opr.predicate, root_predicate)

        child_grp_id = grp_expr.children[0]
        child_expr = opt_cxt.memo.groups[child_grp_id].logical_exprs[0]
        self.assertEqual(type(child_expr.opr), LogicalGet)
        self.assertEqual(child_expr.opr.predicate, child_predicate)
>>>>>>> 47494ca2

    def test_simple_implementation(self):
        predicate = MagicMock()
        child_opr = LogicalGet(MagicMock(), MagicMock(), MagicMock())
        root_opr = LogicalFilter(predicate, [child_opr])

        opt_cxt, root_grp_id = self.top_down_rewrite(root_opr)
        opt_cxt, root_grp_id = self.bottom_up_rewrite(root_grp_id, opt_cxt)
        opt_cxt, root_grp_id = self.implement_group(root_grp_id, opt_cxt)

        root_grp = opt_cxt.memo.groups[root_grp_id]
        best_root_grp_expr = root_grp.get_best_expr(PropertyType.DEFAULT)

        self.assertEqual(type(best_root_grp_expr.opr), PredicatePlan)

    def test_nested_implementation(self):
        child_predicate = MagicMock()
        root_predicate = MagicMock()
<<<<<<< HEAD
        with patch(
            "eva.optimizer.rules.rules.extract_pushdown_predicate"
        ) as mock:
            mock.side_effect = [
                (child_predicate, None),
                (root_predicate, None),
            ]

            child_get_opr = LogicalGet(MagicMock(), MagicMock(), MagicMock())
            child_filter_opr = LogicalFilter(
                child_predicate, children=[child_get_opr]
            )
            child_project_opr = LogicalProject(
                [MagicMock()], children=[child_filter_opr]
            )
            root_derived_get_opr = LogicalQueryDerivedGet(
                MagicMock(), children=[child_project_opr]
            )
            root_filter_opr = LogicalFilter(
                root_predicate, children=[root_derived_get_opr]
            )
            root_project_opr = LogicalProject(
                [MagicMock()], children=[root_filter_opr]
            )

            opt_cxt, root_grp_id = self.top_down_rewrite(root_project_opr)
            opt_cxt, root_grp_id = self.bottom_up_rewrite(root_grp_id, opt_cxt)
            opt_cxt, root_grp_id = self.implement_group(root_grp_id, opt_cxt)

            expected_expr_order = [
                ProjectPlan,
                PredicatePlan,
                SeqScanPlan,
                SeqScanPlan,
            ]
            curr_grp_id = root_grp_id
            idx = 0
            while True:
                root_grp = opt_cxt.memo.groups[curr_grp_id]
                best_root_grp_expr = root_grp.get_best_expr(
                    PropertyType.DEFAULT)
                self.assertEqual(type(best_root_grp_expr.opr),
                                 expected_expr_order[idx])
                idx += 1
                if idx == len(expected_expr_order):
                    break
                curr_grp_id = best_root_grp_expr.children[0]
=======

        child_get_opr = LogicalGet(MagicMock(), MagicMock(), MagicMock())
        child_filter_opr = LogicalFilter(child_predicate, children=[child_get_opr])
        child_project_opr = LogicalProject([MagicMock()], children=[child_filter_opr])
        root_derived_get_opr = LogicalQueryDerivedGet(
            MagicMock(), children=[child_project_opr]
        )
        root_filter_opr = LogicalFilter(root_predicate, children=[root_derived_get_opr])
        root_project_opr = LogicalProject([MagicMock()], children=[root_filter_opr])

        opt_cxt, root_grp_id = self.top_down_rewrite(root_project_opr)
        opt_cxt, root_grp_id = self.bottom_up_rewrite(root_grp_id, opt_cxt)
        opt_cxt, root_grp_id = self.implement_group(root_grp_id, opt_cxt)

        root_grp = opt_cxt.memo.groups[root_grp_id]
        best_root_grp_expr = root_grp.get_best_expr(PropertyType.DEFAULT)

        root_opr = best_root_grp_expr.opr
        self.assertEqual(type(root_opr), SeqScanPlan)
        self.assertEqual(root_opr.predicate, root_predicate)

        child_grp_id = best_root_grp_expr.children[0]
        child_grp = opt_cxt.memo.groups[child_grp_id]
        best_child_grp_expr = child_grp.get_best_expr(PropertyType.DEFAULT)
        child_opr = best_child_grp_expr.opr
        self.assertEqual(type(child_opr), SeqScanPlan)
        self.assertEqual(child_opr.predicate, child_predicate)
>>>>>>> 47494ca2
<|MERGE_RESOLUTION|>--- conflicted
+++ resolved
@@ -17,20 +17,6 @@
 
 from mock import MagicMock
 
-<<<<<<< HEAD
-from eva.optimizer.optimizer_tasks import (
-    TopDownRewrite,
-    BottomUpRewrite,
-    OptimizeGroup,
-)
-from eva.optimizer.optimizer_context import OptimizerContext
-from eva.optimizer.operators import (
-    LogicalGet,
-    LogicalFilter,
-    LogicalProject,
-    LogicalQueryDerivedGet,
-)
-=======
 from eva.optimizer.cost_model import CostModel
 from eva.optimizer.operators import (
     LogicalFilter,
@@ -40,7 +26,6 @@
 )
 from eva.optimizer.optimizer_context import OptimizerContext
 from eva.optimizer.optimizer_tasks import BottomUpRewrite, OptimizeGroup, TopDownRewrite
->>>>>>> 47494ca2
 from eva.optimizer.property import PropertyType
 from eva.optimizer.rules.rules import RulesManager
 from eva.planner.predicate_plan import PredicatePlan
@@ -81,9 +66,7 @@
     def test_simple_top_down_rewrite(self):
         predicate = MagicMock()
         video = MagicMock()
-        with patch(
-            "eva.optimizer.rules.rules.extract_pushdown_predicate"
-        ) as mock:
+        with patch("eva.optimizer.rules.rules.extract_pushdown_predicate") as mock:
             mock.return_value = (predicate, None)
             child_opr = LogicalGet(video, MagicMock(), MagicMock())
             root_opr = LogicalFilter(predicate, [child_opr])
@@ -99,10 +82,7 @@
     def test_nested_top_down_rewrite(self):
         child_predicate = MagicMock()
         root_predicate = MagicMock()
-<<<<<<< HEAD
-        with patch(
-            "eva.optimizer.rules.rules.extract_pushdown_predicate"
-        ) as mock:
+        with patch("eva.optimizer.rules.rules.extract_pushdown_predicate") as mock:
             mock.side_effect = [
                 (root_predicate, None),
                 (root_predicate, None),
@@ -111,15 +91,11 @@
             ]
             child_get_opr = LogicalGet(MagicMock(), MagicMock(), MagicMock())
             child_filter_opr = LogicalFilter(child_predicate, [child_get_opr])
-            child_project_opr = LogicalProject(
-                [MagicMock()], [child_filter_opr]
-            )
+            child_project_opr = LogicalProject([MagicMock()], [child_filter_opr])
             root_derived_get_opr = LogicalQueryDerivedGet(
                 MagicMock(), children=[child_project_opr]
             )
-            root_filter_opr = LogicalFilter(
-                root_predicate, [root_derived_get_opr]
-            )
+            root_filter_opr = LogicalFilter(root_predicate, [root_derived_get_opr])
             root_project_opr = LogicalProject([MagicMock()], [root_filter_opr])
 
             opt_cxt, root_grp_id = self.top_down_rewrite(root_project_opr)
@@ -129,7 +105,7 @@
                 LogicalFilter,
                 LogicalQueryDerivedGet,
                 LogicalProject,
-                LogicalGet
+                LogicalGet,
             ]
             curr_grp_id = root_grp_id
             idx = 0
@@ -140,43 +116,11 @@
                 if idx == len(expected_expr_order):
                     break
                 curr_grp_id = grp_expr.children[0]
-=======
-
-        child_get_opr = LogicalGet(MagicMock(), MagicMock(), MagicMock())
-        child_filter_opr = LogicalFilter(child_predicate, [child_get_opr])
-        child_project_opr = LogicalProject([MagicMock()], [child_filter_opr])
-        root_derived_get_opr = LogicalQueryDerivedGet(
-            MagicMock(), children=[child_project_opr]
-        )
-        root_filter_opr = LogicalFilter(root_predicate, [root_derived_get_opr])
-        root_project_opr = LogicalProject([MagicMock()], [root_filter_opr])
-
-        opt_cxt, root_grp_id = self.top_down_rewrite(root_project_opr)
-
-        grp_expr = opt_cxt.memo.groups[root_grp_id].logical_exprs[0]
-
-        self.assertEqual(type(grp_expr.opr), LogicalProject)
-        self.assertEqual(len(grp_expr.children), 1)
-
-        child_grp_id = grp_expr.children[0]
-        child_expr = opt_cxt.memo.groups[child_grp_id].logical_exprs[0]
-        self.assertEqual(type(child_expr.opr), LogicalQueryDerivedGet)
-        self.assertEqual(child_expr.opr.predicate, root_predicate)
-        self.assertEqual(len(child_expr.children), 1)
-
-        child_grp_id = child_expr.children[0]
-        child_expr = opt_cxt.memo.groups[child_grp_id].logical_exprs[0]
-        self.assertEqual(type(child_expr.opr), LogicalGet)
-        self.assertEqual(child_expr.opr.predicate, child_predicate)
->>>>>>> 47494ca2
 
     def test_nested_bottom_up_rewrite(self):
         child_predicate = MagicMock()
         root_predicate = MagicMock()
-<<<<<<< HEAD
-        with patch(
-            "eva.optimizer.rules.rules.extract_pushdown_predicate"
-        ) as mock:
+        with patch("eva.optimizer.rules.rules.extract_pushdown_predicate") as mock:
             mock.side_effect = [
                 (root_predicate, None),
                 (root_predicate, None),
@@ -186,18 +130,12 @@
 
             child_get_opr = LogicalGet(MagicMock(), MagicMock(), MagicMock())
             child_filter_opr = LogicalFilter(child_predicate, [child_get_opr])
-            child_project_opr = LogicalProject(
-                [MagicMock()], [child_filter_opr]
-            )
+            child_project_opr = LogicalProject([MagicMock()], [child_filter_opr])
             root_derived_get_opr = LogicalQueryDerivedGet(
                 MagicMock(), children=[child_project_opr]
             )
-            root_filter_opr = LogicalFilter(
-                root_predicate, [root_derived_get_opr]
-            )
-            root_project_opr = LogicalProject(
-                [MagicMock()], children=[root_filter_opr]
-            )
+            root_filter_opr = LogicalFilter(root_predicate, [root_derived_get_opr])
+            root_project_opr = LogicalProject([MagicMock()], children=[root_filter_opr])
 
             opt_cxt, root_grp_id = self.top_down_rewrite(root_project_opr)
             opt_cxt, root_grp_id = self.bottom_up_rewrite(root_grp_id, opt_cxt)
@@ -217,31 +155,6 @@
                 if idx == len(expected_expr_order):
                     break
                 curr_grp_id = grp_expr.children[0]
-=======
-
-        child_get_opr = LogicalGet(MagicMock(), MagicMock(), MagicMock())
-        child_filter_opr = LogicalFilter(child_predicate, [child_get_opr])
-        child_project_opr = LogicalProject([MagicMock()], [child_filter_opr])
-        root_derived_get_opr = LogicalQueryDerivedGet(
-            MagicMock(), children=[child_project_opr]
-        )
-        root_filter_opr = LogicalFilter(root_predicate, [root_derived_get_opr])
-        root_project_opr = LogicalProject([MagicMock()], children=[root_filter_opr])
-
-        opt_cxt, root_grp_id = self.top_down_rewrite(root_project_opr)
-        opt_cxt, root_grp_id = self.bottom_up_rewrite(root_grp_id, opt_cxt)
-
-        grp_expr = opt_cxt.memo.groups[root_grp_id].logical_exprs[0]
-
-        self.assertEqual(type(grp_expr.opr), LogicalQueryDerivedGet)
-        self.assertEqual(len(grp_expr.children), 1)
-        self.assertEqual(grp_expr.opr.predicate, root_predicate)
-
-        child_grp_id = grp_expr.children[0]
-        child_expr = opt_cxt.memo.groups[child_grp_id].logical_exprs[0]
-        self.assertEqual(type(child_expr.opr), LogicalGet)
-        self.assertEqual(child_expr.opr.predicate, child_predicate)
->>>>>>> 47494ca2
 
     def test_simple_implementation(self):
         predicate = MagicMock()
@@ -260,19 +173,14 @@
     def test_nested_implementation(self):
         child_predicate = MagicMock()
         root_predicate = MagicMock()
-<<<<<<< HEAD
-        with patch(
-            "eva.optimizer.rules.rules.extract_pushdown_predicate"
-        ) as mock:
+        with patch("eva.optimizer.rules.rules.extract_pushdown_predicate") as mock:
             mock.side_effect = [
                 (child_predicate, None),
                 (root_predicate, None),
             ]
 
             child_get_opr = LogicalGet(MagicMock(), MagicMock(), MagicMock())
-            child_filter_opr = LogicalFilter(
-                child_predicate, children=[child_get_opr]
-            )
+            child_filter_opr = LogicalFilter(child_predicate, children=[child_get_opr])
             child_project_opr = LogicalProject(
                 [MagicMock()], children=[child_filter_opr]
             )
@@ -282,9 +190,7 @@
             root_filter_opr = LogicalFilter(
                 root_predicate, children=[root_derived_get_opr]
             )
-            root_project_opr = LogicalProject(
-                [MagicMock()], children=[root_filter_opr]
-            )
+            root_project_opr = LogicalProject([MagicMock()], children=[root_filter_opr])
 
             opt_cxt, root_grp_id = self.top_down_rewrite(root_project_opr)
             opt_cxt, root_grp_id = self.bottom_up_rewrite(root_grp_id, opt_cxt)
@@ -300,40 +206,9 @@
             idx = 0
             while True:
                 root_grp = opt_cxt.memo.groups[curr_grp_id]
-                best_root_grp_expr = root_grp.get_best_expr(
-                    PropertyType.DEFAULT)
-                self.assertEqual(type(best_root_grp_expr.opr),
-                                 expected_expr_order[idx])
+                best_root_grp_expr = root_grp.get_best_expr(PropertyType.DEFAULT)
+                self.assertEqual(type(best_root_grp_expr.opr), expected_expr_order[idx])
                 idx += 1
                 if idx == len(expected_expr_order):
                     break
-                curr_grp_id = best_root_grp_expr.children[0]
-=======
-
-        child_get_opr = LogicalGet(MagicMock(), MagicMock(), MagicMock())
-        child_filter_opr = LogicalFilter(child_predicate, children=[child_get_opr])
-        child_project_opr = LogicalProject([MagicMock()], children=[child_filter_opr])
-        root_derived_get_opr = LogicalQueryDerivedGet(
-            MagicMock(), children=[child_project_opr]
-        )
-        root_filter_opr = LogicalFilter(root_predicate, children=[root_derived_get_opr])
-        root_project_opr = LogicalProject([MagicMock()], children=[root_filter_opr])
-
-        opt_cxt, root_grp_id = self.top_down_rewrite(root_project_opr)
-        opt_cxt, root_grp_id = self.bottom_up_rewrite(root_grp_id, opt_cxt)
-        opt_cxt, root_grp_id = self.implement_group(root_grp_id, opt_cxt)
-
-        root_grp = opt_cxt.memo.groups[root_grp_id]
-        best_root_grp_expr = root_grp.get_best_expr(PropertyType.DEFAULT)
-
-        root_opr = best_root_grp_expr.opr
-        self.assertEqual(type(root_opr), SeqScanPlan)
-        self.assertEqual(root_opr.predicate, root_predicate)
-
-        child_grp_id = best_root_grp_expr.children[0]
-        child_grp = opt_cxt.memo.groups[child_grp_id]
-        best_child_grp_expr = child_grp.get_best_expr(PropertyType.DEFAULT)
-        child_opr = best_child_grp_expr.opr
-        self.assertEqual(type(child_opr), SeqScanPlan)
-        self.assertEqual(child_opr.predicate, child_predicate)
->>>>>>> 47494ca2
+                curr_grp_id = best_root_grp_expr.children[0]
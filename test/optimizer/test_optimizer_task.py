import unittest

from mock import MagicMock

from eva.optimizer.optimizer_tasks import (
    TopDownRewrite, BottomUpRewrite, OptimizeGroup)
from eva.optimizer.optimizer_context import OptimizerContext
from eva.optimizer.operators import (
    LogicalGet, LogicalFilter, LogicalProject, LogicalQueryDerivedGet)
from eva.optimizer.property import PropertyType
from eva.optimizer.rules.rules import RulesManager
from eva.planner.seq_scan_plan import SeqScanPlan


class TestOptimizerTask(unittest.TestCase):
    def execute_task_stack(self, task_stack):
        while not task_stack.empty():
            task = task_stack.pop()
            task.execute()

    def top_down_rewrite(self, opr):
        opt_cxt = OptimizerContext()
        grp_expr = opt_cxt.add_opr_to_group(
            opr
        )
        root_grp_id = grp_expr.group_id
        opt_cxt.task_stack.push(TopDownRewrite(
            grp_expr, RulesManager().rewrite_rules, opt_cxt))
        self.execute_task_stack(opt_cxt.task_stack)
        return opt_cxt, root_grp_id

    def bottom_up_rewrite(self, root_grp_id, opt_cxt):
        grp_expr = opt_cxt.memo.groups[root_grp_id].logical_exprs[0]
        opt_cxt.task_stack.push(BottomUpRewrite(
            grp_expr, RulesManager().rewrite_rules, opt_cxt))
        self.execute_task_stack(opt_cxt.task_stack)
        return opt_cxt, root_grp_id

    def implement_group(self, root_grp_id, opt_cxt):
        grp = opt_cxt.memo.groups[root_grp_id]
        opt_cxt.task_stack.push(OptimizeGroup(grp, opt_cxt))
        self.execute_task_stack(opt_cxt.task_stack)
        return opt_cxt, root_grp_id

    def test_simple_top_down_rewrite(self):
        predicate = MagicMock()
        child_opr = LogicalGet(MagicMock(), MagicMock(), MagicMock())
        root_opr = LogicalFilter(predicate, [child_opr])

        opt_cxt, root_grp_id = self.top_down_rewrite(root_opr)

        grp_expr = opt_cxt.memo.groups[root_grp_id].logical_exprs[0]

        self.assertEqual(type(grp_expr.opr), LogicalGet)
        self.assertEqual(grp_expr.opr.predicate, predicate)
        self.assertEqual(grp_expr.opr.children, [])

<<<<<<< HEAD
    def test_nested_top_down_rewrite(self):
        child_predicate = MagicMock()
        root_predicate = MagicMock()

        child_get_opr = LogicalGet(MagicMock(), MagicMock(), MagicMock())
        child_filter_opr = LogicalFilter(child_predicate, [child_get_opr])
        child_project_opr = LogicalProject(MagicMock(), [child_filter_opr])
        root_derived_get_opr = LogicalQueryDerivedGet(
            MagicMock(), [child_project_opr])
        root_filter_opr = LogicalFilter(root_predicate, [root_derived_get_opr])
        root_project_opr = LogicalProject(MagicMock(), [root_filter_opr])

        opt_cxt, root_grp_id = self.top_down_rewrite(root_project_opr)

        grp_expr = opt_cxt.memo.groups[root_grp_id].logical_exprs[0]

        # rewrite happens in a way that new expression is
        # inserted in a new group
        self.assertEqual(type(grp_expr.opr), LogicalProject)
        self.assertEqual(len(grp_expr.opr.children), 1)

        test_child_opr = grp_expr.opr.children[0]
        self.assertEqual(type(test_child_opr), LogicalFilter)
        self.assertEqual(len(test_child_opr.children), 1)
        self.assertEqual(test_child_opr.predicate, root_predicate)

        test_child_opr = test_child_opr.children[0]
        self.assertEqual(type(test_child_opr), LogicalQueryDerivedGet)
        self.assertEqual(len(test_child_opr.children), 1)

        test_child_opr = test_child_opr.children[0]
        self.assertEqual(type(test_child_opr), LogicalProject)
        self.assertEqual(len(test_child_opr.children), 1)

        test_child_opr = test_child_opr.children[0]
        self.assertEqual(type(test_child_opr), LogicalGet)
        self.assertEqual(test_child_opr.predicate, child_predicate)

=======
>>>>>>> 5086f5f0
    def test_nested_bottom_up_rewrite(self):
        child_predicate = MagicMock()
        root_predicate = MagicMock()

        child_get_opr = LogicalGet(MagicMock(), MagicMock(), MagicMock())
        child_filter_opr = LogicalFilter(child_predicate, [child_get_opr])
        child_project_opr = LogicalProject(MagicMock(), [child_filter_opr])
        root_derived_get_opr = LogicalQueryDerivedGet(
<<<<<<< HEAD
            MagicMock(), [child_project_opr])
=======
            children=[child_project_opr])
>>>>>>> 5086f5f0
        root_filter_opr = LogicalFilter(root_predicate, [root_derived_get_opr])
        root_project_opr = LogicalProject(
            MagicMock(), children=[root_filter_opr])

        opt_cxt, root_grp_id = self.top_down_rewrite(root_project_opr)
        opt_cxt, root_grp_id = self.bottom_up_rewrite(root_grp_id, opt_cxt)

        grp_expr = opt_cxt.memo.groups[root_grp_id].logical_exprs[0]

        self.assertEqual(type(grp_expr.opr), LogicalQueryDerivedGet)
        self.assertEqual(len(grp_expr.children), 1)
        self.assertEqual(grp_expr.opr.predicate, root_predicate)

        child_grp_id = grp_expr.children[0]
        child_expr = opt_cxt.memo.groups[child_grp_id].logical_exprs[0]
        self.assertEqual(type(child_expr.opr), LogicalGet)
        self.assertEqual(child_expr.opr.predicate, child_predicate)

    def test_simple_implementation(self):
        predicate = MagicMock()
<<<<<<< HEAD
        child_opr = LogicalGet(MagicMock(), MagicMock(), MagicMock())
        root_opr = LogicalFilter(predicate, [child_opr])
=======
        child_opr = LogicalGet(MagicMock(), MagicMock())
        root_opr = LogicalFilter(predicate, children=[child_opr])
>>>>>>> 5086f5f0

        opt_cxt, root_grp_id = self.top_down_rewrite(root_opr)
        opt_cxt, root_grp_id = self.bottom_up_rewrite(root_grp_id, opt_cxt)
        opt_cxt, root_grp_id = self.implement_group(root_grp_id, opt_cxt)

        root_grp = opt_cxt.memo.groups[root_grp_id]
        best_root_grp_expr = root_grp.get_best_expr(PropertyType.DEFAULT)

        self.assertEqual(type(best_root_grp_expr.opr), SeqScanPlan)
        self.assertEqual(best_root_grp_expr.opr.predicate, predicate)

    def test_nested_implementation(self):
        child_predicate = MagicMock()
        root_predicate = MagicMock()

        child_get_opr = LogicalGet(MagicMock(), MagicMock(), MagicMock())
        child_filter_opr = LogicalFilter(child_predicate, [child_get_opr])
        child_project_opr = LogicalProject(MagicMock(), [child_filter_opr])
        root_derived_get_opr = LogicalQueryDerivedGet(
<<<<<<< HEAD
            MagicMock(), [child_project_opr])
=======
            children=[child_project_opr])
>>>>>>> 5086f5f0
        root_filter_opr = LogicalFilter(root_predicate, [root_derived_get_opr])
        root_project_opr = LogicalProject(
            MagicMock(), children=[root_filter_opr])

        opt_cxt, root_grp_id = self.top_down_rewrite(root_project_opr)
        opt_cxt, root_grp_id = self.bottom_up_rewrite(root_grp_id, opt_cxt)
        opt_cxt, root_grp_id = self.implement_group(root_grp_id, opt_cxt)

        root_grp = opt_cxt.memo.groups[root_grp_id]
        best_root_grp_expr = root_grp.get_best_expr(PropertyType.DEFAULT)

        root_opr = best_root_grp_expr.opr
        self.assertEqual(type(root_opr), SeqScanPlan)
        self.assertEqual(root_opr.predicate, root_predicate)

        child_grp_id = best_root_grp_expr.children[0]
        child_grp = opt_cxt.memo.groups[child_grp_id]
        best_child_grp_expr = child_grp.get_best_expr(PropertyType.DEFAULT)
        child_opr = best_child_grp_expr.opr
        self.assertEqual(type(child_opr), SeqScanPlan)
        self.assertEqual(child_opr.predicate, child_predicate)<|MERGE_RESOLUTION|>--- conflicted
+++ resolved
@@ -42,7 +42,7 @@
         self.execute_task_stack(opt_cxt.task_stack)
         return opt_cxt, root_grp_id
 
-    def test_simple_top_down_rewrite(self):
+    def test_aaasimple_top_down_rewrite(self):
         predicate = MagicMock()
         child_opr = LogicalGet(MagicMock(), MagicMock(), MagicMock())
         root_opr = LogicalFilter(predicate, [child_opr])
@@ -55,47 +55,6 @@
         self.assertEqual(grp_expr.opr.predicate, predicate)
         self.assertEqual(grp_expr.opr.children, [])
 
-<<<<<<< HEAD
-    def test_nested_top_down_rewrite(self):
-        child_predicate = MagicMock()
-        root_predicate = MagicMock()
-
-        child_get_opr = LogicalGet(MagicMock(), MagicMock(), MagicMock())
-        child_filter_opr = LogicalFilter(child_predicate, [child_get_opr])
-        child_project_opr = LogicalProject(MagicMock(), [child_filter_opr])
-        root_derived_get_opr = LogicalQueryDerivedGet(
-            MagicMock(), [child_project_opr])
-        root_filter_opr = LogicalFilter(root_predicate, [root_derived_get_opr])
-        root_project_opr = LogicalProject(MagicMock(), [root_filter_opr])
-
-        opt_cxt, root_grp_id = self.top_down_rewrite(root_project_opr)
-
-        grp_expr = opt_cxt.memo.groups[root_grp_id].logical_exprs[0]
-
-        # rewrite happens in a way that new expression is
-        # inserted in a new group
-        self.assertEqual(type(grp_expr.opr), LogicalProject)
-        self.assertEqual(len(grp_expr.opr.children), 1)
-
-        test_child_opr = grp_expr.opr.children[0]
-        self.assertEqual(type(test_child_opr), LogicalFilter)
-        self.assertEqual(len(test_child_opr.children), 1)
-        self.assertEqual(test_child_opr.predicate, root_predicate)
-
-        test_child_opr = test_child_opr.children[0]
-        self.assertEqual(type(test_child_opr), LogicalQueryDerivedGet)
-        self.assertEqual(len(test_child_opr.children), 1)
-
-        test_child_opr = test_child_opr.children[0]
-        self.assertEqual(type(test_child_opr), LogicalProject)
-        self.assertEqual(len(test_child_opr.children), 1)
-
-        test_child_opr = test_child_opr.children[0]
-        self.assertEqual(type(test_child_opr), LogicalGet)
-        self.assertEqual(test_child_opr.predicate, child_predicate)
-
-=======
->>>>>>> 5086f5f0
     def test_nested_bottom_up_rewrite(self):
         child_predicate = MagicMock()
         root_predicate = MagicMock()
@@ -104,11 +63,7 @@
         child_filter_opr = LogicalFilter(child_predicate, [child_get_opr])
         child_project_opr = LogicalProject(MagicMock(), [child_filter_opr])
         root_derived_get_opr = LogicalQueryDerivedGet(
-<<<<<<< HEAD
-            MagicMock(), [child_project_opr])
-=======
-            children=[child_project_opr])
->>>>>>> 5086f5f0
+            MagicMock(), children=[child_project_opr])
         root_filter_opr = LogicalFilter(root_predicate, [root_derived_get_opr])
         root_project_opr = LogicalProject(
             MagicMock(), children=[root_filter_opr])
@@ -129,13 +84,8 @@
 
     def test_simple_implementation(self):
         predicate = MagicMock()
-<<<<<<< HEAD
         child_opr = LogicalGet(MagicMock(), MagicMock(), MagicMock())
         root_opr = LogicalFilter(predicate, [child_opr])
-=======
-        child_opr = LogicalGet(MagicMock(), MagicMock())
-        root_opr = LogicalFilter(predicate, children=[child_opr])
->>>>>>> 5086f5f0
 
         opt_cxt, root_grp_id = self.top_down_rewrite(root_opr)
         opt_cxt, root_grp_id = self.bottom_up_rewrite(root_grp_id, opt_cxt)
@@ -147,20 +97,19 @@
         self.assertEqual(type(best_root_grp_expr.opr), SeqScanPlan)
         self.assertEqual(best_root_grp_expr.opr.predicate, predicate)
 
-    def test_nested_implementation(self):
+    def test_aanested_implementation(self):
         child_predicate = MagicMock()
         root_predicate = MagicMock()
 
         child_get_opr = LogicalGet(MagicMock(), MagicMock(), MagicMock())
-        child_filter_opr = LogicalFilter(child_predicate, [child_get_opr])
-        child_project_opr = LogicalProject(MagicMock(), [child_filter_opr])
+        child_filter_opr = LogicalFilter(
+            child_predicate, children=[child_get_opr])
+        child_project_opr = LogicalProject(
+            MagicMock(), children=[child_filter_opr])
         root_derived_get_opr = LogicalQueryDerivedGet(
-<<<<<<< HEAD
-            MagicMock(), [child_project_opr])
-=======
-            children=[child_project_opr])
->>>>>>> 5086f5f0
-        root_filter_opr = LogicalFilter(root_predicate, [root_derived_get_opr])
+            MagicMock(), children=[child_project_opr])
+        root_filter_opr = LogicalFilter(
+            root_predicate, children=[root_derived_get_opr])
         root_project_opr = LogicalProject(
             MagicMock(), children=[root_filter_opr])
 
@@ -180,4 +129,8 @@
         best_child_grp_expr = child_grp.get_best_expr(PropertyType.DEFAULT)
         child_opr = best_child_grp_expr.opr
         self.assertEqual(type(child_opr), SeqScanPlan)
-        self.assertEqual(child_opr.predicate, child_predicate)+        self.assertEqual(child_opr.predicate, child_predicate)
+
+
+if __name__ == '__main__':
+    unittest.main()
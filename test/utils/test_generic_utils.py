--- conflicted
+++ resolved
@@ -13,12 +13,9 @@
 # See the License for the specific language governing permissions and
 # limitations under the License.
 
-<<<<<<< HEAD
+import sys
 import pickle
 import tempfile
-=======
-import sys
->>>>>>> 4ef6b2bc
 import unittest
 from pathlib import Path
 

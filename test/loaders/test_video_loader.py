--- conflicted
+++ resolved
@@ -5,16 +5,11 @@
 import numpy as np
 
 from src.loaders.video_loader import SimpleVideoLoader
-<<<<<<< HEAD
-from src.models import VideoMetaInfo, VideoFormat, Frame, ColorSpace, FrameInfo
-import glob
-from src.utils import framediff_utils
-=======
 from src.models.catalog.frame_info import FrameInfo
 from src.models.catalog.properties import ColorSpace, VideoFormat
 from src.models.catalog.video_info import VideoMetaInfo
 from src.models.storage.frame import Frame
->>>>>>> a5254431
+from src.utils import framediff_utils
 
 NUM_FRAMES = 10
 

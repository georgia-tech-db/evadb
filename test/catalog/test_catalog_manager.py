# coding=utf-8
# Copyright 2018-2020 EVA
#
# Licensed under the Apache License, Version 2.0 (the "License");
# you may not use this file except in compliance with the License.
# You may obtain a copy of the License at
#
#     http://www.apache.org/licenses/LICENSE-2.0
#
# Unless required by applicable law or agreed to in writing, software
# distributed under the License is distributed on an "AS IS" BASIS,
# WITHOUT WARRANTIES OR CONDITIONS OF ANY KIND, either express or implied.
# See the License for the specific language governing permissions and
# limitations under the License.
import unittest

import mock
from mock import MagicMock
from eva.catalog.catalog_manager import CatalogManager
from eva.catalog.column_type import ColumnType, NdArrayType
from eva.catalog.models.df_column import DataFrameColumn
from eva.catalog.models.udf import UdfMetadata


class CatalogManagerTests(unittest.TestCase):

    def __init__(self, *args, **kwargs):
        super().__init__(*args, **kwargs)

    def test_catalog_manager_singleton_pattern(self):
        x = CatalogManager()
        y = CatalogManager()
        self.assertEqual(x, y)

    @mock.patch('eva.catalog.catalog_manager.init_db')
    def test_catalog_bootstrap(self, mocked_db):
        x = CatalogManager()
        x._bootstrap_catalog()
        mocked_db.assert_called()

    @mock.patch('eva.catalog.catalog_manager.drop_db')
    def test_catalog_shutdown(self, mocked_db):
        x = CatalogManager()
        x._shutdown_catalog()
        mocked_db.assert_called_once()

    @mock.patch('eva.catalog.catalog_manager.CatalogManager._shutdown_catalog')
    @mock.patch('eva.catalog.catalog_manager.CatalogManager._bootstrap_catalog')  # noqa
    def test_catalog_manager_reset(self, mock_bootstrap, mock_shutdown):
        x = CatalogManager()
        mock_init = MagicMock()
        with mock.patch.object(CatalogManager, '__init__', mock_init):
            x.reset()
            mock_init.assert_called_once_with()
            mock_bootstrap.assert_called_once_with()
            mock_shutdown.assert_called_once_with()

    @mock.patch('eva.catalog.catalog_manager.init_db')
    @mock.patch('eva.catalog.catalog_manager.DatasetService')
    @mock.patch('eva.catalog.catalog_manager.DatasetColumnService')
    def test_create_metadata_should_create_dataset_and_columns(self, dcs_mock,
                                                               ds_mock,
                                                               initdb_mock):
        catalog = CatalogManager()
        file_url = "file1"
        dataset_name = "name"

        columns = [(DataFrameColumn("c1", ColumnType.INTEGER))]
        actual = catalog.create_metadata(dataset_name, file_url, columns)
        ds_mock.return_value.create_dataset.assert_called_with(
            dataset_name, file_url, identifier_id='id', is_video=False)
        for column in columns:
            column.metadata_id = \
                ds_mock.return_value.create_dataset.return_value.id

        dcs_mock.return_value.create_column.assert_called_with(columns)

        expected = ds_mock.return_value.create_dataset.return_value
        expected.schema = \
            dcs_mock.return_value.create_column.return_value

        self.assertEqual(actual, expected)
<<<<<<< HEAD

    @mock.patch('eva.catalog.catalog_manager.init_db')
    @mock.patch('eva.catalog.catalog_manager.DatasetService')
    @mock.patch('eva.catalog.catalog_manager.DatasetColumnService')
=======
    
    @mock.patch('src.catalog.catalog_manager.init_db')
    @mock.patch('src.catalog.catalog_manager.DatasetService')
    @mock.patch('src.catalog.catalog_manager.DatasetColumnService')
    def test_table_binding_returns_metadata_and_column_ids(self,
                                                           dcs_mock,
                                                           ds_mock,
                                                           initdb_mock):
        catalog = CatalogManager()
        dataset_name = "name"

        columns = ["column1", "column2"]
        database_name = "database"
        actual = catalog.get_table_bindings(database_name, dataset_name,
                                            columns)
        ds_dataset_name_mock = ds_mock.return_value.dataset_by_name
        ds_dataset_name_mock.assert_called_with(dataset_name)

        column_values_mock = \
            dcs_mock.return_value.columns_by_dataset_id_and_names
        column_values_mock.assert_called_with(
            ds_dataset_name_mock.return_value,
            columns
        )

        self.assertEqual(actual, (ds_dataset_name_mock.return_value,
                                  column_values_mock.return_value))

    @mock.patch('src.catalog.catalog_manager.init_db')
    @mock.patch('src.catalog.catalog_manager.DatasetService')
    @mock.patch('src.catalog.catalog_manager.DatasetColumnService')
    def test_table_binding_without_columns_returns_no_column_ids(self,
                                                                 dcs_mock,
                                                                 ds_mock,
                                                                 initdb_mock):
        catalog = CatalogManager()
        dataset_name = "name"

        database_name = "database"
        actual = catalog.get_table_bindings(database_name, dataset_name)
        ds_dataset_name_mock = ds_mock.return_value.dataset_by_name
        ds_dataset_name_mock.assert_called_with(dataset_name)

        column_values_mock = \
            dcs_mock.return_value.columns_by_dataset_id_and_names
        column_values_mock.assert_not_called()

        self.assertEqual(actual, (ds_dataset_name_mock.return_value, []))

    @mock.patch('src.catalog.catalog_manager.init_db')
    @mock.patch('src.catalog.catalog_manager.DatasetService')
    @mock.patch('src.catalog.catalog_manager.DatasetColumnService')
    def test_rename_dataset_when_table_exists(self,
                                                dcs_mock,
                                                ds_mock,
                                                initdb_mock):
        catalog = CatalogManager()
        dataset_name = "name"

        database_name = "database"
        schema = [1, 2, 3]
        id = 1
        metadata_obj = MagicMock(id=id, schema=None)
        ds_mock.return_value.dataset_object_by_name.return_value = metadata_obj
        dcs_mock.return_value. \
            columns_by_id_and_dataset_id.return_value = schema

        table_id = catalog.get_table_bindings(database_name, dataset_name)
        self.assertTrue(catalog.rename_table('new_name', table_id))
        actual = catalog.get_dataset_metadata(database_name, 'new_name')
        ds_mock.return_value.dataset_object_by_name.assert_called_with(
            database_name, 'new_name')
        dcs_mock.return_value.columns_by_id_and_dataset_id.assert_called_with(
            id, None)
        self.assertEqual(actual.id, id)
        self.assertEqual(actual.schema, schema)

    @mock.patch('src.catalog.catalog_manager.init_db')
    @mock.patch('src.catalog.catalog_manager.DatasetService')
    @mock.patch('src.catalog.catalog_manager.DatasetColumnService')
>>>>>>> 14096767
    def test_get_dataset_metadata_when_table_exists(self,
                                                    dcs_mock,
                                                    ds_mock,
                                                    initdb_mock):
        catalog = CatalogManager()
        dataset_name = "name"

        database_name = "database"
        schema = [1, 2, 3]
        id = 1
        metadata_obj = MagicMock(id=id, schema=None)
        ds_mock.return_value.dataset_object_by_name.return_value = metadata_obj
        dcs_mock.return_value. \
            columns_by_id_and_dataset_id.return_value = schema

        actual = catalog.get_dataset_metadata(database_name, dataset_name)
        ds_mock.return_value.dataset_object_by_name.assert_called_with(
            database_name, dataset_name)
        dcs_mock.return_value.columns_by_id_and_dataset_id.assert_called_with(
            id, None)
        self.assertEqual(actual.id, id)
        self.assertEqual(actual.schema, schema)

    @mock.patch('eva.catalog.catalog_manager.init_db')
    @mock.patch('eva.catalog.catalog_manager.DatasetService')
    @mock.patch('eva.catalog.catalog_manager.DatasetColumnService')
    def test_get_dataset_metadata_when_table_doesnot_exists(self,
                                                            dcs_mock,
                                                            ds_mock,
                                                            initdb_mock):
        catalog = CatalogManager()
        dataset_name = "name"

        database_name = "database"
        metadata_obj = None

        ds_mock.return_value.dataset_object_by_name.return_value = metadata_obj

        actual = catalog.get_dataset_metadata(database_name, dataset_name)
        ds_mock.return_value.dataset_object_by_name.assert_called_with(
            database_name, dataset_name)
        dcs_mock.return_value.columns_by_id_and_dataset_id.assert_not_called()
        self.assertEqual(actual, metadata_obj)

    @mock.patch('eva.catalog.catalog_manager.UdfIO')
    def test_create_udf_io_object(self, udfio_mock):
        catalog = CatalogManager()
        actual = catalog.udf_io('name', ColumnType.NDARRAY, NdArrayType.UINT8,
                                [2, 3, 4], True)
        udfio_mock.assert_called_with(
            'name',
            ColumnType.NDARRAY,
            array_type=NdArrayType.UINT8,
            array_dimensions=[2, 3, 4],
            is_input=True)
        self.assertEqual(actual, udfio_mock.return_value)

    @mock.patch('eva.catalog.catalog_manager.UdfService')
    @mock.patch('eva.catalog.catalog_manager.UdfIOService')
    def test_create_udf(self, udfio_mock, udf_mock):
        catalog = CatalogManager()
        udf_io_list = [MagicMock()]
        actual = catalog.create_udf(
            'udf', 'sample.py', 'classification', udf_io_list)
        udfio_mock.return_value.add_udf_io.assert_called_with(udf_io_list)
        udf_mock.return_value.create_udf.assert_called_with(
            'udf', 'sample.py', 'classification')
        self.assertEqual(actual, udf_mock.return_value.create_udf.return_value)

    @mock.patch('eva.catalog.catalog_manager.init_db')
    @mock.patch('eva.catalog.catalog_manager.DatasetService')
    @mock.patch('eva.catalog.catalog_manager.DatasetColumnService')
    def test_delete_metadata(self, dcs_mock, ds_mock, initdb_mock):
        dataset_name = "name"
        catalog = CatalogManager()
        catalog.delete_metadata(dataset_name)
        ds_id_mock = ds_mock.return_value.dataset_by_name
        ds_id_mock.assert_called_with(dataset_name)
        ds_mock.return_value.delete_dataset_by_id.assert_called_with(
            ds_id_mock.return_value)

    @mock.patch('eva.catalog.catalog_manager.UdfService')
    def test_get_udf_by_name(self, udf_mock):
        catalog = CatalogManager()
        actual = catalog.get_udf_by_name('name')
        udf_mock.return_value.udf_by_name.assert_called_with('name')
        self.assertEqual(actual,
                         udf_mock.return_value.udf_by_name.return_value)

    @mock.patch('eva.catalog.catalog_manager.UdfService')
    def test_delete_udf(self, udf_mock):
        actual = CatalogManager().delete_udf('name')
        udf_mock.return_value.delete_udf_by_name.assert_called_with('name')
        self.assertEqual(
            udf_mock.return_value.delete_udf_by_name.return_value,
            actual)

    @mock.patch('eva.catalog.catalog_manager.UdfIOService')
    def test_get_udf_outputs(self, udf_mock):
        mock_func = udf_mock.return_value.get_outputs_by_udf_id
        udf_obj = MagicMock(spec=UdfMetadata)
        CatalogManager().get_udf_outputs(udf_obj)
        mock_func.assert_called_once_with(udf_obj.id)

        # should raise error
        with self.assertRaises(ValueError):
            CatalogManager().get_udf_outputs(MagicMock())

    @mock.patch('eva.catalog.catalog_manager.UdfIOService')
    def test_get_udf_inputs(self, udf_mock):
        mock_func = udf_mock.return_value.get_inputs_by_udf_id
        udf_obj = MagicMock(spec=UdfMetadata)
        CatalogManager().get_udf_inputs(udf_obj)
        mock_func.assert_called_once_with(udf_obj.id)

        # should raise error
        with self.assertRaises(ValueError):
            CatalogManager().get_udf_inputs(MagicMock())<|MERGE_RESOLUTION|>--- conflicted
+++ resolved
@@ -80,16 +80,10 @@
             dcs_mock.return_value.create_column.return_value
 
         self.assertEqual(actual, expected)
-<<<<<<< HEAD
-
-    @mock.patch('eva.catalog.catalog_manager.init_db')
-    @mock.patch('eva.catalog.catalog_manager.DatasetService')
-    @mock.patch('eva.catalog.catalog_manager.DatasetColumnService')
-=======
-    
-    @mock.patch('src.catalog.catalog_manager.init_db')
-    @mock.patch('src.catalog.catalog_manager.DatasetService')
-    @mock.patch('src.catalog.catalog_manager.DatasetColumnService')
+
+    @mock.patch('eva.catalog.catalog_manager.init_db')
+    @mock.patch('eva.catalog.catalog_manager.DatasetService')
+    @mock.patch('eva.catalog.catalog_manager.DatasetColumnService')
     def test_table_binding_returns_metadata_and_column_ids(self,
                                                            dcs_mock,
                                                            ds_mock,
@@ -114,9 +108,9 @@
         self.assertEqual(actual, (ds_dataset_name_mock.return_value,
                                   column_values_mock.return_value))
 
-    @mock.patch('src.catalog.catalog_manager.init_db')
-    @mock.patch('src.catalog.catalog_manager.DatasetService')
-    @mock.patch('src.catalog.catalog_manager.DatasetColumnService')
+    @mock.patch('eva.catalog.catalog_manager.init_db')
+    @mock.patch('eva.catalog.catalog_manager.DatasetService')
+    @mock.patch('eva.catalog.catalog_manager.DatasetColumnService')
     def test_table_binding_without_columns_returns_no_column_ids(self,
                                                                  dcs_mock,
                                                                  ds_mock,
@@ -135,13 +129,13 @@
 
         self.assertEqual(actual, (ds_dataset_name_mock.return_value, []))
 
-    @mock.patch('src.catalog.catalog_manager.init_db')
-    @mock.patch('src.catalog.catalog_manager.DatasetService')
-    @mock.patch('src.catalog.catalog_manager.DatasetColumnService')
+    @mock.patch('eva.catalog.catalog_manager.init_db')
+    @mock.patch('eva.catalog.catalog_manager.DatasetService')
+    @mock.patch('eva.catalog.catalog_manager.DatasetColumnService')
     def test_rename_dataset_when_table_exists(self,
-                                                dcs_mock,
-                                                ds_mock,
-                                                initdb_mock):
+                                              dcs_mock,
+                                              ds_mock,
+                                              initdb_mock):
         catalog = CatalogManager()
         dataset_name = "name"
 
@@ -163,10 +157,9 @@
         self.assertEqual(actual.id, id)
         self.assertEqual(actual.schema, schema)
 
-    @mock.patch('src.catalog.catalog_manager.init_db')
-    @mock.patch('src.catalog.catalog_manager.DatasetService')
-    @mock.patch('src.catalog.catalog_manager.DatasetColumnService')
->>>>>>> 14096767
+    @mock.patch('eva.catalog.catalog_manager.init_db')
+    @mock.patch('eva.catalog.catalog_manager.DatasetService')
+    @mock.patch('eva.catalog.catalog_manager.DatasetColumnService')
     def test_get_dataset_metadata_when_table_exists(self,
                                                     dcs_mock,
                                                     ds_mock,

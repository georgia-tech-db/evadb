--- conflicted
+++ resolved
@@ -146,13 +146,9 @@
 
     @mock.patch("eva.catalog.catalog_manager.UdfCatalogService")
     @mock.patch("eva.catalog.catalog_manager.UdfIOCatalogService")
-<<<<<<< HEAD
     @mock.patch("eva.catalog.catalog_manager.UdfMetadataCatalogService")
-    def test_insert_udf(self, udfmetadata_mock, udfio_mock, udf_mock):
-=======
     @mock.patch("eva.catalog.catalog_manager.get_file_checksum")
-    def test_insert_udf(self, checksum_mock, udfio_mock, udf_mock):
->>>>>>> 1c208c14
+    def test_insert_udf(self, checksum_mock, udfmetadata_mock, udfio_mock, udf_mock):
         catalog = CatalogManager()
         udf_io_list = [MagicMock()]
         udf_metadata_list = [MagicMock()]

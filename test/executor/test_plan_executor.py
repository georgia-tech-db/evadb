# coding=utf-8
# Copyright 2018-2020 EVA
#
# Licensed under the Apache License, Version 2.0 (the "License");
# you may not use this file except in compliance with the License.
# You may obtain a copy of the License at
#
#     http://www.apache.org/licenses/LICENSE-2.0
#
# Unless required by applicable law or agreed to in writing, software
# distributed under the License is distributed on an "AS IS" BASIS,
# WITHOUT WARRANTIES OR CONDITIONS OF ANY KIND, either express or implied.
# See the License for the specific language governing permissions and
# limitations under the License.
import unittest
import pandas as pd

from unittest.mock import patch, MagicMock

<<<<<<< HEAD
from eva.catalog.models.df_metadata import DataFrameMetadata
from eva.executor.plan_executor import PlanExecutor
from eva.models.storage.batch import Batch
from eva.planner.seq_scan_plan import SeqScanPlan
from eva.planner.storage_plan import StoragePlan
from eva.planner.pp_plan import PPScanPlan
from eva.planner.insert_plan import InsertPlan
from eva.planner.create_plan import CreatePlan
from eva.planner.create_udf_plan import CreateUDFPlan
from eva.planner.load_data_plan import LoadDataPlan
from eva.planner.upload_plan import UploadPlan
from eva.executor.load_executor import LoadDataExecutor
from eva.executor.upload_executor import UploadExecutor
from eva.executor.seq_scan_executor import SequentialScanExecutor
from eva.executor.create_executor import CreateExecutor
from eva.executor.create_udf_executor import CreateUDFExecutor
from eva.executor.insert_executor import InsertExecutor
from eva.executor.pp_executor import PPExecutor
=======
from src.catalog.models.df_metadata import DataFrameMetadata
from src.executor.plan_executor import PlanExecutor
from src.models.storage.batch import Batch
from src.planner.seq_scan_plan import SeqScanPlan
from src.planner.storage_plan import StoragePlan
from src.planner.pp_plan import PPScanPlan
from src.planner.insert_plan import InsertPlan
from src.planner.create_plan import CreatePlan
from src.planner.create_udf_plan import CreateUDFPlan
from src.planner.load_data_plan import LoadDataPlan
from src.planner.upload_plan import UploadPlan
from src.planner.rename_plan import RenamePlan
from src.planner.truncate_plan import TruncatePlan
from src.planner.drop_plan import DropPlan
from src.executor.load_executor import LoadDataExecutor
from src.executor.upload_executor import UploadExecutor
from src.executor.seq_scan_executor import SequentialScanExecutor
from src.executor.create_executor import CreateExecutor
from src.executor.create_udf_executor import CreateUDFExecutor
from src.executor.insert_executor import InsertExecutor
from src.executor.pp_executor import PPExecutor
from src.executor.rename_executor import RenameExecutor
from src.executor.truncate_executor import TruncateExecutor
from src.executor.drop_executor import DropExecutor
>>>>>>> 14096767


class PlanExecutorTest(unittest.TestCase):

    def test_tree_structure_for_build_execution_tree(self):
        """
            Build an Abastract Plan with nodes:
         ß               root
                      /  |  \
                    c1   c2 c3
                    /
                   c1_1
        """

        predicate = None

        root_abs_plan = SeqScanPlan(predicate=predicate, columns=[])
        child_1_abs_plan = SeqScanPlan(predicate=predicate, columns=[])
        child_2_abs_plan = SeqScanPlan(predicate=predicate, columns=[])
        child_3_abs_plan = SeqScanPlan(predicate=predicate, columns=[])
        child_1_1_abs_plan = SeqScanPlan(predicate=predicate, columns=[])

        root_abs_plan.append_child(child_1_abs_plan)
        root_abs_plan.append_child(child_2_abs_plan)
        root_abs_plan.append_child(child_3_abs_plan)

        child_1_abs_plan.append_child(child_1_1_abs_plan)

        '''Build Execution Tree and check the nodes
            are of the same type'''
        root_abs_executor = PlanExecutor(
            plan=root_abs_plan)._build_execution_tree(plan=root_abs_plan)

        # Root Nodes
        self.assertEqual(root_abs_plan.opr_type,
                         root_abs_executor._node.opr_type)

        # Children of Root
        for child_abs, child_exec in zip(root_abs_plan.children,
                                         root_abs_executor.children):
            self.assertEqual(child_abs.opr_type, child_exec._node.opr_type)
            # Grand Children of Root
            for gc_abs, gc_exec in zip(child_abs.children,
                                       child_exec.children):
                self.assertEqual(gc_abs.opr_type, gc_exec._node.opr_type)

    def test_build_execution_tree_should_create_correct_exec_node(self):
        # SequentialScanExecutor
        plan = SeqScanPlan(MagicMock(), [])
        executor = PlanExecutor(plan)._build_execution_tree(plan)
        self.assertIsInstance(executor, SequentialScanExecutor)

        # PPExecutor
        plan = PPScanPlan(MagicMock())
        executor = PlanExecutor(plan)._build_execution_tree(plan)
        self.assertIsInstance(executor, PPExecutor)

        # CreateExecutor
        plan = CreatePlan(MagicMock(), [], False)
        executor = PlanExecutor(plan)._build_execution_tree(plan)
        self.assertIsInstance(executor, CreateExecutor)

        # InsertExecutor
        plan = InsertPlan(0, [], [])
        executor = PlanExecutor(plan)._build_execution_tree(plan)
        self.assertIsInstance(executor, InsertExecutor)

        # CreateUDFExecutor
        plan = CreateUDFPlan('test', False, [], [], MagicMock(), None)
        executor = PlanExecutor(plan)._build_execution_tree(plan)
        self.assertIsInstance(executor, CreateUDFExecutor)

        # LoadDataExecutor
        plan = LoadDataPlan(MagicMock(), MagicMock(), MagicMock(),
                            MagicMock(), MagicMock())
        executor = PlanExecutor(plan)._build_execution_tree(plan)
        self.assertIsInstance(executor, LoadDataExecutor)

        plan = UploadPlan(MagicMock(), MagicMock())
        executor = PlanExecutor(plan)._build_execution_tree(plan)
        self.assertIsInstance(executor, UploadExecutor)

    @patch('eva.executor.plan_executor.PlanExecutor._build_execution_tree')
    @patch('eva.executor.plan_executor.PlanExecutor._clean_execution_tree')
    def test_execute_plan_for_seq_scan_plan(
            self, mock_clean, mock_build):

        batch_list = [
            Batch(pd.DataFrame([1])),
            Batch(pd.DataFrame([2])),
            Batch(pd.DataFrame([3]))
        ]

        # SequentialScanExecutor
        tree = MagicMock(node=SeqScanPlan(None, []))
        tree.exec.return_value = batch_list
        mock_build.return_value = tree

        actual = list(PlanExecutor(None).execute_plan())
        mock_build.assert_called_once_with(None)
        mock_clean.assert_called_once()
        tree.exec.assert_called_once()
        self.assertEqual(actual, batch_list)

    @patch('eva.executor.plan_executor.PlanExecutor._build_execution_tree')
    @patch('eva.executor.plan_executor.PlanExecutor._clean_execution_tree')
    def test_execute_plan_for_pp_scan_plan(
            self, mock_clean, mock_build):

        batch_list = [
            Batch(pd.DataFrame([1])),
            Batch(pd.DataFrame([2])),
            Batch(pd.DataFrame([3]))
        ]
        # PPExecutor
        tree = MagicMock(node=PPScanPlan(None))
        tree.exec.return_value = batch_list
        mock_build.return_value = tree

        actual = list(PlanExecutor(None).execute_plan())
        mock_build.assert_called_once_with(None)
        mock_clean.assert_called_once()
        tree.exec.assert_called_once()
        self.assertEqual(actual, batch_list)

    @patch('eva.executor.plan_executor.PlanExecutor._build_execution_tree')
    @patch('eva.executor.plan_executor.PlanExecutor._clean_execution_tree')
    def test_execute_plan_for_create_insert_load_upload_plans(
            self, mock_clean, mock_build):

        # CreateExecutor
        tree = MagicMock(node=CreatePlan(None, [], False))
        mock_build.return_value = tree
        actual = list(PlanExecutor(None).execute_plan())
        tree.exec.assert_called_once()
        mock_build.assert_called_once_with(None)
        mock_clean.assert_called_once()
        self.assertEqual(actual, [])

        # InsertExecutor
        mock_build.reset_mock()
        mock_clean.reset_mock()
        tree = MagicMock(node=InsertPlan(0, [], []))
        mock_build.return_value = tree
        actual = list(PlanExecutor(None).execute_plan())
        tree.exec.assert_called_once()
        mock_build.assert_called_once_with(None)
        mock_clean.assert_called_once()
        self.assertEqual(actual, [])

        # CreateUDFExecutor
        mock_build.reset_mock()
        mock_clean.reset_mock()
        tree = MagicMock(node=CreateUDFPlan(None, False, [], [], None))
        mock_build.return_value = tree
        actual = list(PlanExecutor(None).execute_plan())
        tree.exec.assert_called_once()
        mock_build.assert_called_once_with(None)
        mock_clean.assert_called_once()
        self.assertEqual(actual, [])

        # LoadDataExecutor
        mock_build.reset_mock()
        mock_clean.reset_mock()
        tree = MagicMock(node=LoadDataPlan(None, None, None, None,
                                           None))
        mock_build.return_value = tree
        actual = list(PlanExecutor(None).execute_plan())
        tree.exec.assert_called_once()
        mock_build.assert_called_once_with(None)
        mock_clean.assert_called_once()
        self.assertEqual(actual, [])

        # UploadExecutor
        mock_build.reset_mock()
        mock_clean.reset_mock()
        tree = MagicMock(node=UploadPlan(None, None))
        mock_build.return_value = tree
        actual = list(PlanExecutor(None).execute_plan())
        tree.exec.assert_called_once()
        mock_build.assert_called_once_with(None)
        mock_clean.assert_called_once()
        self.assertEqual(actual, [])

    @patch('src.executor.plan_executor.PlanExecutor._build_execution_tree')
    @patch('src.executor.plan_executor.PlanExecutor._clean_execution_tree')
    def test_execute_plan_for_rename_plans(
            self, mock_clean, mock_build):

        # RenameExecutor
        tree = MagicMock(node=RenamePlan(None, None, None))
        mock_build.return_value = tree
        actual = list(PlanExecutor(None).execute_plan())
        tree.exec.assert_called_once()
        mock_build.assert_called_once_with(None)
        mock_clean.assert_called_once()
        self.assertEqual(actual, [])

    @patch('src.executor.plan_executor.PlanExecutor._build_execution_tree')
    @patch('src.executor.plan_executor.PlanExecutor._clean_execution_tree')
    def test_execute_plan_for_truncate_plans(
            self, mock_clean, mock_build):

        # TruncateExecutor
        tree = MagicMock(node=TruncatePlan(None, None))
        mock_build.return_value = tree
        actual = list(PlanExecutor(None).execute_plan())
        tree.exec.assert_called_once()
        mock_build.assert_called_once_with(None)
        mock_clean.assert_called_once()
        self.assertEqual(actual, [])

    @patch('src.executor.plan_executor.PlanExecutor._build_execution_tree')
    @patch('src.executor.plan_executor.PlanExecutor._clean_execution_tree')
    def test_execute_plan_for_drop_plans(
            self, mock_clean, mock_build):

        # DropExecutor
        tree = MagicMock(node=DropPlan(None, None, None))
        mock_build.return_value = tree
        actual = list(PlanExecutor(None).execute_plan())
        tree.exec.assert_called_once()
        mock_build.assert_called_once_with(None)
        mock_clean.assert_called_once()
        self.assertEqual(actual, [])

    @unittest.skip("disk_based_storage_depricated")
    @patch('eva.executor.disk_based_storage_executor.Loader')
    def test_should_return_the_new_path_after_execution(self, mock_class):
        class_instatnce = mock_class.return_value

        dummy_expr = type('dummy_expr', (),
                          {"evaluate": lambda x=None: [True, False,
                                                       True]})

        # Build plan tree
        video = DataFrameMetadata("dataset", "dummy.avi")
        batch_1 = Batch(pd.DataFrame({'data': [1, 2, 3]}))
        batch_2 = Batch(pd.DataFrame({'data': [4, 5, 6]}))
        class_instatnce.load.return_value = map(lambda x: x, [
            batch_1,
            batch_2])

        storage_plan = StoragePlan(video, batch_mem_size=3000)
        seq_scan = SeqScanPlan(predicate=dummy_expr, column_ids=[])
        seq_scan.append_child(storage_plan)

        # Execute the plan
        executor = PlanExecutor(seq_scan)
        actual = executor.execute_plan()
        expected = batch_1[::2] + batch_2[::2]

        mock_class.assert_called_once()

        self.assertEqual(
            expected, actual
        )<|MERGE_RESOLUTION|>--- conflicted
+++ resolved
@@ -17,7 +17,6 @@
 
 from unittest.mock import patch, MagicMock
 
-<<<<<<< HEAD
 from eva.catalog.models.df_metadata import DataFrameMetadata
 from eva.executor.plan_executor import PlanExecutor
 from eva.models.storage.batch import Batch
@@ -26,6 +25,9 @@
 from eva.planner.pp_plan import PPScanPlan
 from eva.planner.insert_plan import InsertPlan
 from eva.planner.create_plan import CreatePlan
+from eva.planner.rename_plan import RenamePlan
+from eva.planner.truncate_plan import TruncatePlan
+from eva.planner.drop_plan import DropPlan
 from eva.planner.create_udf_plan import CreateUDFPlan
 from eva.planner.load_data_plan import LoadDataPlan
 from eva.planner.upload_plan import UploadPlan
@@ -36,32 +38,6 @@
 from eva.executor.create_udf_executor import CreateUDFExecutor
 from eva.executor.insert_executor import InsertExecutor
 from eva.executor.pp_executor import PPExecutor
-=======
-from src.catalog.models.df_metadata import DataFrameMetadata
-from src.executor.plan_executor import PlanExecutor
-from src.models.storage.batch import Batch
-from src.planner.seq_scan_plan import SeqScanPlan
-from src.planner.storage_plan import StoragePlan
-from src.planner.pp_plan import PPScanPlan
-from src.planner.insert_plan import InsertPlan
-from src.planner.create_plan import CreatePlan
-from src.planner.create_udf_plan import CreateUDFPlan
-from src.planner.load_data_plan import LoadDataPlan
-from src.planner.upload_plan import UploadPlan
-from src.planner.rename_plan import RenamePlan
-from src.planner.truncate_plan import TruncatePlan
-from src.planner.drop_plan import DropPlan
-from src.executor.load_executor import LoadDataExecutor
-from src.executor.upload_executor import UploadExecutor
-from src.executor.seq_scan_executor import SequentialScanExecutor
-from src.executor.create_executor import CreateExecutor
-from src.executor.create_udf_executor import CreateUDFExecutor
-from src.executor.insert_executor import InsertExecutor
-from src.executor.pp_executor import PPExecutor
-from src.executor.rename_executor import RenameExecutor
-from src.executor.truncate_executor import TruncateExecutor
-from src.executor.drop_executor import DropExecutor
->>>>>>> 14096767
 
 
 class PlanExecutorTest(unittest.TestCase):
@@ -246,8 +222,8 @@
         mock_clean.assert_called_once()
         self.assertEqual(actual, [])
 
-    @patch('src.executor.plan_executor.PlanExecutor._build_execution_tree')
-    @patch('src.executor.plan_executor.PlanExecutor._clean_execution_tree')
+    @patch('eva.executor.plan_executor.PlanExecutor._build_execution_tree')
+    @patch('eva.executor.plan_executor.PlanExecutor._clean_execution_tree')
     def test_execute_plan_for_rename_plans(
             self, mock_clean, mock_build):
 
@@ -260,8 +236,8 @@
         mock_clean.assert_called_once()
         self.assertEqual(actual, [])
 
-    @patch('src.executor.plan_executor.PlanExecutor._build_execution_tree')
-    @patch('src.executor.plan_executor.PlanExecutor._clean_execution_tree')
+    @patch('eva.executor.plan_executor.PlanExecutor._build_execution_tree')
+    @patch('eva.executor.plan_executor.PlanExecutor._clean_execution_tree')
     def test_execute_plan_for_truncate_plans(
             self, mock_clean, mock_build):
 
@@ -274,8 +250,8 @@
         mock_clean.assert_called_once()
         self.assertEqual(actual, [])
 
-    @patch('src.executor.plan_executor.PlanExecutor._build_execution_tree')
-    @patch('src.executor.plan_executor.PlanExecutor._clean_execution_tree')
+    @patch('eva.executor.plan_executor.PlanExecutor._build_execution_tree')
+    @patch('eva.executor.plan_executor.PlanExecutor._clean_execution_tree')
     def test_execute_plan_for_drop_plans(
             self, mock_clean, mock_build):
 

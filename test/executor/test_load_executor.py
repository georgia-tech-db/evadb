# coding=utf-8
# Copyright 2018-2020 EVA
#
# Licensed under the Apache License, Version 2.0 (the "License");
# you may not use this file except in compliance with the License.
# You may obtain a copy of the License at
#
#     http://www.apache.org/licenses/LICENSE-2.0
#
# Unless required by applicable law or agreed to in writing, software
# distributed under the License is distributed on an "AS IS" BASIS,
# WITHOUT WARRANTIES OR CONDITIONS OF ANY KIND, either express or implied.
# See the License for the specific language governing permissions and
# limitations under the License.
import unittest
import pandas as pd
<<<<<<< HEAD
from pathlib import Path
from mock import patch
from eva.executor.load_executor import LoadDataExecutor
from eva.models.storage.batch import Batch
from eva.configuration.configuration_manager import ConfigurationManager
=======

from mock import patch, call
from eva.executor.load_executor import LoadDataExecutor
from eva.models.storage.batch import Batch
from eva.parser.types import FileFormatType
from test.util import create_sample_csv, file_remove
from eva.expression.tuple_value_expression import TupleValueExpression
>>>>>>> 81ca4ca8


class LoadExecutorTest(unittest.TestCase):

<<<<<<< HEAD
    @patch('eva.executor.load_executor.VideoStorageEngine.create')
    def test_should_call_opencv_reader_and_storage_engine(
            self, create_mock):
        file_path = 'video'
        table_metainfo = 'info'
        batch_mem_size = 3000
        plan = type(
            "LoadDataPlan", (), {
                'file_path': file_path,
                'table_metainfo': table_metainfo,
                'batch_mem_size': batch_mem_size})

        load_executor = LoadDataExecutor(plan)
        with patch.object(Path, 'exists') as mock_exists:
            mock_exists.return_value = True
            batch = next(load_executor.exec())
            create_mock.assert_called_once_with(table_metainfo, file_path)
            self.assertEqual(batch, Batch(pd.DataFrame(
                [{'Video': file_path}])))

    @patch('eva.executor.load_executor.VideoStorageEngine.create')
    def test_should_search_in_upload_directory(
            self, create_mock):
        self.upload_path = Path(
            ConfigurationManager().get_value('storage', 'path_prefix'))
        file_path = 'video'
        table_metainfo = 'info'
        batch_mem_size = 3000
        plan = type(
            "LoadDataPlan", (), {
                'file_path': file_path,
                'table_metainfo': table_metainfo,
                'batch_mem_size': batch_mem_size})

        load_executor = LoadDataExecutor(plan)
        with patch.object(Path, 'exists') as mock_exists:
            mock_exists.side_effect = [False, True]
            batch = next(load_executor.exec())
            create_mock.assert_called_once_with(
                table_metainfo, self.upload_path / file_path)
            self.assertEqual(batch, Batch(pd.DataFrame(
                [{'Video': file_path}])))

    @patch('eva.executor.load_executor.VideoStorageEngine.create')
    def test_should_fail_to_find_file(self, create_mock):
=======
    @patch('eva.storage.storage_engine.StorageEngine.create')
    @patch('eva.storage.storage_engine.StorageEngine.write')
    def test_should_call_opencv_reader_and_storage_engine(
            self, write_mock, create_mock):
        batch_frames = [list(range(5))] * 2
>>>>>>> 81ca4ca8
        file_path = 'video'
        table_metainfo = 'info'
        batch_mem_size = 3000
        file_options = {}
        file_options['file_format'] = FileFormatType.VIDEO
        column_list = None
        plan = type(
            "LoadDataPlan", (), {
                'table_metainfo': table_metainfo,
                'file_path': file_path,
                'batch_mem_size': batch_mem_size,
                'column_list': column_list,
                'file_options': file_options})

        load_executor = LoadDataExecutor(plan)
<<<<<<< HEAD
        with patch.object(Path, 'exists') as mock_exists:
            mock_exists.side_effect = [False, False]
            with self.assertRaises(RuntimeError):
                next(load_executor.exec())
=======
        batch = next(load_executor.exec())
        create_mock.assert_called_once_with(table_metainfo)
        write_mock.has_calls(call(table_metainfo, batch_frames[0]), call(
            table_metainfo, batch_frames[1]))
        # Note: We call exec() from the child classes.
        self.assertEqual(batch, Batch(pd.DataFrame(
            [{'Video': file_path, 'Num Loaded Frames': 0}])))

    @patch('eva.storage.storage_engine.StorageEngine.write')
    def test_should_call_csv_reader_and_storage_engine(
            self, write_mock):
        batch_frames = [list(range(5))] * 2

        # creates a dummy.csv
        create_sample_csv()

        file_path = 'dummy.csv'
        table_metainfo = 'info'
        batch_mem_size = 3000
        file_options = {}
        file_options['file_format'] = FileFormatType.CSV
        column_list = [
            TupleValueExpression(col_name='id', table_name='dummy'),
            TupleValueExpression(col_name='frame_id', table_name='dummy'),
            TupleValueExpression(col_name='video_id', table_name='dummy')
        ]
        plan = type(
            "LoadDataPlan", (), {
                'table_metainfo': table_metainfo,
                'file_path': file_path,
                'batch_mem_size': batch_mem_size,
                'column_list': column_list,
                'file_options': file_options})

        load_executor = LoadDataExecutor(plan)
        batch = next(load_executor.exec())
        write_mock.has_calls(call(table_metainfo, batch_frames[0]), call(
            table_metainfo, batch_frames[1]))

        # Note: We call exec() from the child classes.
        self.assertEqual(batch, Batch(pd.DataFrame(
            [{'CSV': file_path, 'Number of loaded frames': 20}])))

        # remove the dummy.csv
        file_remove('dummy.csv')
        

        

>>>>>>> 81ca4ca8
<|MERGE_RESOLUTION|>--- conflicted
+++ resolved
@@ -14,26 +14,19 @@
 # limitations under the License.
 import unittest
 import pandas as pd
-<<<<<<< HEAD
 from pathlib import Path
-from mock import patch
+from mock import patch, call
+
 from eva.executor.load_executor import LoadDataExecutor
 from eva.models.storage.batch import Batch
 from eva.configuration.configuration_manager import ConfigurationManager
-=======
-
-from mock import patch, call
-from eva.executor.load_executor import LoadDataExecutor
-from eva.models.storage.batch import Batch
 from eva.parser.types import FileFormatType
 from test.util import create_sample_csv, file_remove
 from eva.expression.tuple_value_expression import TupleValueExpression
->>>>>>> 81ca4ca8
 
 
 class LoadExecutorTest(unittest.TestCase):
 
-<<<<<<< HEAD
     @patch('eva.executor.load_executor.VideoStorageEngine.create')
     def test_should_call_opencv_reader_and_storage_engine(
             self, create_mock):
@@ -79,13 +72,6 @@
 
     @patch('eva.executor.load_executor.VideoStorageEngine.create')
     def test_should_fail_to_find_file(self, create_mock):
-=======
-    @patch('eva.storage.storage_engine.StorageEngine.create')
-    @patch('eva.storage.storage_engine.StorageEngine.write')
-    def test_should_call_opencv_reader_and_storage_engine(
-            self, write_mock, create_mock):
-        batch_frames = [list(range(5))] * 2
->>>>>>> 81ca4ca8
         file_path = 'video'
         table_metainfo = 'info'
         batch_mem_size = 3000
@@ -101,19 +87,10 @@
                 'file_options': file_options})
 
         load_executor = LoadDataExecutor(plan)
-<<<<<<< HEAD
         with patch.object(Path, 'exists') as mock_exists:
             mock_exists.side_effect = [False, False]
             with self.assertRaises(RuntimeError):
                 next(load_executor.exec())
-=======
-        batch = next(load_executor.exec())
-        create_mock.assert_called_once_with(table_metainfo)
-        write_mock.has_calls(call(table_metainfo, batch_frames[0]), call(
-            table_metainfo, batch_frames[1]))
-        # Note: We call exec() from the child classes.
-        self.assertEqual(batch, Batch(pd.DataFrame(
-            [{'Video': file_path, 'Num Loaded Frames': 0}])))
 
     @patch('eva.storage.storage_engine.StorageEngine.write')
     def test_should_call_csv_reader_and_storage_engine(
@@ -151,9 +128,4 @@
             [{'CSV': file_path, 'Number of loaded frames': 20}])))
 
         # remove the dummy.csv
-        file_remove('dummy.csv')
-        
-
-        
-
->>>>>>> 81ca4ca8
+        file_remove('dummy.csv')
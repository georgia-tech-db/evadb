# coding=utf-8
# Copyright 2018-2022 EVA
#
# Licensed under the Apache License, Version 2.0 (the "License");
# you may not use this file except in compliance with the License.
# You may obtain a copy of the License at
#
#     http://www.apache.org/licenses/LICENSE-2.0
#
# Unless required by applicable law or agreed to in writing, software
# distributed under the License is distributed on an "AS IS" BASIS,
# WITHOUT WARRANTIES OR CONDITIONS OF ANY KIND, either express or implied.
# See the License for the specific language governing permissions and
# limitations under the License.
import os
import unittest
from test.util import (
    FRAME_SIZE,
    NUM_FRAMES,
    PATH_PREFIX,
    create_dummy_batches,
    create_sample_video,
    file_remove,
)

from eva.readers.opencv_reader import OpenCVReader


class VideoLoaderTest(unittest.TestCase):
    def setUp(self):
        create_sample_video()

    def tearDown(self):
        file_remove("dummy.avi")

    def test_should_return_one_batch(self):
        video_loader = OpenCVReader(
            file_url=os.path.join(PATH_PREFIX, "dummy.avi"),
            batch_mem_size=NUM_FRAMES * FRAME_SIZE,
        )
        batches = list(video_loader.read())
        expected = list(create_dummy_batches())
        self.assertTrue(batches, expected)

    def test_should_return_batches_equivalent_to_number_of_frames(self):
        video_loader = OpenCVReader(
            file_url=os.path.join(PATH_PREFIX, "dummy.avi"), batch_mem_size=FRAME_SIZE
        )
        batches = list(video_loader.read())
        expected = list(create_dummy_batches(batch_size=1))
        self.assertTrue(batches, expected)

    def test_should_skip_first_two_frames_with_offset_two(self):
        video_loader = OpenCVReader(
            file_url=os.path.join(PATH_PREFIX, "dummy.avi"),
            batch_mem_size=FRAME_SIZE * (NUM_FRAMES - 2),
            offset=2,
        )
        batches = list(video_loader.read())
        expected = list(create_dummy_batches(filters=[i for i in range(2, NUM_FRAMES)]))

        self.assertTrue(batches, expected)

    def test_should_skip_first_two_frames_and_batch_size_equal_to_no_of_frames(self):
        video_loader = OpenCVReader(
            file_url=os.path.join(PATH_PREFIX, "dummy.avi"),
            batch_mem_size=FRAME_SIZE * NUM_FRAMES,
            offset=2,
        )
        batches = list(video_loader.read())
<<<<<<< HEAD
        expected = list(create_dummy_batches(
            filters=[i for i in range(2, NUM_FRAMES)]))
=======
        expected = list(create_dummy_batches(filters=[i for i in range(2, NUM_FRAMES)]))
        self.assertTrue(batches, expected)

    def test_should_start_frame_number_from_two(self):
        video_loader = OpenCVReader(
            file_url=os.path.join(PATH_PREFIX, "dummy.avi"),
            batch_mem_size=FRAME_SIZE * NUM_FRAMES,
            start_frame_id=2,
        )
        batches = list(video_loader.read())
        expected = list(
            create_dummy_batches(filters=[i for i in range(0, NUM_FRAMES)], start_id=2)
        )
        self.assertTrue(batches, expected)

    def test_should_start_frame_number_from_two_and_offset_from_one(self):
        video_loader = OpenCVReader(
            file_url=os.path.join(PATH_PREFIX, "dummy.avi"),
            batch_mem_size=FRAME_SIZE * NUM_FRAMES,
            offset=1,
            start_frame_id=2,
        )
        batches = list(video_loader.read())
        expected = list(
            create_dummy_batches(filters=[i for i in range(1, NUM_FRAMES)], start_id=2)
        )
>>>>>>> 47494ca2
        self.assertTrue(batches, expected)<|MERGE_RESOLUTION|>--- conflicted
+++ resolved
@@ -68,35 +68,5 @@
             offset=2,
         )
         batches = list(video_loader.read())
-<<<<<<< HEAD
-        expected = list(create_dummy_batches(
-            filters=[i for i in range(2, NUM_FRAMES)]))
-=======
         expected = list(create_dummy_batches(filters=[i for i in range(2, NUM_FRAMES)]))
-        self.assertTrue(batches, expected)
-
-    def test_should_start_frame_number_from_two(self):
-        video_loader = OpenCVReader(
-            file_url=os.path.join(PATH_PREFIX, "dummy.avi"),
-            batch_mem_size=FRAME_SIZE * NUM_FRAMES,
-            start_frame_id=2,
-        )
-        batches = list(video_loader.read())
-        expected = list(
-            create_dummy_batches(filters=[i for i in range(0, NUM_FRAMES)], start_id=2)
-        )
-        self.assertTrue(batches, expected)
-
-    def test_should_start_frame_number_from_two_and_offset_from_one(self):
-        video_loader = OpenCVReader(
-            file_url=os.path.join(PATH_PREFIX, "dummy.avi"),
-            batch_mem_size=FRAME_SIZE * NUM_FRAMES,
-            offset=1,
-            start_frame_id=2,
-        )
-        batches = list(video_loader.read())
-        expected = list(
-            create_dummy_batches(filters=[i for i in range(1, NUM_FRAMES)], start_id=2)
-        )
->>>>>>> 47494ca2
         self.assertTrue(batches, expected)
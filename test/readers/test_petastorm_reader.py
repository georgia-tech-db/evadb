--- conflicted
+++ resolved
@@ -14,18 +14,14 @@
 # limitations under the License.
 import os
 import unittest
-from test.util import PATH_PREFIX
 from unittest.mock import patch
 
 import numpy as np
 
+from eva.readers.petastorm_reader import PetastormReader
 from eva.configuration.configuration_manager import ConfigurationManager
-<<<<<<< HEAD
-from eva.readers.petastorm_reader import PetastormReader
-=======
 
 from test.util import UPLOAD_DIR
->>>>>>> 96c085f3
 
 
 class PetastormLoaderTest(unittest.TestCase):
@@ -53,11 +49,7 @@
     @patch("eva.readers.petastorm_reader.make_reader")
     def test_should_call_petastorm_make_reader_with_correct_params(self, mock):
         petastorm_reader = PetastormReader(
-<<<<<<< HEAD
-            file_url=os.path.join(PATH_PREFIX, "dummy.avi"),
-=======
             file_url=os.path.join(UPLOAD_DIR, 'dummy.avi'),
->>>>>>> 96c085f3
             batch_mem_size=3000,
             cur_shard=2,
             shard_count=3,
@@ -65,11 +57,7 @@
         )
         list(petastorm_reader._read())
         mock.assert_called_once_with(
-<<<<<<< HEAD
-            os.path.join(PATH_PREFIX, "dummy.avi"),
-=======
             os.path.join(UPLOAD_DIR, 'dummy.avi'),
->>>>>>> 96c085f3
             shard_count=3,
             cur_shard=2,
             predicate="pred",
@@ -82,11 +70,7 @@
     @patch("eva.readers.petastorm_reader.make_reader")
     def test_should_call_petastorm_make_reader_with_negative_shards(self, mock):
         petastorm_reader = PetastormReader(
-<<<<<<< HEAD
-            file_url=os.path.join(PATH_PREFIX, "dummy.avi"),
-=======
             file_url=os.path.join(UPLOAD_DIR, 'dummy.avi'),
->>>>>>> 96c085f3
             batch_mem_size=3000,
             cur_shard=-1,
             shard_count=-2,
@@ -94,11 +78,7 @@
         list(petastorm_reader._read())
         petastorm_config = ConfigurationManager().get_value("storage", "petastorm")
         mock.assert_called_once_with(
-<<<<<<< HEAD
-            os.path.join(PATH_PREFIX, "dummy.avi"),
-=======
             os.path.join(UPLOAD_DIR, 'dummy.avi'),
->>>>>>> 96c085f3
             shard_count=None,
             cur_shard=None,
             predicate=None,
@@ -113,16 +93,10 @@
     @patch("eva.readers.petastorm_reader.make_reader")
     def test_should_read_data_using_petastorm_reader(self, mock):
         petastorm_reader = PetastormReader(
-<<<<<<< HEAD
-            file_url=os.path.join(PATH_PREFIX, "dummy.avi"), batch_mem_size=3000
-        )
-        dummy_values = map(lambda i: self.DummyRow(i, np.ones((2, 2, 3)) * i), range(3))
-=======
             file_url=os.path.join(UPLOAD_DIR, 'dummy.avi'),
             batch_mem_size=3000)
         dummy_values = map(lambda i: self.DummyRow(
             i, np.ones((2, 2, 3)) * i), range(3))
->>>>>>> 96c085f3
         mock.return_value = self.DummyReader(dummy_values)
         actual = list(petastorm_reader._read())
         expected = list(dummy_values)

name: eva_35
channels:
  - conda-forge
  - anaconda
  - defaults
dependencies:
  - python=3.7
  - numpy
  - opencv
  - scikit-learn
  - pandas
  - coveralls
  - coverage
  - pytest-cov
  - pycodestyle
  - torchvision
<<<<<<< HEAD
  - keras
  - tensorflow
=======
  - antlr-python-runtime=4.7.2=py37_1000
>>>>>>> 8d2bae52
  - pip:
    - torch
prefix: eva_35
<|MERGE_RESOLUTION|>--- conflicted
+++ resolved
@@ -14,12 +14,9 @@
   - pytest-cov
   - pycodestyle
   - torchvision
-<<<<<<< HEAD
   - keras
   - tensorflow
-=======
   - antlr-python-runtime=4.7.2=py37_1000
->>>>>>> 8d2bae52
   - pip:
     - torch
 prefix: eva_35

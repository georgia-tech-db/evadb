name: eva_35
channels:
  - conda-forge
  - anaconda
  - defaults
dependencies:
  - python=3.7
  - numpy
  - opencv
  - scikit-learn
  - pandas
  - coveralls
  - coverage
  - pytest-cov
  - pycodestyle
  - torchvision
<<<<<<< HEAD
  - parsimonious
=======
  - antlr-python-runtime=4.7.2=py37_1000
>>>>>>> 8d2eee4d
  - pip:
    - torch
prefix: eva_35
<|MERGE_RESOLUTION|>--- conflicted
+++ resolved
@@ -14,11 +14,7 @@
   - pytest-cov
   - pycodestyle
   - torchvision
-<<<<<<< HEAD
-  - parsimonious
-=======
   - antlr-python-runtime=4.7.2=py37_1000
->>>>>>> 8d2eee4d
   - pip:
     - torch
 prefix: eva_35

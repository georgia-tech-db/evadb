--- conflicted
+++ resolved
@@ -23,13 +23,8 @@
   - conda list
 
 script:
-<<<<<<< HEAD
-  - pycodestyle --select E test src/storage
-  - pytest test/ --cov-report= --cov=./ -s -v
-=======
   - pycodestyle  --select E src/ test/ --exclude src/filters
   - pytest test/ --cov-report= --cov=src/ -s -v
->>>>>>> 8d2eee4d
 
 after_success:
   - coveralls
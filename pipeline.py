
import time
import pandas as pd
import numpy as np
from sklearn.model_selection import train_test_split
import os
import sys
from keras.preprocessing.image import img_to_array, load_img, array_to_img, save_img
#from faster_rcnn_pytorch.demo import accept_input_from_pp


import loaders.load as load
import filters.pp as pp
import query_optimizer.query_optimizer as qo

try:
  import constants
except:
  sys.path.append("/nethome/jbang36/eva")
  sys.path.append("/home/jaeho-linux/fall2018/DDL/Eva")
  import constants


#TODO: Fill this file in with the components loaded from other files
class Pipeline:
  """1. Load the dataset
     2. Load the QO
     3. Load the Filters
     4. Load the Central Network (RFCNN, SVM for other labels etc)
     5. Listen to Queries
     6. Give back result"""

  def __init__(self):
    self.LOAD = load.Load()
    self.PP = pp.PP()
    self.QO = qo.QueryOptimizer()
    self.data_table = None
    self.image_matrix = None
    #self.qo = qo.QueryOptimizer()

<<<<<<< HEAD

  def load_from_csv(self, filename):
      data_table = load.Load().load_from_csv(filename)
      return data_table
=======
  def run(self):
    self.image_matrix, self.data_table = self.load()
    self.train()
>>>>>>> dfb55881

  def load(self):
    eva_dir = os.path.dirname(os.path.abspath(__file__))
    train_image_dir = os.path.join(eva_dir, "data", "ua_detrac", "tiny-data")
    #test_image_dir = os.path.join(eva_dir, "data", "ua_detrac", "test_images")
    train_anno_dir = os.path.join(eva_dir, "data", "ua_detrac", "tiny-annotation")

    dir_dict = {"train_image": train_image_dir,
                "train_anno": train_anno_dir,
                "test_image": None}
    image_matrix, train_data_table, test_data_table = self.LOAD.load(dir_dict)
    return image_matrix, train_data_table


<<<<<<< HEAD
  def run(self):
    start_time = time.time()
    self.data_table = self.load_from_csv("small.csv")
    print("--- Total Execution Time : %.3f seconds ---" % (time.time() - start_time))
    self.train()
=======
>>>>>>> dfb55881

  def pass_to_udf(self, test_pred, test_X):
    if len(test_X.shape) != 4:
      test_X = test_X.reshape(1, test_X.shape[0], test_X.shape[1], test_X.shape[2])
    pos_frames = np.where(test_pred == 1)
    #accept_input_from_pp(test_X[pos_frames])
<<<<<<< HEAD
=======

>>>>>>> dfb55881

  def train(self):
    """
    Need to train the PPs and UDF
    :return: trained PPs and UDF
    """
    labels_list = ["image", "vehicle_type", "color", "speed", "intersection"]
    label_of_interest = "vehicle_type"
    data_series = self.data_table[label_of_interest]

<<<<<<< HEAD
    self.PP.train_all(self.data_table) #TODO: Need to fix this function
=======
    self.PP.train_all(self.image_matrix, self.data_table) #TODO: Need to fix this function
>>>>>>> dfb55881
    #TODO: train UDF - but for now assume it is already trained



  def execute(self):
    TRAF_20 = ["t=suv", "s>60",
                "c=white", "c!=white", "o=pt211", "c=white && t=suv",
                "s>60 && s<65", "t=sedan || t=truck", "i=pt335 && o=pt211",
                "t=suv && c!=white", "c=white && t!=suv && t!=van",
                "t=van && s>60 && s<65", "t=sedan || t=truck && c!=white",
                "i=pt335 && o!=pt211 && o!=pt208", "t=van && i=pt335 && o=pt211",
                "t!=sedan && c!=black && c!=silver && t!=truck",
                "t=van && s>60 && s<65 && o=pt211", "t!=suv && t!=van && c!=red && t!=white",
                "i=pt335 || i=pt342 && o!=pt211 && o!=pt208",
                "i=pt335 && o=pt211 && t=van && c=red"]

    synthetic_pp_list = ["t=car", "t=bus", "t=van", "t=others",
                         "c=red", "c=white", "c=black", "c=silver",
                         "s>40", "s>50", "s>60", "s<65", "s<70",
                         "i=pt335", "i=pt211", "i=pt342", "i=pt208",
                         "o=pt335", "o=pt211", "o=pt342", "o=pt208"]

    load_labels = ["car", "bus", "van", "others",
                   "red", "white", "black","silver",
                   ">40", ">50", ">60", "<65", "<70",
                   "pt335", "pt211", "pt342", "pt208"]

    synthetic_pp_stats = {"t=van": {"none/dnn": {"R": 0.1, "C": 0.1, "A": 0.9},
                                    "pca/dnn": {"R": 0.2, "C": 0.15, "A": 0.92},
                                    "none/kde": {"R": 0.15, "C": 0.05, "A": 0.95}},
                          "t=suv": {"none/svm": {"R": 0.13, "C": 0.01, "A": 0.95}},
                          "t=sedan": {"none/svm": {"R": 0.21, "C": 0.01, "A": 0.94}},
                          "t=truck": {"none/svm": {"R": 0.05, "C": 0.01, "A": 0.99}},

                          "c=red": {"none/svm": {"R": 0.131, "C": 0.011, "A": 0.951}},
                          "c=white": {"none/svm": {"R": 0.212, "C": 0.012, "A": 0.942}},
                          "c=black": {"none/svm": {"R": 0.133, "C": 0.013, "A": 0.953}},
                          "c=silver": {"none/svm": {"R": 0.214, "C": 0.014, "A": 0.944}},

                          "s>40": {"none/svm": {"R": 0.08, "C": 0.20, "A": 0.8}},
                          "s>50": {"none/svm": {"R": 0.10, "C": 0.20, "A": 0.82}},

                          "s>60": {"none/dnn": {"R": 0.12, "C": 0.21, "A": 0.87},
                                   "none/kde": {"R": 0.15, "C": 0.06, "A": 0.96}},

                          "s<65": {"none/svm": {"R": 0.05, "C": 0.20, "A": 0.8}},
                          "s<70": {"none/svm": {"R": 0.02, "C": 0.20, "A": 0.9}},

                          "o=pt211": {"none/dnn": {"R": 0.135, "C": 0.324, "A": 0.993},
                                      "none/kde": {"R": 0.143, "C": 0.123, "A": 0.932}},

                          "o=pt335": {"none/dnn": {"R": 0.134, "C": 0.324, "A": 0.994},
                                      "none/kde": {"R": 0.144, "C": 0.124, "A": 0.934}},

                          "o=pt342": {"none/dnn": {"R": 0.135, "C": 0.325, "A": 0.995},
                                      "none/kde": {"R": 0.145, "C": 0.125, "A": 0.935}},

                          "o=pt208": {"none/dnn": {"R": 0.136, "C": 0.326, "A": 0.996},
                                      "none/kde": {"R": 0.146, "C": 0.126, "A": 0.936}},

                          "i=pt211": {"none/dnn": {"R": 0.135, "C": 0.324, "A": 0.993},
                                      "none/kde": {"R": 0.143, "C": 0.123, "A": 0.932}},

                          "i=pt335": {"none/dnn": {"R": 0.134, "C": 0.324, "A": 0.994},
                                      "none/kde": {"R": 0.144, "C": 0.124, "A": 0.934}},

                          "i=pt342": {"none/dnn": {"R": 0.135, "C": 0.325, "A": 0.995},
                                      "none/kde": {"R": 0.145, "C": 0.125, "A": 0.935}},

                          "i=pt208": {"none/dnn": {"R": 0.136, "C": 0.326, "A": 0.996},
                                      "none/kde": {"R": 0.146, "C": 0.126, "A": 0.936}}}

    label_desc = {"t": [constants.DISCRETE, ["sedan", "suv", "truck", "van"]],
                  "s": [constants.CONTINUOUS, [40, 50, 60, 65, 70]],
                  "c": [constants.DISCRETE, ["white", "red", "black", "silver"]],
                  "i": [constants.DISCRETE, ["pt335", "pt342", "pt211", "pt208"]],
                  "o": [constants.DISCRETE, ["pt335", "pt342", "pt211", "pt208"]]}


    for query in TRAF_20:
      qo.run(query, synthetic_pp_list, synthetic_pp_stats, label_desc)

    self.pass_to_udf(np.asarray([1, 1, 1, 1, 1, 1, 1, 1, 1, 1]), img)



  """
  # We have access to train and test dataset -> Used for finding the score and evaluation
  def test(self):
    start_time = time.time()

    data, label_dict = self.LOAD.load_dataset()
    nsamples, nx, ny, nc = data.shape
    data = data.reshape((nsamples, nx * ny * nc))

    #TODO: Split the dataset into train, val, test (val should be used for evaluating the pps
    #TODO: (continued) -> Need to look at paper to make sure it is the correct way
    X = pd.DataFrame(data)
    for label in label_dict:
      y = pd.Series(label_dict[label])
      X_train, X_test, y_train, y_test = train_test_split(X, y, test_size = 0.2, random_state=42)
      break

    train_index = X_train.index.values
    test_index = X_test.index.values
    label_dict_train = {}
    label_dict_test = {}
    for label in label_dict:
      label_dict_train[label] = label_dict[label][train_index]
      label_dict_test[label] = label_dict[label][test_index]


    print("--- Total Execution Time for loading the dataset: %.3f seconds ---" % (time.time() - start_time))

    start_time = time.time()
    self.pp.train_all(X_train, label_dict_train)
    print("--- Total Execution Time for training the dataset : %.3f seconds ---" % (time.time() - start_time))
    if __debug__:
      print X_train.shape
      print X_test.shape

    category_stats = self.pp.evaluate(X_test, label_dict_test)
    print category_stats

    xs = self.pp.predict(X_test[0:100], "car", "none/dnn", bool=False)
    xs = xs.values
    nsamples = xs.shape[0]
    xs_reshaped = xs.reshape((nsamples, nx, ny, nc))
    description_str = "label: " + "car\n" + "model: none/dnn\n"
    self.save_image(xs_reshaped, description_str)

    print "finished saving images..."
    return
    
  """

  def save_image(self, xs, description):
    project_path = os.path.dirname(os.path.abspath(__file__))
    count = 100
    for x in xs:
      img1 = array_to_img(x)
      save_img(path=os.path.join(project_path, 'examples', str(count) + '.jpg'), x=img1, file_format='jpeg')
      count += 1
    return



  def filter_output_test(self):
    prefix = os.path.dirname(os.path.abspath(__file__))
    folder = "data"
    name = "ua_detrac"
    self.input_path = os.path.join(prefix,folder, name, 'small-data', 'MVI_20011', 'img00001.jpg')
    image_width = 960
    image_height = 540
    ratio = 12
    image_width = int(image_width / ratio)
    image_height = int(image_height / ratio)
    channels = 3
    X = np.ndarray(shape=(1, image_height, image_width, channels), dtype=np.float32)


    img = load_img(self.input_path, target_size=(image_height, image_width))
    X[0] = img_to_array(img)

    img1 = array_to_img(X[0])
    save_img(path=os.path.join(prefix, 'examples' , str(9999) + '.jpg'), x=img1, file_format='jpeg')




if __name__ == "__main__":
    pipeline = Pipeline()
    pipeline.run()


    # the actual pipeline will be train -> execute
    #pipeline.load() TODO
    #pipeline.train() # this function should train all the PPs and UDFs TODO
    #pipeline.execute() # this function should be query -> QO -> PP -> UDFs -> Output TODO<|MERGE_RESOLUTION|>--- conflicted
+++ resolved
@@ -38,16 +38,10 @@
     self.image_matrix = None
     #self.qo = qo.QueryOptimizer()
 
-<<<<<<< HEAD
-
-  def load_from_csv(self, filename):
-      data_table = load.Load().load_from_csv(filename)
-      return data_table
-=======
+
   def run(self):
     self.image_matrix, self.data_table = self.load()
     self.train()
->>>>>>> dfb55881
 
   def load(self):
     eva_dir = os.path.dirname(os.path.abspath(__file__))
@@ -62,24 +56,12 @@
     return image_matrix, train_data_table
 
 
-<<<<<<< HEAD
-  def run(self):
-    start_time = time.time()
-    self.data_table = self.load_from_csv("small.csv")
-    print("--- Total Execution Time : %.3f seconds ---" % (time.time() - start_time))
-    self.train()
-=======
->>>>>>> dfb55881
 
   def pass_to_udf(self, test_pred, test_X):
     if len(test_X.shape) != 4:
       test_X = test_X.reshape(1, test_X.shape[0], test_X.shape[1], test_X.shape[2])
     pos_frames = np.where(test_pred == 1)
     #accept_input_from_pp(test_X[pos_frames])
-<<<<<<< HEAD
-=======
-
->>>>>>> dfb55881
 
   def train(self):
     """
@@ -90,11 +72,8 @@
     label_of_interest = "vehicle_type"
     data_series = self.data_table[label_of_interest]
 
-<<<<<<< HEAD
-    self.PP.train_all(self.data_table) #TODO: Need to fix this function
-=======
+
     self.PP.train_all(self.image_matrix, self.data_table) #TODO: Need to fix this function
->>>>>>> dfb55881
     #TODO: train UDF - but for now assume it is already trained
 
 
@@ -177,7 +156,7 @@
     for query in TRAF_20:
       qo.run(query, synthetic_pp_list, synthetic_pp_stats, label_desc)
 
-    self.pass_to_udf(np.asarray([1, 1, 1, 1, 1, 1, 1, 1, 1, 1]), img)
+    #self.pass_to_udf(np.asarray([1, 1, 1, 1, 1, 1, 1, 1, 1, 1]), img)
 
 
 

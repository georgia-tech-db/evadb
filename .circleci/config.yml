version: 2.1

orbs:
  win: circleci/windows@2.2.0

workflows:
  main:
    jobs:
<<<<<<< HEAD
        - win-unittest
        - test:
            name: "Python v3.7"
            v: "3.7"
        - test:
            name: "Python v3.8"
            v: "3.8"
        - test:
            name: "Python v3.9"
            v: "3.9"
        - test:
            name: "Python v3.10"
            v: "3.10"
        #- test:
        #    name: "Python v3.11"  # missing Torchvision
        #    v: "3.11"
=======
      - test:
          name: "Python v3.7"
          v: "3.7"
      - test:
          name: "Python v3.8"
          v: "3.8"
      - test:
          name: "Python v3.9"
          v: "3.9"
      - test:
          name: "Python v3.10"
          v: "3.10"
      #- test:
      #    name: "Python v3.11"  # missing Torchvision
      #    v: "3.11"
>>>>>>> 3f228a54

jobs:
  test:
    parameters:
      v:
        type: string
        default: "3.7"
    resource_class: large
    docker:
      # https://circleci.com/docs/circleci-images#language-image-variants
      # This comes with python and openjdk11
      - image: "cimg/python:<< parameters.v >>-browsers"
    steps:
      - checkout
      - restore_cache:
          keys:
            - v1-model_cache-{{ checksum "setup.py" }}
      # removing it - no significant advnatage
      # - restore_cache:
      #     keys:
      #       - v1-pip-cache-{{ checksum "setup.py" }}

      #- run:
      #    name: Install only EVA package from pip
      #    command: |
      #      sudo apt-get update          
      #      sudo apt-get install lsof 
      #      pip install --upgrade pip
      #      pip install evadb
      #      bash script/test/package.sh

      - run:
          name: Install EVA package from repo with all dependencies
          command: |
            "python<< parameters.v >>" -m venv test_evadb
            source test_evadb/bin/activate
            pip install ".[dev]"

      - run:
          name: Test and upload coverage report to coveralls
          command: |
            source test_evadb/bin/activate
            sh script/test/test.sh
            coveralls

      - save_cache:
          key: v1-model_cache-{{ checksum "setup.py" }}
          paths:
            - /home/circleci/.cache/torch/hub/
            - /home/circleci/.EasyOCR/

<<<<<<< HEAD
      - save_cache:
          key: v11-pip-cache-{{ checksum "setup.py" }}
          paths:
            - ./test_evadb/
    
  win-unittest:
    executor: win/default
    parameters:
      v:
        type: string
        default: "3.7" 
    steps:
      - checkout

      - run: 
          name: Test windows
          command: |
            Set-StrictMode -Version Latest
            $ErrorActionPreference = 'Stop'
            function ThrowOnFailure($Msg) { if (-not $?) { throw $Msg } }
            pip install wget
            python -m wget https://www.antlr.org/download/antlr-4.8-complete.jar
            java -version
            "ls eva\parser\evaql"
            "java -jar .\antlr-4.8-complete.jar -Dlanguage=Python3 eva\parser\evaql\evaql_lexer.g4"
            "java -jar .\antlr-4.8-complete.jar -Dlanguage=Python3 -visitor eva\parser\evaql\evaql_parser.g4"
            "ls eva\parser\evaql"
            pip install virtualenv
            virtualenv test_evadb
            test_evadb\Scripts\activate
            pip install ".[dev]"       
            sh script\test\test.sh
            ThrowOnFailure "Python test failed!"

=======
      # - save_cache:
      #     key: v1-pip-cache-{{ checksum "setup.py" }}
      #     paths:
      #       - ./test_evadb/
>>>>>>> 3f228a54
<|MERGE_RESOLUTION|>--- conflicted
+++ resolved
@@ -6,7 +6,6 @@
 workflows:
   main:
     jobs:
-<<<<<<< HEAD
         - win-unittest
         - test:
             name: "Python v3.7"
@@ -23,23 +22,6 @@
         #- test:
         #    name: "Python v3.11"  # missing Torchvision
         #    v: "3.11"
-=======
-      - test:
-          name: "Python v3.7"
-          v: "3.7"
-      - test:
-          name: "Python v3.8"
-          v: "3.8"
-      - test:
-          name: "Python v3.9"
-          v: "3.9"
-      - test:
-          name: "Python v3.10"
-          v: "3.10"
-      #- test:
-      #    name: "Python v3.11"  # missing Torchvision
-      #    v: "3.11"
->>>>>>> 3f228a54
 
 jobs:
   test:
@@ -91,7 +73,6 @@
             - /home/circleci/.cache/torch/hub/
             - /home/circleci/.EasyOCR/
 
-<<<<<<< HEAD
       - save_cache:
           key: v11-pip-cache-{{ checksum "setup.py" }}
           paths:
@@ -126,9 +107,3 @@
             sh script\test\test.sh
             ThrowOnFailure "Python test failed!"
 
-=======
-      # - save_cache:
-      #     key: v1-pip-cache-{{ checksum "setup.py" }}
-      #     paths:
-      #       - ./test_evadb/
->>>>>>> 3f228a54

version: 2.1

orbs:
  win: circleci/windows@2.2.0
  macos: circleci/macos@2.3.4

workflows:
  main:
    jobs:
        - Pip-PyPI
        - Pip-Local
        #### UNIT TESTS
        - Linux:
            name: "Test | v3.8 | Linux"
            v: "3.8"
            mode: "TEST"
        - Linux:
            name: "Test | v3.9 | Linux"
            v: "3.9"
            mode: "TEST"
        - Linux:
            name: "Test | v3.10 | Linux"
            v: "3.10"
            mode: "TEST"
<<<<<<< HEAD
        # ray does not work on 3.11
=======
        # Ray does not work on 3.11
        # https://github.com/ray-project/ray/issues/33232
>>>>>>> 96305640
        # - Linux:
        #     name: "Test | v3.11 | Linux"
        #     v: "3.11"
        #     mode: "TEST"
        ### NOTEBOOKS
        - Linux:
            name: "Notebook | v3.8 | Linux"
            v: "3.8"
            mode: "NOTEBOOK"
        - Linux:
            name: "Notebook | v3.9 | Linux"
            v: "3.9"
            mode: "NOTEBOOK"
        - Linux:
            name: "Notebook | v3.10 | Linux"
            v: "3.10"
            mode: "NOTEBOOK"
        # - Linux:
        #     name: "Notebook | v3.11 | Linux"
        #     v: "3.11"
        #     mode: "NOTEBOOK"
        ### LINTER
        - Linux:
            name: "Linter | Linux"
            v: "3.10"
            mode: "LINTER"
        ### RAY
        - Linux:
            name: "Test | Ray | v3.10 | Linux"
            v: "3.10"
            mode: "RAY"
        - Windows:
            name: "Windows | v3.10"
        # test_create_index_doesn't work on MacOS
        # - MacOS:
        #    name: "MacOS | v3.10"
        # missing Torchvision
        #- Linux:
        #    name: "Linux -  v3.11"  
        #    v: "3.11"

jobs:
  Linux:
    parameters:
      v:
        type: string
        default: "3.10"
      mode:
        type: string
        default: "ALL"
    resource_class: large
    docker:
      # https://circleci.com/docs/circleci-images#language-image-variants
      - image: "cimg/python:<< parameters.v >>"
    steps:

      - checkout

      - restore_cache:
          keys:
            - v5-model_cache-{{ checksum "setup.py" }}
      
      - run:
          name: Install EVA package from GitHub repo with all dependencies
          command: |
            "python<< parameters.v >>" -m venv test_evadb
            pip install --upgrade pip
            source test_evadb/bin/activate
            pip install ".[dev]"

      # Enable Ray conditionally
      - when:
          condition: 
            equal: [ RAY, << parameters.mode >> ]
          steps:
            - run:
                name: Enable Ray setting in the config.yml file
                command: |
                  source test_evadb/bin/activate
                  python -c "import yaml;f = open('eva/eva.yml', 'r+');config_obj = yaml.load(f, Loader=yaml.FullLoader);config_obj['experimental']['ray'] = True;f.seek(0);f.write(yaml.dump(config_obj));f.truncate();"

      - run:
          name: Test and upload coverage report to coveralls
          no_output_timeout: 30m # 30 minute timeout
          command: |
            source test_evadb/bin/activate
            bash script/test/test.sh -m "<< parameters.mode >>"

      # Enable cache save conditionally (to avoid empty cache in Notebooks)
      - when:
          condition: 
            equal: [ TEST, << parameters.mode >> ]
          steps:
            - save_cache:
                key: v5-model_cache-{{ checksum "setup.py" }}
                paths:
                  - /home/circleci/.cache/huggingface/
                  - /home/circleci/.cache/torch/

  Windows:
      executor: win/default
      steps:
        - checkout
        - run: 
            name: Install EVA package from GitHub repo and run tests
            command: |
              choco install python --version=3.10.8 -y
              python --version
              pip --version
              pip install virtualenv
              virtualenv test_evadb
              test_evadb\Scripts\activate
              pip install ".[dev]"
              bash script\test\test.sh

  MacOS:
      macos:
        xcode: "14.2.0"
      steps:
        - run:           
            name: Setup Python
            command: |
              brew update
              brew install pyenv git
              pyenv install 3.10.8
              pyenv global 3.10.8
              eval "$(pyenv init -)"
              python --version
              pip --version
        - checkout
        - run:           
            name: Install EVA package from GitHub repo and run tests
            command: |
              python -m venv test_evadb
              source test_evadb/bin/activate
              pip install --upgrade pip
              pip debug --verbose
              pip install ".[dev]"
              source test_evadb/bin/activate
              bash script/test/test.sh 

  Pip-PyPI:
    resource_class: large
    docker:
      - image: "cimg/python:3.10"
    steps:
      - checkout
      - run:
          name: Install EVA package from PIP and start server
          command: |
            pip install --upgrade pip
            pip install evadb
            bash script/test/package.sh

  Pip-Local:
    resource_class: large
    docker:
      - image: "cimg/python:3.10"
    steps:
      - checkout
      - run:
          name: Install EVA package locally and start server
          command: |
            pip install --upgrade pip
            pip install "."
            bash script/test/package.sh<|MERGE_RESOLUTION|>--- conflicted
+++ resolved
@@ -22,12 +22,8 @@
             name: "Test | v3.10 | Linux"
             v: "3.10"
             mode: "TEST"
-<<<<<<< HEAD
-        # ray does not work on 3.11
-=======
         # Ray does not work on 3.11
         # https://github.com/ray-project/ray/issues/33232
->>>>>>> 96305640
         # - Linux:
         #     name: "Test | v3.11 | Linux"
         #     v: "3.11"

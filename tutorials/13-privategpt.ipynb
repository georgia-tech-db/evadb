--- conflicted
+++ resolved
@@ -53,17 +53,10 @@
    "id": "b6b7f61d",
    "metadata": {
     "execution": {
-<<<<<<< HEAD
      "iopub.execute_input": "2023-06-08T05:31:11.755432Z",
      "iopub.status.busy": "2023-06-08T05:31:11.755049Z",
      "iopub.status.idle": "2023-06-08T05:31:15.487315Z",
      "shell.execute_reply": "2023-06-08T05:31:15.486053Z"
-=======
-     "iopub.execute_input": "2023-06-08T04:33:00.337218Z",
-     "iopub.status.busy": "2023-06-08T04:33:00.336709Z",
-     "iopub.status.idle": "2023-06-08T04:33:04.283983Z",
-     "shell.execute_reply": "2023-06-08T04:33:04.282882Z"
->>>>>>> cf455efa
     }
    },
    "outputs": [],
@@ -88,17 +81,10 @@
    "id": "1ee8b17b",
    "metadata": {
     "execution": {
-<<<<<<< HEAD
      "iopub.execute_input": "2023-06-08T05:31:15.492163Z",
      "iopub.status.busy": "2023-06-08T05:31:15.491893Z",
      "iopub.status.idle": "2023-06-08T05:31:16.959600Z",
      "shell.execute_reply": "2023-06-08T05:31:16.957627Z"
-=======
-     "iopub.execute_input": "2023-06-08T04:33:04.289355Z",
-     "iopub.status.busy": "2023-06-08T04:33:04.288916Z",
-     "iopub.status.idle": "2023-06-08T04:33:08.066053Z",
-     "shell.execute_reply": "2023-06-08T04:33:08.064317Z"
->>>>>>> cf455efa
     }
    },
    "outputs": [
@@ -106,163 +92,17 @@
      "name": "stdout",
      "output_type": "stream",
      "text": [
-<<<<<<< HEAD
       "File ‘layout-parser-paper.pdf’ already there; not retrieving.\r\n",
-=======
-      "--2023-06-08 00:33:04--  https://www.dropbox.com/s/6jdcn33xizdtl9k/layout-parser-paper.pdf\r\n",
-      "Resolving www.dropbox.com (www.dropbox.com)... "
+      "\r\n"
      ]
     },
     {
      "name": "stdout",
      "output_type": "stream",
      "text": [
-      "162.125.9.18, 2620:100:601f:18::a27d:912\r\n",
-      "Connecting to www.dropbox.com (www.dropbox.com)|162.125.9.18|:443... connected.\r\n",
-      "HTTP request sent, awaiting response... "
-     ]
-    },
-    {
-     "name": "stdout",
-     "output_type": "stream",
-     "text": [
-      "302 Found\r\n",
-      "Location: /s/raw/6jdcn33xizdtl9k/layout-parser-paper.pdf [following]\r\n",
-      "--2023-06-08 00:33:05--  https://www.dropbox.com/s/raw/6jdcn33xizdtl9k/layout-parser-paper.pdf\r\n",
-      "Reusing existing connection to www.dropbox.com:443.\r\n",
-      "HTTP request sent, awaiting response... "
-     ]
-    },
-    {
-     "name": "stdout",
-     "output_type": "stream",
-     "text": [
-      "302 Found\r\n",
-      "Location: https://ucad57ff684b5dec838c0ffe9c84.dl.dropboxusercontent.com/cd/0/inline/B9ljG1NyIoayykdR-h689dkxr1xua5xJCK7aT6X0uVJc50H6cvf1z04-uy7rOZc_BsEETTG7ZUI1AudyeQabjEUHTF6knI39ScuEQZqDbTnrqzscJ_rCn1a2qvGH_fADzTvMukgb4NEzNlFKiPGkPr_6z6aYT8Y4tbrr0j8u412h1g/file# [following]\r\n",
-      "--2023-06-08 00:33:05--  https://ucad57ff684b5dec838c0ffe9c84.dl.dropboxusercontent.com/cd/0/inline/B9ljG1NyIoayykdR-h689dkxr1xua5xJCK7aT6X0uVJc50H6cvf1z04-uy7rOZc_BsEETTG7ZUI1AudyeQabjEUHTF6knI39ScuEQZqDbTnrqzscJ_rCn1a2qvGH_fADzTvMukgb4NEzNlFKiPGkPr_6z6aYT8Y4tbrr0j8u412h1g/file\r\n",
-      "Resolving ucad57ff684b5dec838c0ffe9c84.dl.dropboxusercontent.com (ucad57ff684b5dec838c0ffe9c84.dl.dropboxusercontent.com)... "
-     ]
-    },
-    {
-     "name": "stdout",
-     "output_type": "stream",
-     "text": [
-      "162.125.9.15, 2620:100:601f:15::a27d:90f\r\n",
-      "Connecting to ucad57ff684b5dec838c0ffe9c84.dl.dropboxusercontent.com (ucad57ff684b5dec838c0ffe9c84.dl.dropboxusercontent.com)|162.125.9.15|:443... "
-     ]
-    },
-    {
-     "name": "stdout",
-     "output_type": "stream",
-     "text": [
-      "connected.\r\n",
-      "HTTP request sent, awaiting response... "
-     ]
-    },
-    {
-     "name": "stdout",
-     "output_type": "stream",
-     "text": [
-      "302 Found\r\n",
-      "Location: /cd/0/inline2/B9kXVe0kIGx8DBFYJThIo3FSLCdlMJBiqpdnFNKAajQ5v7iB6DF_e-eAOe7Xh-zDdHMuzTDRPteatXy_SODu68F_ogtXiTZdmSzJjIzGi8N-bbT1DgqHBDEZ81dQv2IkxMe91GgIr7p963Ifb19FDdoEIsDbSsd8thFdJ1OJxdZwNLYBml-y7Lb3Bxa16WfrMdw2mNsCPVdRt8loHzJEfnZKg3f5-en8PeQ32FiGFUy2fIba3VJgUJSt5kgWMKjA0i9SKTFZ_rvAPTT11-SI2vPIRoXVMJtCeyfSQ_xLs6tN6O1L0qkdXKh0u-8nW874d2z6HeFm1T74pkYTyPo3w64rdrBvr5N6bSFswALcnbnInrJwwm17FeVnSIl1iANPH1bxnaDJUI9waNUpFmuYVdWGVNbidQmbovKlnkdKKkNtqQ/file [following]\r\n",
-      "--2023-06-08 00:33:06--  https://ucad57ff684b5dec838c0ffe9c84.dl.dropboxusercontent.com/cd/0/inline2/B9kXVe0kIGx8DBFYJThIo3FSLCdlMJBiqpdnFNKAajQ5v7iB6DF_e-eAOe7Xh-zDdHMuzTDRPteatXy_SODu68F_ogtXiTZdmSzJjIzGi8N-bbT1DgqHBDEZ81dQv2IkxMe91GgIr7p963Ifb19FDdoEIsDbSsd8thFdJ1OJxdZwNLYBml-y7Lb3Bxa16WfrMdw2mNsCPVdRt8loHzJEfnZKg3f5-en8PeQ32FiGFUy2fIba3VJgUJSt5kgWMKjA0i9SKTFZ_rvAPTT11-SI2vPIRoXVMJtCeyfSQ_xLs6tN6O1L0qkdXKh0u-8nW874d2z6HeFm1T74pkYTyPo3w64rdrBvr5N6bSFswALcnbnInrJwwm17FeVnSIl1iANPH1bxnaDJUI9waNUpFmuYVdWGVNbidQmbovKlnkdKKkNtqQ/file\r\n",
-      "Reusing existing connection to ucad57ff684b5dec838c0ffe9c84.dl.dropboxusercontent.com:443.\r\n",
-      "HTTP request sent, awaiting response... "
-     ]
-    },
-    {
-     "name": "stdout",
-     "output_type": "stream",
-     "text": [
-      "200 OK\r\n",
-      "Length: 4686220 (4.5M) [application/pdf]\r\n",
-      "Saving to: ‘layout-parser-paper.pdf’\r\n",
-      "\r\n",
-      "\r",
-      "layout-parser-paper   0%[                    ]       0  --.-KB/s               \r",
-      "layout-parser-paper 100%[===================>]   4.47M  --.-KB/s    in 0.02s   \r\n",
-      "\r\n",
-      "2023-06-08 00:33:06 (205 MB/s) - ‘layout-parser-paper.pdf’ saved [4686220/4686220]\r\n",
->>>>>>> cf455efa
+      "File ‘state_of_the_union.pdf’ already there; not retrieving.\r\n",
       "\r\n"
      ]
-    },
-    {
-     "name": "stdout",
-     "output_type": "stream",
-     "text": [
-<<<<<<< HEAD
-      "File ‘state_of_the_union.pdf’ already there; not retrieving.\r\n",
-=======
-      "--2023-06-08 00:33:06--  https://www.dropbox.com/s/4q3bvne3m2vsu5g/state_of_the_union.pdf\r\n",
-      "Resolving www.dropbox.com (www.dropbox.com)... 162.125.9.18, 2620:100:601f:18::a27d:912\r\n",
-      "Connecting to www.dropbox.com (www.dropbox.com)|162.125.9.18|:443... connected.\r\n",
-      "HTTP request sent, awaiting response... "
-     ]
-    },
-    {
-     "name": "stdout",
-     "output_type": "stream",
-     "text": [
-      "302 Found\r\n",
-      "Location: /s/raw/4q3bvne3m2vsu5g/state_of_the_union.pdf [following]\r\n",
-      "--2023-06-08 00:33:07--  https://www.dropbox.com/s/raw/4q3bvne3m2vsu5g/state_of_the_union.pdf\r\n",
-      "Reusing existing connection to www.dropbox.com:443.\r\n",
-      "HTTP request sent, awaiting response... "
-     ]
-    },
-    {
-     "name": "stdout",
-     "output_type": "stream",
-     "text": [
-      "302 Found\r\n",
-      "Location: https://uc5501ef9872334ef2de339fb925.dl.dropboxusercontent.com/cd/0/inline/B9kzLFZ_XndQE2e22FXXF6uNTdJcaMLCoRgfQ6Ryb3nDDLGomfgliN373FjtjjZu0Ds8_RtmkKbv_-LtPwJXFADku_3-Du-ppOo6FdmMdG_RAeXEdUHhk3fHi4ncMURPqmSsfGalNbubsxdZgR_S2NLlpJDCfLRxjIMlLSVa33H85w/file# [following]\r\n",
-      "--2023-06-08 00:33:07--  https://uc5501ef9872334ef2de339fb925.dl.dropboxusercontent.com/cd/0/inline/B9kzLFZ_XndQE2e22FXXF6uNTdJcaMLCoRgfQ6Ryb3nDDLGomfgliN373FjtjjZu0Ds8_RtmkKbv_-LtPwJXFADku_3-Du-ppOo6FdmMdG_RAeXEdUHhk3fHi4ncMURPqmSsfGalNbubsxdZgR_S2NLlpJDCfLRxjIMlLSVa33H85w/file\r\n",
-      "Resolving uc5501ef9872334ef2de339fb925.dl.dropboxusercontent.com (uc5501ef9872334ef2de339fb925.dl.dropboxusercontent.com)... "
-     ]
-    },
-    {
-     "name": "stdout",
-     "output_type": "stream",
-     "text": [
-      "162.125.9.15, 2620:100:601f:15::a27d:90f\r\n",
-      "Connecting to uc5501ef9872334ef2de339fb925.dl.dropboxusercontent.com (uc5501ef9872334ef2de339fb925.dl.dropboxusercontent.com)|162.125.9.15|:443... connected.\r\n"
-     ]
-    },
-    {
-     "name": "stdout",
-     "output_type": "stream",
-     "text": [
-      "HTTP request sent, awaiting response... "
-     ]
-    },
-    {
-     "name": "stdout",
-     "output_type": "stream",
-     "text": [
-      "302 Found\r\n",
-      "Location: /cd/0/inline2/B9mcXWfidf_fGkv6M2zJhe23Q1EOdy2V66j0LncLjqXOEp-_ivoDBBCIjcM9aCzfZRGzLoclDRfqKwKtMpgzklZhWBnBSkeJ_-tzlIxMl_vzVF0ndBpYex1saFa6sv0koEYQ-dncISKy0S20vQZjyfiSeNWZbVdQRo7G-tDUUzhHXPO-zclC5sF9-TDrmigTt5Ak_mCY1h1dB060qe0NWB99Wjn6c6TGbmPrx6SySxhCKqShm2tJuGHpMF-b6mEOXdwtiBsmS-UPpc92C8KCmBzC4g5_w7A9T-_JqM6s_UqhcFwnE0rZG8GgciIxO-VWa552y9dTMQpNiVkyQ3Fmy5l4Ev6967rFtmqcwRTPKfFoiCyriNi_WddZhYzjyewNPcHyXvr9BDwKkRiR_gaqgB3tbl2GNsDEynERJTsTZtq8Ig/file [following]\r\n",
-      "--2023-06-08 00:33:07--  https://uc5501ef9872334ef2de339fb925.dl.dropboxusercontent.com/cd/0/inline2/B9mcXWfidf_fGkv6M2zJhe23Q1EOdy2V66j0LncLjqXOEp-_ivoDBBCIjcM9aCzfZRGzLoclDRfqKwKtMpgzklZhWBnBSkeJ_-tzlIxMl_vzVF0ndBpYex1saFa6sv0koEYQ-dncISKy0S20vQZjyfiSeNWZbVdQRo7G-tDUUzhHXPO-zclC5sF9-TDrmigTt5Ak_mCY1h1dB060qe0NWB99Wjn6c6TGbmPrx6SySxhCKqShm2tJuGHpMF-b6mEOXdwtiBsmS-UPpc92C8KCmBzC4g5_w7A9T-_JqM6s_UqhcFwnE0rZG8GgciIxO-VWa552y9dTMQpNiVkyQ3Fmy5l4Ev6967rFtmqcwRTPKfFoiCyriNi_WddZhYzjyewNPcHyXvr9BDwKkRiR_gaqgB3tbl2GNsDEynERJTsTZtq8Ig/file\r\n",
-      "Reusing existing connection to uc5501ef9872334ef2de339fb925.dl.dropboxusercontent.com:443.\r\n",
-      "HTTP request sent, awaiting response... "
-     ]
-    },
-    {
-     "name": "stdout",
-     "output_type": "stream",
-     "text": [
-      "200 OK\r\n",
-      "Length: 48847 (48K) [application/pdf]\r\n",
-      "Saving to: ‘state_of_the_union.pdf’\r\n",
-      "\r\n",
-      "\r",
-      "state_of_the_union.   0%[                    ]       0  --.-KB/s               \r",
-      "state_of_the_union. 100%[===================>]  47.70K  --.-KB/s    in 0s      \r\n",
-      "\r\n",
-      "2023-06-08 00:33:07 (119 MB/s) - ‘state_of_the_union.pdf’ saved [48847/48847]\r\n",
->>>>>>> cf455efa
-      "\r\n"
-     ]
     }
    ],
    "source": [
@@ -285,17 +125,10 @@
    "id": "56913976",
    "metadata": {
     "execution": {
-<<<<<<< HEAD
      "iopub.execute_input": "2023-06-08T05:31:16.965372Z",
      "iopub.status.busy": "2023-06-08T05:31:16.964970Z",
      "iopub.status.idle": "2023-06-08T05:31:17.136065Z",
      "shell.execute_reply": "2023-06-08T05:31:17.134472Z"
-=======
-     "iopub.execute_input": "2023-06-08T04:33:08.071332Z",
-     "iopub.status.busy": "2023-06-08T04:33:08.071051Z",
-     "iopub.status.idle": "2023-06-08T04:33:08.247486Z",
-     "shell.execute_reply": "2023-06-08T04:33:08.246536Z"
->>>>>>> cf455efa
     }
    },
    "outputs": [],
@@ -320,17 +153,10 @@
    "id": "f2674110",
    "metadata": {
     "execution": {
-<<<<<<< HEAD
      "iopub.execute_input": "2023-06-08T05:31:17.141895Z",
      "iopub.status.busy": "2023-06-08T05:31:17.141405Z",
      "iopub.status.idle": "2023-06-08T05:31:21.349475Z",
      "shell.execute_reply": "2023-06-08T05:31:21.347912Z"
-=======
-     "iopub.execute_input": "2023-06-08T04:33:08.252586Z",
-     "iopub.status.busy": "2023-06-08T04:33:08.252261Z",
-     "iopub.status.idle": "2023-06-08T04:33:12.450660Z",
-     "shell.execute_reply": "2023-06-08T04:33:12.449101Z"
->>>>>>> cf455efa
     }
    },
    "outputs": [
@@ -510,17 +336,10 @@
    "id": "bc57b1ff",
    "metadata": {
     "execution": {
-<<<<<<< HEAD
      "iopub.execute_input": "2023-06-08T05:31:21.354402Z",
      "iopub.status.busy": "2023-06-08T05:31:21.354125Z",
      "iopub.status.idle": "2023-06-08T05:31:22.008621Z",
      "shell.execute_reply": "2023-06-08T05:31:22.007497Z"
-=======
-     "iopub.execute_input": "2023-06-08T04:33:12.454512Z",
-     "iopub.status.busy": "2023-06-08T04:33:12.454060Z",
-     "iopub.status.idle": "2023-06-08T04:33:13.156050Z",
-     "shell.execute_reply": "2023-06-08T04:33:13.155183Z"
->>>>>>> cf455efa
     }
    },
    "outputs": [
@@ -534,11 +353,7 @@
     {
      "data": {
       "text/plain": [
-<<<<<<< HEAD
        "<evadb.models.storage.batch.Batch at 0x7fda59f6feb0>"
-=======
-       "<evadb.models.storage.batch.Batch at 0x7fd1ace80ca0>"
->>>>>>> cf455efa
       ]
      },
      "execution_count": 5,
@@ -574,17 +389,10 @@
    "id": "d8b1abe7",
    "metadata": {
     "execution": {
-<<<<<<< HEAD
      "iopub.execute_input": "2023-06-08T05:31:22.013019Z",
      "iopub.status.busy": "2023-06-08T05:31:22.012779Z",
      "iopub.status.idle": "2023-06-08T05:31:31.678003Z",
      "shell.execute_reply": "2023-06-08T05:31:31.677108Z"
-=======
-     "iopub.execute_input": "2023-06-08T04:33:13.160606Z",
-     "iopub.status.busy": "2023-06-08T04:33:13.160295Z",
-     "iopub.status.idle": "2023-06-08T04:33:23.149638Z",
-     "shell.execute_reply": "2023-06-08T04:33:23.148231Z"
->>>>>>> cf455efa
     }
    },
    "outputs": [
@@ -646,17 +454,10 @@
    "id": "66b0bd42",
    "metadata": {
     "execution": {
-<<<<<<< HEAD
      "iopub.execute_input": "2023-06-08T05:31:31.682554Z",
      "iopub.status.busy": "2023-06-08T05:31:31.682294Z",
      "iopub.status.idle": "2023-06-08T05:31:34.180158Z",
      "shell.execute_reply": "2023-06-08T05:31:34.178999Z"
-=======
-     "iopub.execute_input": "2023-06-08T04:33:23.155090Z",
-     "iopub.status.busy": "2023-06-08T04:33:23.154776Z",
-     "iopub.status.idle": "2023-06-08T04:33:25.766795Z",
-     "shell.execute_reply": "2023-06-08T04:33:25.766052Z"
->>>>>>> cf455efa
     }
    },
    "outputs": [

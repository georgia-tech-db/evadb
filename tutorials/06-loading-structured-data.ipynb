{
 "cells": [
  {
   "attachments": {},
   "cell_type": "markdown",
   "id": "9aa3c1b1-1587-45de-baaf-e0ccec1ddd8f",
   "metadata": {},
   "source": [
    "# LOADING CSV"
   ]
  },
  {
   "attachments": {},
   "cell_type": "markdown",
   "id": "573bbbff-e4e9-4a5e-a43f-8feb51d3124f",
   "metadata": {},
   "source": [
    "<table align=\"left\">\n",
    "  <td>\n",
    "    <a target=\"_blank\" href=\"https://colab.research.google.com/github/georgia-tech-db/eva/blob/master/tutorials/06-loading-structured-data.ipynb\"><img src=\"https://www.tensorflow.org/images/colab_logo_32px.png\" /> Run on Google Colab</a>\n",
    "  </td>\n",
    "  <td>\n",
    "    <a target=\"_blank\" href=\"https://github.com/georgia-tech-db/eva/blob/master/tutorials/06-loading-structured-data.ipynb\"><img src=\"https://www.tensorflow.org/images/GitHub-Mark-32px.png\" /> View source on GitHub</a>\n",
    "  </td>\n",
    "  <td>\n",
    "    <a target=\"_blank\" href=\"https://raw.githubusercontent.com/georgia-tech-db/eva/master/tutorials/06-loading-structured-data.ipynb\"><img src=\"https://www.tensorflow.org/images/download_logo_32px.png\" /> Download notebook</a>\n",
    "  </td>\n",
    "</table><br><br>"
   ]
  },
  {
   "attachments": {},
   "cell_type": "markdown",
   "id": "27d7ebfa-c0b6-4a15-bd17-59a4e1cb7c77",
   "metadata": {},
   "source": [
    "### Connect to EvaDB"
   ]
  },
  {
   "cell_type": "code",
   "execution_count": 1,
   "id": "c758b60b-e75e-4128-805d-46a210638daf",
   "metadata": {
    "execution": {
<<<<<<< HEAD
     "iopub.execute_input": "2023-06-08T05:28:56.520497Z",
     "iopub.status.busy": "2023-06-08T05:28:56.520053Z",
     "iopub.status.idle": "2023-06-08T05:29:04.493640Z",
     "shell.execute_reply": "2023-06-08T05:29:04.492632Z"
=======
     "iopub.execute_input": "2023-06-08T04:29:26.260511Z",
     "iopub.status.busy": "2023-06-08T04:29:26.259943Z",
     "iopub.status.idle": "2023-06-08T04:29:34.677702Z",
     "shell.execute_reply": "2023-06-08T04:29:34.676726Z"
>>>>>>> cf455efa
    }
   },
   "outputs": [
    {
     "name": "stdout",
     "output_type": "stream",
     "text": [
<<<<<<< HEAD
=======
      "Requirement already satisfied: evadb in /home/jarulraj3/eva/test_evadb/lib/python3.10/site-packages (0.2.8+dev)\r\n"
     ]
    },
    {
     "name": "stdout",
     "output_type": "stream",
     "text": [
      "Requirement already satisfied: pdfminer.six in /home/jarulraj3/eva/test_evadb/lib/python3.10/site-packages (from evadb) (20221105)\r\n",
      "Requirement already satisfied: importlib-metadata<5.0 in /home/jarulraj3/eva/test_evadb/lib/python3.10/site-packages (from evadb) (4.13.0)\r\n",
      "Requirement already satisfied: opencv-contrib-python-headless>=4.6.0.66 in /home/jarulraj3/eva/test_evadb/lib/python3.10/site-packages (from evadb) (4.7.0.72)\r\n",
      "Requirement already satisfied: sqlalchemy<2.0.0,>=1.4.0 in /home/jarulraj3/eva/test_evadb/lib/python3.10/site-packages (from evadb) (1.4.48)\r\n",
      "Requirement already satisfied: lark>=1.0.0 in /home/jarulraj3/eva/test_evadb/lib/python3.10/site-packages (from evadb) (1.1.5)\r\n",
      "Requirement already satisfied: ipython<8.13.0 in /home/jarulraj3/eva/test_evadb/lib/python3.10/site-packages (from evadb) (8.12.2)\r\n",
      "Requirement already satisfied: transformers>=4.27.4 in /home/jarulraj3/eva/test_evadb/lib/python3.10/site-packages (from evadb) (4.29.2)\r\n",
      "Requirement already satisfied: timm>=0.6.13 in /home/jarulraj3/eva/test_evadb/lib/python3.10/site-packages (from evadb) (0.9.2)\r\n",
      "Requirement already satisfied: faiss-cpu in /home/jarulraj3/eva/test_evadb/lib/python3.10/site-packages (from evadb) (1.7.4)\r\n",
      "Requirement already satisfied: numpy>=1.19.5 in /home/jarulraj3/eva/test_evadb/lib/python3.10/site-packages (from evadb) (1.24.3)\r\n",
      "Requirement already satisfied: sqlalchemy-utils>=0.36.6 in /home/jarulraj3/eva/test_evadb/lib/python3.10/site-packages (from evadb) (0.41.1)\r\n",
      "Requirement already satisfied: nest-asyncio in /home/jarulraj3/eva/test_evadb/lib/python3.10/site-packages (from evadb) (1.5.6)\r\n",
      "Requirement already satisfied: pyyaml>=5.1 in /home/jarulraj3/eva/test_evadb/lib/python3.10/site-packages (from evadb) (6.0)\r\n",
      "Requirement already satisfied: ultralytics>=8.0.93 in /home/jarulraj3/eva/test_evadb/lib/python3.10/site-packages (from evadb) (8.0.114)\r\n",
      "Requirement already satisfied: pymupdf in /home/jarulraj3/eva/test_evadb/lib/python3.10/site-packages (from evadb) (1.22.3)\r\n",
      "Requirement already satisfied: openai>=0.27.4 in /home/jarulraj3/eva/test_evadb/lib/python3.10/site-packages (from evadb) (0.27.8)\r\n",
      "Requirement already satisfied: Pillow>=8.4.0 in /home/jarulraj3/eva/test_evadb/lib/python3.10/site-packages (from evadb) (9.5.0)\r\n",
      "Requirement already satisfied: langchain in /home/jarulraj3/eva/test_evadb/lib/python3.10/site-packages (from evadb) (0.0.193)\r\n",
      "Requirement already satisfied: ray>=1.13.0 in /home/jarulraj3/eva/test_evadb/lib/python3.10/site-packages (from evadb) (2.4.0)\r\n",
      "Requirement already satisfied: boto3 in /home/jarulraj3/eva/test_evadb/lib/python3.10/site-packages (from evadb) (1.26.149)\r\n",
      "Requirement already satisfied: aenum>=2.2.0 in /home/jarulraj3/eva/test_evadb/lib/python3.10/site-packages (from evadb) (3.1.12)\r\n",
      "Requirement already satisfied: norfair>=2.2.0 in /home/jarulraj3/eva/test_evadb/lib/python3.10/site-packages (from evadb) (2.2.0)\r\n",
      "Requirement already satisfied: torchvision>=0.11.1 in /home/jarulraj3/eva/test_evadb/lib/python3.10/site-packages (from evadb) (0.15.2)\r\n",
      "Requirement already satisfied: pandas>=1.1.5 in /home/jarulraj3/eva/test_evadb/lib/python3.10/site-packages (from evadb) (2.0.2)\r\n",
      "Requirement already satisfied: torch>=1.10.0 in /home/jarulraj3/eva/test_evadb/lib/python3.10/site-packages (from evadb) (2.0.1)\r\n",
      "Requirement already satisfied: thefuzz in /home/jarulraj3/eva/test_evadb/lib/python3.10/site-packages (from evadb) (0.19.0)\r\n",
      "Requirement already satisfied: facenet-pytorch>=2.5.2 in /home/jarulraj3/eva/test_evadb/lib/python3.10/site-packages (from evadb) (2.5.3)\r\n",
      "Requirement already satisfied: diskcache>=5.4.0 in /home/jarulraj3/eva/test_evadb/lib/python3.10/site-packages (from evadb) (5.6.1)\r\n",
      "Requirement already satisfied: eva-decord>=0.6.1 in /home/jarulraj3/eva/test_evadb/lib/python3.10/site-packages (from evadb) (0.6.1)\r\n",
      "Requirement already satisfied: sentence-transformers in /home/jarulraj3/eva/test_evadb/lib/python3.10/site-packages (from evadb) (2.2.2)\r\n",
      "Requirement already satisfied: requests in /home/jarulraj3/eva/test_evadb/lib/python3.10/site-packages (from facenet-pytorch>=2.5.2->evadb) (2.31.0)\r\n",
      "Requirement already satisfied: zipp>=0.5 in /home/jarulraj3/eva/test_evadb/lib/python3.10/site-packages (from importlib-metadata<5.0->evadb) (3.15.0)\r\n"
     ]
    },
    {
     "name": "stdout",
     "output_type": "stream",
     "text": [
      "Requirement already satisfied: decorator in /home/jarulraj3/eva/test_evadb/lib/python3.10/site-packages (from ipython<8.13.0->evadb) (5.1.1)\r\n",
      "Requirement already satisfied: pexpect>4.3 in /home/jarulraj3/eva/test_evadb/lib/python3.10/site-packages (from ipython<8.13.0->evadb) (4.8.0)\r\n",
      "Requirement already satisfied: pickleshare in /home/jarulraj3/eva/test_evadb/lib/python3.10/site-packages (from ipython<8.13.0->evadb) (0.7.5)\r\n",
      "Requirement already satisfied: pygments>=2.4.0 in /home/jarulraj3/eva/test_evadb/lib/python3.10/site-packages (from ipython<8.13.0->evadb) (2.15.1)\r\n",
      "Requirement already satisfied: stack-data in /home/jarulraj3/eva/test_evadb/lib/python3.10/site-packages (from ipython<8.13.0->evadb) (0.6.2)\r\n",
      "Requirement already satisfied: prompt-toolkit!=3.0.37,<3.1.0,>=3.0.30 in /home/jarulraj3/eva/test_evadb/lib/python3.10/site-packages (from ipython<8.13.0->evadb) (3.0.38)\r\n",
      "Requirement already satisfied: matplotlib-inline in /home/jarulraj3/eva/test_evadb/lib/python3.10/site-packages (from ipython<8.13.0->evadb) (0.1.6)\r\n",
      "Requirement already satisfied: backcall in /home/jarulraj3/eva/test_evadb/lib/python3.10/site-packages (from ipython<8.13.0->evadb) (0.2.0)\r\n",
      "Requirement already satisfied: traitlets>=5 in /home/jarulraj3/eva/test_evadb/lib/python3.10/site-packages (from ipython<8.13.0->evadb) (5.9.0)\r\n",
      "Requirement already satisfied: jedi>=0.16 in /home/jarulraj3/eva/test_evadb/lib/python3.10/site-packages (from ipython<8.13.0->evadb) (0.18.2)\r\n",
      "Requirement already satisfied: filterpy<2.0.0,>=1.4.5 in /home/jarulraj3/eva/test_evadb/lib/python3.10/site-packages (from norfair>=2.2.0->evadb) (1.4.5)\r\n",
      "Requirement already satisfied: scipy>=1.5.4 in /home/jarulraj3/eva/test_evadb/lib/python3.10/site-packages (from norfair>=2.2.0->evadb) (1.10.1)\r\n",
      "Requirement already satisfied: rich<13.0.0,>=9.10.0 in /home/jarulraj3/eva/test_evadb/lib/python3.10/site-packages (from norfair>=2.2.0->evadb) (12.6.0)\r\n",
      "Requirement already satisfied: aiohttp in /home/jarulraj3/eva/test_evadb/lib/python3.10/site-packages (from openai>=0.27.4->evadb) (3.8.4)\r\n",
      "Requirement already satisfied: tqdm in /home/jarulraj3/eva/test_evadb/lib/python3.10/site-packages (from openai>=0.27.4->evadb) (4.65.0)\r\n"
     ]
    },
    {
     "name": "stdout",
     "output_type": "stream",
     "text": [
      "Requirement already satisfied: pytz>=2020.1 in /home/jarulraj3/eva/test_evadb/lib/python3.10/site-packages (from pandas>=1.1.5->evadb) (2023.3)\r\n",
      "Requirement already satisfied: python-dateutil>=2.8.2 in /home/jarulraj3/eva/test_evadb/lib/python3.10/site-packages (from pandas>=1.1.5->evadb) (2.8.2)\r\n",
      "Requirement already satisfied: tzdata>=2022.1 in /home/jarulraj3/eva/test_evadb/lib/python3.10/site-packages (from pandas>=1.1.5->evadb) (2023.3)\r\n"
     ]
    },
    {
     "name": "stdout",
     "output_type": "stream",
     "text": [
      "Requirement already satisfied: attrs in /home/jarulraj3/eva/test_evadb/lib/python3.10/site-packages (from ray>=1.13.0->evadb) (23.1.0)\r\n",
      "Requirement already satisfied: click>=7.0 in /home/jarulraj3/eva/test_evadb/lib/python3.10/site-packages (from ray>=1.13.0->evadb) (8.1.3)\r\n",
      "Requirement already satisfied: packaging in /home/jarulraj3/eva/test_evadb/lib/python3.10/site-packages (from ray>=1.13.0->evadb) (23.1)\r\n",
      "Requirement already satisfied: filelock in /home/jarulraj3/eva/test_evadb/lib/python3.10/site-packages (from ray>=1.13.0->evadb) (3.12.0)\r\n",
      "Requirement already satisfied: msgpack<2.0.0,>=1.0.0 in /home/jarulraj3/eva/test_evadb/lib/python3.10/site-packages (from ray>=1.13.0->evadb) (1.0.5)\r\n",
      "Requirement already satisfied: protobuf!=3.19.5,>=3.15.3 in /home/jarulraj3/eva/test_evadb/lib/python3.10/site-packages (from ray>=1.13.0->evadb) (4.23.2)\r\n",
      "Requirement already satisfied: grpcio<=1.51.3,>=1.42.0 in /home/jarulraj3/eva/test_evadb/lib/python3.10/site-packages (from ray>=1.13.0->evadb) (1.51.3)\r\n",
      "Requirement already satisfied: jsonschema in /home/jarulraj3/eva/test_evadb/lib/python3.10/site-packages (from ray>=1.13.0->evadb) (4.17.3)\r\n",
      "Requirement already satisfied: frozenlist in /home/jarulraj3/eva/test_evadb/lib/python3.10/site-packages (from ray>=1.13.0->evadb) (1.3.3)\r\n",
      "Requirement already satisfied: virtualenv<20.21.1,>=20.0.24 in /home/jarulraj3/eva/test_evadb/lib/python3.10/site-packages (from ray>=1.13.0->evadb) (20.21.0)\r\n",
      "Requirement already satisfied: aiosignal in /home/jarulraj3/eva/test_evadb/lib/python3.10/site-packages (from ray>=1.13.0->evadb) (1.3.1)\r\n"
     ]
    },
    {
     "name": "stdout",
     "output_type": "stream",
     "text": [
      "Requirement already satisfied: greenlet!=0.4.17 in /home/jarulraj3/eva/test_evadb/lib/python3.10/site-packages (from sqlalchemy<2.0.0,>=1.4.0->evadb) (2.0.2)\r\n"
     ]
    },
    {
     "name": "stdout",
     "output_type": "stream",
     "text": [
      "Requirement already satisfied: huggingface-hub in /home/jarulraj3/eva/test_evadb/lib/python3.10/site-packages (from timm>=0.6.13->evadb) (0.15.1)\r\n",
      "Requirement already satisfied: safetensors in /home/jarulraj3/eva/test_evadb/lib/python3.10/site-packages (from timm>=0.6.13->evadb) (0.3.1)\r\n"
     ]
    },
    {
     "name": "stdout",
     "output_type": "stream",
     "text": [
      "Requirement already satisfied: sympy in /home/jarulraj3/eva/test_evadb/lib/python3.10/site-packages (from torch>=1.10.0->evadb) (1.12)\r\n",
      "Requirement already satisfied: networkx in /home/jarulraj3/eva/test_evadb/lib/python3.10/site-packages (from torch>=1.10.0->evadb) (3.1)\r\n",
      "Requirement already satisfied: nvidia-cuda-nvrtc-cu11==11.7.99 in /home/jarulraj3/eva/test_evadb/lib/python3.10/site-packages (from torch>=1.10.0->evadb) (11.7.99)\r\n",
      "Requirement already satisfied: nvidia-cufft-cu11==10.9.0.58 in /home/jarulraj3/eva/test_evadb/lib/python3.10/site-packages (from torch>=1.10.0->evadb) (10.9.0.58)\r\n",
      "Requirement already satisfied: nvidia-nccl-cu11==2.14.3 in /home/jarulraj3/eva/test_evadb/lib/python3.10/site-packages (from torch>=1.10.0->evadb) (2.14.3)\r\n",
      "Requirement already satisfied: triton==2.0.0 in /home/jarulraj3/eva/test_evadb/lib/python3.10/site-packages (from torch>=1.10.0->evadb) (2.0.0)\r\n",
      "Requirement already satisfied: typing-extensions in /home/jarulraj3/eva/test_evadb/lib/python3.10/site-packages (from torch>=1.10.0->evadb) (4.5.0)\r\n",
      "Requirement already satisfied: nvidia-cuda-runtime-cu11==11.7.99 in /home/jarulraj3/eva/test_evadb/lib/python3.10/site-packages (from torch>=1.10.0->evadb) (11.7.99)\r\n",
      "Requirement already satisfied: nvidia-curand-cu11==10.2.10.91 in /home/jarulraj3/eva/test_evadb/lib/python3.10/site-packages (from torch>=1.10.0->evadb) (10.2.10.91)\r\n",
      "Requirement already satisfied: nvidia-cusolver-cu11==11.4.0.1 in /home/jarulraj3/eva/test_evadb/lib/python3.10/site-packages (from torch>=1.10.0->evadb) (11.4.0.1)\r\n",
      "Requirement already satisfied: nvidia-cublas-cu11==11.10.3.66 in /home/jarulraj3/eva/test_evadb/lib/python3.10/site-packages (from torch>=1.10.0->evadb) (11.10.3.66)\r\n",
      "Requirement already satisfied: jinja2 in /home/jarulraj3/eva/test_evadb/lib/python3.10/site-packages (from torch>=1.10.0->evadb) (3.1.2)\r\n",
      "Requirement already satisfied: nvidia-cusparse-cu11==11.7.4.91 in /home/jarulraj3/eva/test_evadb/lib/python3.10/site-packages (from torch>=1.10.0->evadb) (11.7.4.91)\r\n",
      "Requirement already satisfied: nvidia-nvtx-cu11==11.7.91 in /home/jarulraj3/eva/test_evadb/lib/python3.10/site-packages (from torch>=1.10.0->evadb) (11.7.91)\r\n",
      "Requirement already satisfied: nvidia-cuda-cupti-cu11==11.7.101 in /home/jarulraj3/eva/test_evadb/lib/python3.10/site-packages (from torch>=1.10.0->evadb) (11.7.101)\r\n",
      "Requirement already satisfied: nvidia-cudnn-cu11==8.5.0.96 in /home/jarulraj3/eva/test_evadb/lib/python3.10/site-packages (from torch>=1.10.0->evadb) (8.5.0.96)\r\n",
      "Requirement already satisfied: setuptools in /home/jarulraj3/eva/test_evadb/lib/python3.10/site-packages (from nvidia-cublas-cu11==11.10.3.66->torch>=1.10.0->evadb) (65.5.0)\r\n",
      "Requirement already satisfied: wheel in /home/jarulraj3/eva/test_evadb/lib/python3.10/site-packages (from nvidia-cublas-cu11==11.10.3.66->torch>=1.10.0->evadb) (0.40.0)\r\n"
     ]
    },
    {
     "name": "stdout",
     "output_type": "stream",
     "text": [
      "Requirement already satisfied: cmake in /home/jarulraj3/eva/test_evadb/lib/python3.10/site-packages (from triton==2.0.0->torch>=1.10.0->evadb) (3.26.3)\r\n",
      "Requirement already satisfied: lit in /home/jarulraj3/eva/test_evadb/lib/python3.10/site-packages (from triton==2.0.0->torch>=1.10.0->evadb) (16.0.5.post0)\r\n"
     ]
    },
    {
     "name": "stdout",
     "output_type": "stream",
     "text": [
      "Requirement already satisfied: tokenizers!=0.11.3,<0.14,>=0.11.1 in /home/jarulraj3/eva/test_evadb/lib/python3.10/site-packages (from transformers>=4.27.4->evadb) (0.13.3)\r\n",
      "Requirement already satisfied: regex!=2019.12.17 in /home/jarulraj3/eva/test_evadb/lib/python3.10/site-packages (from transformers>=4.27.4->evadb) (2023.6.3)\r\n",
      "Requirement already satisfied: opencv-python>=4.6.0 in /home/jarulraj3/eva/test_evadb/lib/python3.10/site-packages (from ultralytics>=8.0.93->evadb) (4.7.0.72)\r\n",
      "Requirement already satisfied: psutil in /home/jarulraj3/eva/test_evadb/lib/python3.10/site-packages (from ultralytics>=8.0.93->evadb) (5.9.5)\r\n",
      "Requirement already satisfied: seaborn>=0.11.0 in /home/jarulraj3/eva/test_evadb/lib/python3.10/site-packages (from ultralytics>=8.0.93->evadb) (0.12.2)\r\n",
      "Requirement already satisfied: matplotlib>=3.2.2 in /home/jarulraj3/eva/test_evadb/lib/python3.10/site-packages (from ultralytics>=8.0.93->evadb) (3.7.1)\r\n",
      "Requirement already satisfied: jmespath<2.0.0,>=0.7.1 in /home/jarulraj3/eva/test_evadb/lib/python3.10/site-packages (from boto3->evadb) (1.0.1)\r\n",
      "Requirement already satisfied: s3transfer<0.7.0,>=0.6.0 in /home/jarulraj3/eva/test_evadb/lib/python3.10/site-packages (from boto3->evadb) (0.6.1)\r\n",
      "Requirement already satisfied: botocore<1.30.0,>=1.29.149 in /home/jarulraj3/eva/test_evadb/lib/python3.10/site-packages (from boto3->evadb) (1.29.149)\r\n"
     ]
    },
    {
     "name": "stdout",
     "output_type": "stream",
     "text": [
      "Requirement already satisfied: async-timeout<5.0.0,>=4.0.0 in /home/jarulraj3/eva/test_evadb/lib/python3.10/site-packages (from langchain->evadb) (4.0.2)\r\n",
      "Requirement already satisfied: openapi-schema-pydantic<2.0,>=1.2 in /home/jarulraj3/eva/test_evadb/lib/python3.10/site-packages (from langchain->evadb) (1.2.4)\r\n",
      "Requirement already satisfied: dataclasses-json<0.6.0,>=0.5.7 in /home/jarulraj3/eva/test_evadb/lib/python3.10/site-packages (from langchain->evadb) (0.5.7)\r\n",
      "Requirement already satisfied: tenacity<9.0.0,>=8.1.0 in /home/jarulraj3/eva/test_evadb/lib/python3.10/site-packages (from langchain->evadb) (8.2.2)\r\n",
      "Requirement already satisfied: langchainplus-sdk<0.0.5,>=0.0.4 in /home/jarulraj3/eva/test_evadb/lib/python3.10/site-packages (from langchain->evadb) (0.0.4)\r\n",
      "Requirement already satisfied: pydantic<2,>=1 in /home/jarulraj3/eva/test_evadb/lib/python3.10/site-packages (from langchain->evadb) (1.10.9)\r\n",
      "Requirement already satisfied: numexpr<3.0.0,>=2.8.4 in /home/jarulraj3/eva/test_evadb/lib/python3.10/site-packages (from langchain->evadb) (2.8.4)\r\n"
     ]
    },
    {
     "name": "stdout",
     "output_type": "stream",
     "text": [
      "Requirement already satisfied: charset-normalizer>=2.0.0 in /home/jarulraj3/eva/test_evadb/lib/python3.10/site-packages (from pdfminer.six->evadb) (3.1.0)\r\n",
      "Requirement already satisfied: cryptography>=36.0.0 in /home/jarulraj3/eva/test_evadb/lib/python3.10/site-packages (from pdfminer.six->evadb) (41.0.1)\r\n",
      "Requirement already satisfied: nltk in /home/jarulraj3/eva/test_evadb/lib/python3.10/site-packages (from sentence-transformers->evadb) (3.8.1)\r\n",
      "Requirement already satisfied: sentencepiece in /home/jarulraj3/eva/test_evadb/lib/python3.10/site-packages (from sentence-transformers->evadb) (0.1.99)\r\n",
      "Requirement already satisfied: scikit-learn in /home/jarulraj3/eva/test_evadb/lib/python3.10/site-packages (from sentence-transformers->evadb) (1.2.2)\r\n",
      "Requirement already satisfied: multidict<7.0,>=4.5 in /home/jarulraj3/eva/test_evadb/lib/python3.10/site-packages (from aiohttp->openai>=0.27.4->evadb) (6.0.4)\r\n",
      "Requirement already satisfied: yarl<2.0,>=1.0 in /home/jarulraj3/eva/test_evadb/lib/python3.10/site-packages (from aiohttp->openai>=0.27.4->evadb) (1.9.2)\r\n"
     ]
    },
    {
     "name": "stdout",
     "output_type": "stream",
     "text": [
      "Requirement already satisfied: urllib3<1.27,>=1.25.4 in /home/jarulraj3/eva/test_evadb/lib/python3.10/site-packages (from botocore<1.30.0,>=1.29.149->boto3->evadb) (1.26.16)\r\n"
     ]
    },
    {
     "name": "stdout",
     "output_type": "stream",
     "text": [
      "Requirement already satisfied: cffi>=1.12 in /home/jarulraj3/eva/test_evadb/lib/python3.10/site-packages (from cryptography>=36.0.0->pdfminer.six->evadb) (1.15.1)\r\n",
      "Requirement already satisfied: marshmallow<4.0.0,>=3.3.0 in /home/jarulraj3/eva/test_evadb/lib/python3.10/site-packages (from dataclasses-json<0.6.0,>=0.5.7->langchain->evadb) (3.19.0)\r\n",
      "Requirement already satisfied: typing-inspect>=0.4.0 in /home/jarulraj3/eva/test_evadb/lib/python3.10/site-packages (from dataclasses-json<0.6.0,>=0.5.7->langchain->evadb) (0.9.0)\r\n",
      "Requirement already satisfied: marshmallow-enum<2.0.0,>=1.5.1 in /home/jarulraj3/eva/test_evadb/lib/python3.10/site-packages (from dataclasses-json<0.6.0,>=0.5.7->langchain->evadb) (1.5.1)\r\n"
     ]
    },
    {
     "name": "stdout",
     "output_type": "stream",
     "text": [
      "Requirement already satisfied: fsspec in /home/jarulraj3/eva/test_evadb/lib/python3.10/site-packages (from huggingface-hub->timm>=0.6.13->evadb) (2023.5.0)\r\n",
      "Requirement already satisfied: parso<0.9.0,>=0.8.0 in /home/jarulraj3/eva/test_evadb/lib/python3.10/site-packages (from jedi>=0.16->ipython<8.13.0->evadb) (0.8.3)\r\n"
     ]
    },
    {
     "name": "stdout",
     "output_type": "stream",
     "text": [
      "Requirement already satisfied: contourpy>=1.0.1 in /home/jarulraj3/eva/test_evadb/lib/python3.10/site-packages (from matplotlib>=3.2.2->ultralytics>=8.0.93->evadb) (1.0.7)\r\n",
      "Requirement already satisfied: fonttools>=4.22.0 in /home/jarulraj3/eva/test_evadb/lib/python3.10/site-packages (from matplotlib>=3.2.2->ultralytics>=8.0.93->evadb) (4.39.4)\r\n",
      "Requirement already satisfied: cycler>=0.10 in /home/jarulraj3/eva/test_evadb/lib/python3.10/site-packages (from matplotlib>=3.2.2->ultralytics>=8.0.93->evadb) (0.11.0)\r\n",
      "Requirement already satisfied: pyparsing>=2.3.1 in /home/jarulraj3/eva/test_evadb/lib/python3.10/site-packages (from matplotlib>=3.2.2->ultralytics>=8.0.93->evadb) (3.0.9)\r\n",
      "Requirement already satisfied: kiwisolver>=1.0.1 in /home/jarulraj3/eva/test_evadb/lib/python3.10/site-packages (from matplotlib>=3.2.2->ultralytics>=8.0.93->evadb) (1.4.4)\r\n"
     ]
    },
    {
     "name": "stdout",
     "output_type": "stream",
     "text": [
      "Requirement already satisfied: ptyprocess>=0.5 in /home/jarulraj3/eva/test_evadb/lib/python3.10/site-packages (from pexpect>4.3->ipython<8.13.0->evadb) (0.7.0)\r\n",
      "Requirement already satisfied: wcwidth in /home/jarulraj3/eva/test_evadb/lib/python3.10/site-packages (from prompt-toolkit!=3.0.37,<3.1.0,>=3.0.30->ipython<8.13.0->evadb) (0.2.6)\r\n",
      "Requirement already satisfied: six>=1.5 in /home/jarulraj3/eva/test_evadb/lib/python3.10/site-packages (from python-dateutil>=2.8.2->pandas>=1.1.5->evadb) (1.16.0)\r\n"
     ]
    },
    {
     "name": "stdout",
     "output_type": "stream",
     "text": [
      "Requirement already satisfied: certifi>=2017.4.17 in /home/jarulraj3/eva/test_evadb/lib/python3.10/site-packages (from requests->facenet-pytorch>=2.5.2->evadb) (2023.5.7)\r\n",
      "Requirement already satisfied: idna<4,>=2.5 in /home/jarulraj3/eva/test_evadb/lib/python3.10/site-packages (from requests->facenet-pytorch>=2.5.2->evadb) (3.4)\r\n",
      "Requirement already satisfied: commonmark<0.10.0,>=0.9.0 in /home/jarulraj3/eva/test_evadb/lib/python3.10/site-packages (from rich<13.0.0,>=9.10.0->norfair>=2.2.0->evadb) (0.9.1)\r\n"
     ]
    },
    {
     "name": "stdout",
     "output_type": "stream",
     "text": [
      "Requirement already satisfied: platformdirs<4,>=2.4 in /home/jarulraj3/eva/test_evadb/lib/python3.10/site-packages (from virtualenv<20.21.1,>=20.0.24->ray>=1.13.0->evadb) (3.5.1)\r\n",
      "Requirement already satisfied: distlib<1,>=0.3.6 in /home/jarulraj3/eva/test_evadb/lib/python3.10/site-packages (from virtualenv<20.21.1,>=20.0.24->ray>=1.13.0->evadb) (0.3.6)\r\n"
     ]
    },
    {
     "name": "stdout",
     "output_type": "stream",
     "text": [
      "Requirement already satisfied: MarkupSafe>=2.0 in /home/jarulraj3/eva/test_evadb/lib/python3.10/site-packages (from jinja2->torch>=1.10.0->evadb) (2.1.3)\r\n",
      "Requirement already satisfied: pyrsistent!=0.17.0,!=0.17.1,!=0.17.2,>=0.14.0 in /home/jarulraj3/eva/test_evadb/lib/python3.10/site-packages (from jsonschema->ray>=1.13.0->evadb) (0.19.3)\r\n"
     ]
    },
    {
     "name": "stdout",
     "output_type": "stream",
     "text": [
      "Requirement already satisfied: joblib in /home/jarulraj3/eva/test_evadb/lib/python3.10/site-packages (from nltk->sentence-transformers->evadb) (1.2.0)\r\n"
     ]
    },
    {
     "name": "stdout",
     "output_type": "stream",
     "text": [
      "Requirement already satisfied: threadpoolctl>=2.0.0 in /home/jarulraj3/eva/test_evadb/lib/python3.10/site-packages (from scikit-learn->sentence-transformers->evadb) (3.1.0)\r\n",
      "Requirement already satisfied: executing>=1.2.0 in /home/jarulraj3/eva/test_evadb/lib/python3.10/site-packages (from stack-data->ipython<8.13.0->evadb) (1.2.0)\r\n",
      "Requirement already satisfied: asttokens>=2.1.0 in /home/jarulraj3/eva/test_evadb/lib/python3.10/site-packages (from stack-data->ipython<8.13.0->evadb) (2.2.1)\r\n",
      "Requirement already satisfied: pure-eval in /home/jarulraj3/eva/test_evadb/lib/python3.10/site-packages (from stack-data->ipython<8.13.0->evadb) (0.2.2)\r\n",
      "Requirement already satisfied: mpmath>=0.19 in /home/jarulraj3/eva/test_evadb/lib/python3.10/site-packages (from sympy->torch>=1.10.0->evadb) (1.3.0)\r\n"
     ]
    },
    {
     "name": "stdout",
     "output_type": "stream",
     "text": [
      "Requirement already satisfied: pycparser in /home/jarulraj3/eva/test_evadb/lib/python3.10/site-packages (from cffi>=1.12->cryptography>=36.0.0->pdfminer.six->evadb) (2.21)\r\n"
     ]
    },
    {
     "name": "stdout",
     "output_type": "stream",
     "text": [
      "Requirement already satisfied: mypy-extensions>=0.3.0 in /home/jarulraj3/eva/test_evadb/lib/python3.10/site-packages (from typing-inspect>=0.4.0->dataclasses-json<0.6.0,>=0.5.7->langchain->evadb) (1.0.0)\r\n"
     ]
    },
    {
     "name": "stdout",
     "output_type": "stream",
     "text": [
>>>>>>> cf455efa
      "\r\n",
      "\u001b[1m[\u001b[0m\u001b[34;49mnotice\u001b[0m\u001b[1;39;49m]\u001b[0m\u001b[39;49m A new release of pip is available: \u001b[0m\u001b[31;49m23.0.1\u001b[0m\u001b[39;49m -> \u001b[0m\u001b[32;49m23.1.2\u001b[0m\r\n",
      "\u001b[1m[\u001b[0m\u001b[34;49mnotice\u001b[0m\u001b[1;39;49m]\u001b[0m\u001b[39;49m To update, run: \u001b[0m\u001b[32;49mpip install --upgrade pip\u001b[0m\r\n"
     ]
    },
    {
     "name": "stdout",
     "output_type": "stream",
     "text": [
      "Note: you may need to restart the kernel to use updated packages.\n"
     ]
    }
   ],
   "source": [
    "%pip install --quiet evadb\n",
    "import evadb\n",
    "cursor = evadb.connect().cursor()"
   ]
  },
  {
   "attachments": {},
   "cell_type": "markdown",
   "id": "d7b7c9d5-2eae-4d57-a3f1-78792fca0b83",
   "metadata": {
    "tags": []
   },
   "source": [
    "### Create a Meta-data Table"
   ]
  },
  {
   "cell_type": "code",
   "execution_count": 2,
   "id": "8897b9bb-0993-4eb0-959d-6484a651a90f",
   "metadata": {
    "execution": {
<<<<<<< HEAD
     "iopub.execute_input": "2023-06-08T05:29:04.497918Z",
     "iopub.status.busy": "2023-06-08T05:29:04.497596Z",
     "iopub.status.idle": "2023-06-08T05:29:04.521672Z",
     "shell.execute_reply": "2023-06-08T05:29:04.520905Z"
=======
     "iopub.execute_input": "2023-06-08T04:29:34.681845Z",
     "iopub.status.busy": "2023-06-08T04:29:34.681516Z",
     "iopub.status.idle": "2023-06-08T04:29:34.785745Z",
     "shell.execute_reply": "2023-06-08T04:29:34.784914Z"
>>>>>>> cf455efa
    },
    "tags": []
   },
   "outputs": [
    {
<<<<<<< HEAD
     "name": "stderr",
     "output_type": "stream",
     "text": [
      "06-08-2023 01:29:04 WARNING[executor_utils:executor_utils.py:handle_if_not_exists:0084] Table: bddtestmeta already exists\n"
     ]
    },
    {
=======
>>>>>>> cf455efa
     "data": {
      "text/html": [
       "<div>\n",
       "<style scoped>\n",
       "    .dataframe tbody tr th:only-of-type {\n",
       "        vertical-align: middle;\n",
       "    }\n",
       "\n",
       "    .dataframe tbody tr th {\n",
       "        vertical-align: top;\n",
       "    }\n",
       "\n",
       "    .dataframe thead th {\n",
       "        text-align: right;\n",
       "    }\n",
       "</style>\n",
       "<table border=\"1\" class=\"dataframe\">\n",
       "  <thead>\n",
       "    <tr style=\"text-align: right;\">\n",
       "      <th></th>\n",
       "    </tr>\n",
       "  </thead>\n",
       "  <tbody>\n",
       "  </tbody>\n",
       "</table>\n",
       "</div>"
      ],
      "text/plain": [
       "Empty DataFrame\n",
       "Columns: []\n",
       "Index: []"
      ]
     },
     "execution_count": 2,
     "metadata": {},
     "output_type": "execute_result"
    }
   ],
   "source": [
    "create_table_query = f\"\"\"\n",
    "    CREATE TABLE IF NOT EXISTS bddtestmeta(\n",
    "        id INTEGER UNIQUE,\n",
    "        frame_id INTEGER,\n",
    "        video_id INTEGER,\n",
    "        dataset_name TEXT(30),\n",
    "        label TEXT(30),\n",
    "        bbox NDARRAY FLOAT32(4),\n",
    "        object_id INTEGER\n",
    "    );\n",
    "    \n",
    "    \"\"\"\n",
    "\n",
    "cursor.query(create_table_query).df()"
   ]
  },
  {
   "attachments": {},
   "cell_type": "markdown",
   "id": "ca54c9e5-6ec9-4aea-b421-ad1fa3ddcdd1",
   "metadata": {},
   "source": [
    "### Download Berkeley Deepdrive Videos"
   ]
  },
  {
   "cell_type": "code",
   "execution_count": 3,
   "id": "62def7ce-3f83-4fa0-b9fd-2e553b3919ba",
   "metadata": {
    "execution": {
<<<<<<< HEAD
     "iopub.execute_input": "2023-06-08T05:29:04.525249Z",
     "iopub.status.busy": "2023-06-08T05:29:04.525022Z",
     "iopub.status.idle": "2023-06-08T05:29:06.024854Z",
     "shell.execute_reply": "2023-06-08T05:29:06.022939Z"
=======
     "iopub.execute_input": "2023-06-08T04:29:34.790445Z",
     "iopub.status.busy": "2023-06-08T04:29:34.789925Z",
     "iopub.status.idle": "2023-06-08T04:29:39.797327Z",
     "shell.execute_reply": "2023-06-08T04:29:39.795519Z"
>>>>>>> cf455efa
    }
   },
   "outputs": [
    {
     "name": "stdout",
     "output_type": "stream",
     "text": [
      "--2023-06-08 00:29:35--  https://www.dropbox.com/s/kg1q69ijbhjfecw/bddtest.zip\r\n",
      "Resolving www.dropbox.com (www.dropbox.com)... "
     ]
    },
    {
     "name": "stdout",
     "output_type": "stream",
     "text": [
      "162.125.9.18, 2620:100:601f:18::a27d:912\r\n",
      "Connecting to www.dropbox.com (www.dropbox.com)|162.125.9.18|:443... connected.\r\n",
      "HTTP request sent, awaiting response... "
     ]
    },
    {
     "name": "stdout",
     "output_type": "stream",
     "text": [
      "302 Found\r\n",
      "Location: /s/raw/kg1q69ijbhjfecw/bddtest.zip [following]\r\n",
      "--2023-06-08 00:29:35--  https://www.dropbox.com/s/raw/kg1q69ijbhjfecw/bddtest.zip\r\n",
      "Reusing existing connection to www.dropbox.com:443.\r\n",
      "HTTP request sent, awaiting response... "
     ]
    },
    {
     "name": "stdout",
     "output_type": "stream",
     "text": [
      "302 Found\r\n",
      "Location: https://uc011e242988ade62c77e88a4e1a.dl.dropboxusercontent.com/cd/0/inline/B9nbI9UPYQF9jjDlCR81JJcS9mUyJvnAovTdloBjv1fV8i8WjB5QxKtFGsBTmNYX0uVZQQQP8B0Y5HLQHdE9cFqWg6hqSroeN5nQgKVmhWZ3_gRZTH60j9s1CRXGBXILm37gdoJJZaynaWHy55KGXGwenCIqi1fo1SU6RwYh9vJ_dQ/file# [following]\r\n",
      "--2023-06-08 00:29:35--  https://uc011e242988ade62c77e88a4e1a.dl.dropboxusercontent.com/cd/0/inline/B9nbI9UPYQF9jjDlCR81JJcS9mUyJvnAovTdloBjv1fV8i8WjB5QxKtFGsBTmNYX0uVZQQQP8B0Y5HLQHdE9cFqWg6hqSroeN5nQgKVmhWZ3_gRZTH60j9s1CRXGBXILm37gdoJJZaynaWHy55KGXGwenCIqi1fo1SU6RwYh9vJ_dQ/file\r\n",
      "Resolving uc011e242988ade62c77e88a4e1a.dl.dropboxusercontent.com (uc011e242988ade62c77e88a4e1a.dl.dropboxusercontent.com)... "
     ]
    },
    {
     "name": "stdout",
     "output_type": "stream",
     "text": [
      "162.125.9.15, 2620:100:601f:15::a27d:90f\r\n",
      "Connecting to uc011e242988ade62c77e88a4e1a.dl.dropboxusercontent.com (uc011e242988ade62c77e88a4e1a.dl.dropboxusercontent.com)|162.125.9.15|:443... connected.\r\n",
      "HTTP request sent, awaiting response... "
     ]
    },
    {
     "name": "stdout",
     "output_type": "stream",
     "text": [
      "302 Found\r\n",
      "Location: /cd/0/inline2/B9lrVFPS_b0gftT0Ad_DYOhqQ8Cm9B-ti4Frwhtd4LRXLYL_0UzdOBR3TfjP2YpR-EInTzyYesgA_2QFpAJoGITuZaYAxwA5QZpmH1KHBFfZ1vGhJYDrFTm7zMkmHSfdgSPA0RTxZHm_3zIslT5JlkZ63TAeD8szoWOsbNaWC8V_M0dO7y3zT8MvIJ4YQnov2UvNfNCVIrB-4q-_RWZuOE_L3LvInaZOUx1AGOCZDkSa2Z_GTBrvpyWgeUitLYV2IpkFZeENkyDJTscZOUKxHpPEPHl4mwMs0MLiVHJMhBVq3nXSzpmcTG9LGLSzeOpe6vFsM2BekvuKwQhhdoqoJWW9ub-TsmK3q57xT3lk0kXZs2_Biizewheq-q7YyvvlIu6O7oVFLhNl6CvVaD9nPEXnrTVb-z1AJXAUulgSIPVxLg/file [following]\r\n",
      "--2023-06-08 00:29:36--  https://uc011e242988ade62c77e88a4e1a.dl.dropboxusercontent.com/cd/0/inline2/B9lrVFPS_b0gftT0Ad_DYOhqQ8Cm9B-ti4Frwhtd4LRXLYL_0UzdOBR3TfjP2YpR-EInTzyYesgA_2QFpAJoGITuZaYAxwA5QZpmH1KHBFfZ1vGhJYDrFTm7zMkmHSfdgSPA0RTxZHm_3zIslT5JlkZ63TAeD8szoWOsbNaWC8V_M0dO7y3zT8MvIJ4YQnov2UvNfNCVIrB-4q-_RWZuOE_L3LvInaZOUx1AGOCZDkSa2Z_GTBrvpyWgeUitLYV2IpkFZeENkyDJTscZOUKxHpPEPHl4mwMs0MLiVHJMhBVq3nXSzpmcTG9LGLSzeOpe6vFsM2BekvuKwQhhdoqoJWW9ub-TsmK3q57xT3lk0kXZs2_Biizewheq-q7YyvvlIu6O7oVFLhNl6CvVaD9nPEXnrTVb-z1AJXAUulgSIPVxLg/file\r\n",
      "Reusing existing connection to uc011e242988ade62c77e88a4e1a.dl.dropboxusercontent.com:443.\r\n",
      "HTTP request sent, awaiting response... "
     ]
    },
    {
     "name": "stdout",
     "output_type": "stream",
     "text": [
      "200 OK\r\n",
      "Length: 165016842 (157M) [application/zip]\r\n",
      "Saving to: ‘bddtest.zip’\r\n",
      "\r\n",
      "\r",
      "bddtest.zip           0%[                    ]       0  --.-KB/s               "
     ]
    },
    {
     "name": "stdout",
     "output_type": "stream",
     "text": [
      "\r",
      "bddtest.zip          18%[==>                 ]  29.23M   146MB/s               "
     ]
    },
    {
     "name": "stdout",
     "output_type": "stream",
     "text": [
      "\r",
      "bddtest.zip          32%[=====>              ]  51.48M   129MB/s               "
     ]
    },
    {
     "name": "stdout",
     "output_type": "stream",
     "text": [
      "\r",
      "bddtest.zip          51%[=========>          ]  80.91M   135MB/s               "
     ]
    },
    {
     "name": "stdout",
     "output_type": "stream",
     "text": [
      "\r",
      "bddtest.zip          70%[=============>      ] 110.96M   139MB/s               "
     ]
    },
    {
     "name": "stdout",
     "output_type": "stream",
     "text": [
      "\r",
      "bddtest.zip          90%[=================>  ] 142.48M   142MB/s               "
     ]
    },
    {
     "name": "stdout",
     "output_type": "stream",
     "text": [
      "\r",
      "bddtest.zip         100%[===================>] 157.37M   144MB/s    in 1.1s    \r\n",
      "\r\n",
      "2023-06-08 00:29:37 (144 MB/s) - ‘bddtest.zip’ saved [165016842/165016842]\r\n",
      "\r\n"
     ]
    },
    {
     "name": "stdout",
     "output_type": "stream",
     "text": [
      "Archive:  bddtest.zip\r\n",
      "   creating: bddtest/\r\n",
      "   creating: bddtest/videos/\r\n",
      "  inflating: bddtest/videos/bddtest_00a2e3ca62992459.mp4  "
     ]
    },
    {
     "name": "stdout",
     "output_type": "stream",
     "text": [
      "\r\n",
      "  inflating: bddtest/videos/bddtest_00a0f008a315437f.mp4  "
     ]
    },
    {
     "name": "stdout",
     "output_type": "stream",
     "text": [
      "\r\n",
      "  inflating: bddtest/videos/bddtest_00a2e3ca5c856cde.mp4  "
     ]
    },
    {
     "name": "stdout",
     "output_type": "stream",
     "text": [
      "\r\n",
      "  inflating: bddtest/videos/bddtest_00a04f65af2ab984.mp4  "
     ]
    },
    {
     "name": "stdout",
     "output_type": "stream",
     "text": [
      "\r\n",
      "  inflating: bddtest/videos/bddtest_00a9cd6bb39be004.mp4  "
     ]
    },
    {
     "name": "stdout",
     "output_type": "stream",
     "text": [
      "\r\n",
      "  inflating: bddtest/videos/bddtest_00a0f0083c67908e.mp4  "
     ]
    },
    {
     "name": "stdout",
     "output_type": "stream",
     "text": [
      "\r\n",
      "  inflating: bddtest/videos/bddtest_00a2f5b6d4217a96.mp4  "
     ]
    },
    {
     "name": "stdout",
     "output_type": "stream",
     "text": [
      "\r\n",
      "  inflating: bddtest/videos/bddtest_00a04f658c891f94.mp4  "
     ]
    },
    {
     "name": "stdout",
     "output_type": "stream",
     "text": [
      "\r\n",
      "  inflating: bddtest/videos/bddtest_00a820ef2b98dcf5.mp4  "
     ]
    },
    {
     "name": "stdout",
     "output_type": "stream",
     "text": [
      "\r\n",
      "  inflating: bddtest/videos/bddtest_00a395fed60c0b47.mp4  "
     ]
    },
    {
     "name": "stdout",
     "output_type": "stream",
     "text": [
      "\r\n",
      "   creating: bddtest/info/\r\n",
      "  inflating: bddtest/info/bddtest_00a04f65af2ab984.csv  \r\n",
      "  inflating: bddtest/info/bddtest_00a9cd6bb39be004.csv  \r\n",
      "  inflating: bddtest/info/bddtest_00a2e3ca5c856cde.csv  \r\n",
      "  inflating: bddtest/info/bddtest_00a04f658c891f94.csv  \r\n",
      "  inflating: bddtest/info/bddtest_00a2e3ca62992459.csv  \r\n",
      "  inflating: bddtest/info/bddtest_00a0f008a315437f.csv  \r\n",
      "  inflating: bddtest/info/bddtest_00a0f0083c67908e.csv  \r\n",
      "  inflating: bddtest/info/bddtest_00a820ef2b98dcf5.csv  \r\n",
      "  inflating: bddtest/info/bddtest_00a2f5b6d4217a96.csv  \r\n",
      "  inflating: bddtest/info/bddtest_00a395fed60c0b47.csv  \r\n"
     ]
    }
   ],
   "source": [
    "# sample dataset of 2 videos\n",
    "!wget -nc \"https://www.dropbox.com/s/kg1q69ijbhjfecw/bddtest.zip\"\n",
    "\n",
    "# unzip\n",
    "!unzip -n bddtest.zip"
   ]
  },
  {
   "attachments": {},
   "cell_type": "markdown",
   "id": "574f8c04-c934-4654-8558-576e34e8735d",
   "metadata": {},
   "source": [
    "### Load 2 CSV files"
   ]
  },
  {
   "cell_type": "code",
   "execution_count": 4,
   "id": "cf8415ac-f9e0-4bee-b2aa-b4e104b10a4b",
   "metadata": {
    "execution": {
<<<<<<< HEAD
     "iopub.execute_input": "2023-06-08T05:29:06.031033Z",
     "iopub.status.busy": "2023-06-08T05:29:06.030571Z",
     "iopub.status.idle": "2023-06-08T05:29:07.350215Z",
     "shell.execute_reply": "2023-06-08T05:29:07.349350Z"
=======
     "iopub.execute_input": "2023-06-08T04:29:39.802534Z",
     "iopub.status.busy": "2023-06-08T04:29:39.802156Z",
     "iopub.status.idle": "2023-06-08T04:29:42.142522Z",
     "shell.execute_reply": "2023-06-08T04:29:42.141702Z"
>>>>>>> cf455efa
    }
   },
   "outputs": [
    {
     "data": {
      "text/html": [
       "<div>\n",
       "<style scoped>\n",
       "    .dataframe tbody tr th:only-of-type {\n",
       "        vertical-align: middle;\n",
       "    }\n",
       "\n",
       "    .dataframe tbody tr th {\n",
       "        vertical-align: top;\n",
       "    }\n",
       "\n",
       "    .dataframe thead th {\n",
       "        text-align: right;\n",
       "    }\n",
       "</style>\n",
       "<table border=\"1\" class=\"dataframe\">\n",
       "  <thead>\n",
       "    <tr style=\"text-align: right;\">\n",
       "      <th></th>\n",
       "      <th>CSV</th>\n",
       "      <th>Number of loaded frames</th>\n",
       "    </tr>\n",
       "  </thead>\n",
       "  <tbody>\n",
       "    <tr>\n",
       "      <th>0</th>\n",
       "      <td>bddtest/info/bddtest_00a395fed60c0b47.csv</td>\n",
       "      <td>4355</td>\n",
       "    </tr>\n",
       "  </tbody>\n",
       "</table>\n",
       "</div>"
      ],
      "text/plain": [
       "                                         CSV  Number of loaded frames\n",
       "0  bddtest/info/bddtest_00a395fed60c0b47.csv                     4355"
      ]
     },
     "execution_count": 4,
     "metadata": {},
     "output_type": "execute_result"
    }
   ],
   "source": [
    "cursor.load('./bddtest/info/bddtest_00a2e3ca5c856cde.csv', 'bddtestmeta', format=\"CSV\").df()\n",
    "cursor.load('./bddtest/info/bddtest_00a395fed60c0b47.csv', 'bddtestmeta', format=\"CSV\").df()"
   ]
  },
  {
   "attachments": {},
   "cell_type": "markdown",
   "id": "463ce1f8-8333-4e11-ab0a-dda6d9bb067b",
   "metadata": {},
   "source": [
    "## Load the videos"
   ]
  },
  {
   "cell_type": "code",
   "execution_count": 5,
   "id": "95b1e0a4-d9f5-40f2-830f-69c8c9f21172",
   "metadata": {
    "execution": {
<<<<<<< HEAD
     "iopub.execute_input": "2023-06-08T05:29:07.354802Z",
     "iopub.status.busy": "2023-06-08T05:29:07.354588Z",
     "iopub.status.idle": "2023-06-08T05:29:07.618165Z",
     "shell.execute_reply": "2023-06-08T05:29:07.617321Z"
=======
     "iopub.execute_input": "2023-06-08T04:29:42.147074Z",
     "iopub.status.busy": "2023-06-08T04:29:42.146839Z",
     "iopub.status.idle": "2023-06-08T04:29:42.327243Z",
     "shell.execute_reply": "2023-06-08T04:29:42.326426Z"
>>>>>>> cf455efa
    },
    "tags": []
   },
   "outputs": [
    {
     "name": "stderr",
     "output_type": "stream",
     "text": [
      "06-08-2023 00:29:42 WARNING[drop_object_executor:drop_object_executor.py:_handle_drop_table:0050] Table: bddtest_1 does not exist\n"
     ]
    },
    {
     "name": "stderr",
     "output_type": "stream",
     "text": [
      "06-08-2023 00:29:42 WARNING[drop_object_executor:drop_object_executor.py:_handle_drop_table:0050] Table: bddtest_2 does not exist\n"
     ]
    },
    {
     "data": {
      "text/html": [
       "<div>\n",
       "<style scoped>\n",
       "    .dataframe tbody tr th:only-of-type {\n",
       "        vertical-align: middle;\n",
       "    }\n",
       "\n",
       "    .dataframe tbody tr th {\n",
       "        vertical-align: top;\n",
       "    }\n",
       "\n",
       "    .dataframe thead th {\n",
       "        text-align: right;\n",
       "    }\n",
       "</style>\n",
       "<table border=\"1\" class=\"dataframe\">\n",
       "  <thead>\n",
       "    <tr style=\"text-align: right;\">\n",
       "      <th></th>\n",
       "      <th>0</th>\n",
       "    </tr>\n",
       "  </thead>\n",
       "  <tbody>\n",
       "    <tr>\n",
       "      <th>0</th>\n",
       "      <td>Number of loaded VIDEO: 1</td>\n",
       "    </tr>\n",
       "  </tbody>\n",
       "</table>\n",
       "</div>"
      ],
      "text/plain": [
       "                           0\n",
       "0  Number of loaded VIDEO: 1"
      ]
     },
     "execution_count": 5,
     "metadata": {},
     "output_type": "execute_result"
    }
   ],
   "source": [
    "cursor.query('DROP TABLE IF EXISTS bddtest_1;').df()\n",
    "cursor.query('DROP TABLE IF EXISTS bddtest_2;').df()\n",
    "\n",
    "cursor.load(\"./bddtest/videos/bddtest_00a2e3ca5c856cde.mp4\", \"bddtest_1\", \"video\").df()\n",
    "cursor.load(\"./bddtest/videos/bddtest_00a395fed60c0b47.mp4\", \"bddtest_2\", \"video\").df()"
   ]
  },
  {
   "attachments": {},
   "cell_type": "markdown",
   "id": "8ace1640-fb0c-4e70-a595-f7e9befdf757",
   "metadata": {},
   "source": [
    "## Run a Query over the Video dataset\n"
   ]
  },
  {
   "cell_type": "code",
   "execution_count": 6,
   "id": "69e378d4-4d30-47cf-84c8-8fe56afe517e",
   "metadata": {
    "execution": {
<<<<<<< HEAD
     "iopub.execute_input": "2023-06-08T05:29:07.622615Z",
     "iopub.status.busy": "2023-06-08T05:29:07.622236Z",
     "iopub.status.idle": "2023-06-08T05:29:25.181623Z",
     "shell.execute_reply": "2023-06-08T05:29:25.180763Z"
=======
     "iopub.execute_input": "2023-06-08T04:29:42.331752Z",
     "iopub.status.busy": "2023-06-08T04:29:42.331456Z",
     "iopub.status.idle": "2023-06-08T04:30:02.113466Z",
     "shell.execute_reply": "2023-06-08T04:30:02.112446Z"
>>>>>>> cf455efa
    }
   },
   "outputs": [
    {
     "name": "stderr",
     "output_type": "stream",
     "text": [
<<<<<<< HEAD
      "2023-06-08 01:29:11,934\tINFO worker.py:1625 -- Started a local Ray instance.\n"
=======
      "2023-06-08 00:29:46,820\tINFO worker.py:1625 -- Started a local Ray instance.\n"
>>>>>>> cf455efa
     ]
    },
    {
     "data": {
      "text/html": [
       "<div>\n",
       "<style scoped>\n",
       "    .dataframe tbody tr th:only-of-type {\n",
       "        vertical-align: middle;\n",
       "    }\n",
       "\n",
       "    .dataframe tbody tr th {\n",
       "        vertical-align: top;\n",
       "    }\n",
       "\n",
       "    .dataframe thead th {\n",
       "        text-align: right;\n",
       "    }\n",
       "</style>\n",
       "<table border=\"1\" class=\"dataframe\">\n",
       "  <thead>\n",
       "    <tr style=\"text-align: right;\">\n",
       "      <th></th>\n",
       "      <th>bddtest_1.id</th>\n",
       "      <th>yolo.labels</th>\n",
       "      <th>yolo.bboxes</th>\n",
       "      <th>yolo.scores</th>\n",
       "    </tr>\n",
       "  </thead>\n",
       "  <tbody>\n",
       "    <tr>\n",
       "      <th>0</th>\n",
       "      <td>0</td>\n",
       "      <td>[car, stop sign, car, car, car, car, car, car,...</td>\n",
       "      <td>[[490.404541015625, 332.927001953125, 716.9006...</td>\n",
       "      <td>[0.93, 0.91, 0.87, 0.82, 0.77, 0.73, 0.73, 0.5...</td>\n",
       "    </tr>\n",
       "    <tr>\n",
       "      <th>1</th>\n",
       "      <td>1</td>\n",
       "      <td>[car, car, stop sign, car, car, car, car, car,...</td>\n",
       "      <td>[[486.3106994628906, 331.76861572265625, 716.0...</td>\n",
       "      <td>[0.92, 0.87, 0.85, 0.76, 0.74, 0.73, 0.62, 0.5...</td>\n",
       "    </tr>\n",
       "    <tr>\n",
       "      <th>2</th>\n",
       "      <td>2</td>\n",
       "      <td>[car, stop sign, car, car, car, car, car, car,...</td>\n",
       "      <td>[[481.7199401855469, 331.24237060546875, 715.6...</td>\n",
       "      <td>[0.93, 0.9, 0.87, 0.79, 0.77, 0.74, 0.55, 0.54...</td>\n",
       "    </tr>\n",
       "  </tbody>\n",
       "</table>\n",
       "</div>"
      ],
      "text/plain": [
       "   bddtest_1.id                                        yolo.labels  \\\n",
       "0             0  [car, stop sign, car, car, car, car, car, car,...   \n",
       "1             1  [car, car, stop sign, car, car, car, car, car,...   \n",
       "2             2  [car, stop sign, car, car, car, car, car, car,...   \n",
       "\n",
       "                                         yolo.bboxes  \\\n",
       "0  [[490.404541015625, 332.927001953125, 716.9006...   \n",
       "1  [[486.3106994628906, 331.76861572265625, 716.0...   \n",
       "2  [[481.7199401855469, 331.24237060546875, 715.6...   \n",
       "\n",
       "                                         yolo.scores  \n",
       "0  [0.93, 0.91, 0.87, 0.82, 0.77, 0.73, 0.73, 0.5...  \n",
       "1  [0.92, 0.87, 0.85, 0.76, 0.74, 0.73, 0.62, 0.5...  \n",
       "2  [0.93, 0.9, 0.87, 0.79, 0.77, 0.74, 0.55, 0.54...  "
      ]
     },
     "execution_count": 6,
     "metadata": {},
     "output_type": "execute_result"
    }
   ],
   "source": [
    "query = cursor.table(\"bddtest_1\")\n",
    "query = query.filter(\"id < 3\")\n",
    "query = query.select(\"id, Yolo(data)\")\n",
    "\n",
    "query.df()"
   ]
  },
  {
   "attachments": {},
   "cell_type": "markdown",
   "id": "55551f98-6e3f-4088-a02f-6852b56dfc63",
   "metadata": {},
   "source": [
    "## Run a query over the Meta-data Table"
   ]
  },
  {
   "cell_type": "code",
   "execution_count": 7,
   "id": "2990038a-00ec-4d36-aae2-82a789f2389a",
   "metadata": {
    "execution": {
<<<<<<< HEAD
     "iopub.execute_input": "2023-06-08T05:29:25.186704Z",
     "iopub.status.busy": "2023-06-08T05:29:25.186248Z",
     "iopub.status.idle": "2023-06-08T05:29:26.214014Z",
     "shell.execute_reply": "2023-06-08T05:29:26.212484Z"
=======
     "iopub.execute_input": "2023-06-08T04:30:02.118827Z",
     "iopub.status.busy": "2023-06-08T04:30:02.118171Z",
     "iopub.status.idle": "2023-06-08T04:30:02.840758Z",
     "shell.execute_reply": "2023-06-08T04:30:02.839984Z"
>>>>>>> cf455efa
    }
   },
   "outputs": [
    {
     "data": {
      "text/html": [
       "<div>\n",
       "<style scoped>\n",
       "    .dataframe tbody tr th:only-of-type {\n",
       "        vertical-align: middle;\n",
       "    }\n",
       "\n",
       "    .dataframe tbody tr th {\n",
       "        vertical-align: top;\n",
       "    }\n",
       "\n",
       "    .dataframe thead th {\n",
       "        text-align: right;\n",
       "    }\n",
       "</style>\n",
       "<table border=\"1\" class=\"dataframe\">\n",
       "  <thead>\n",
       "    <tr style=\"text-align: right;\">\n",
       "      <th></th>\n",
       "      <th>bddtestmeta._row_id</th>\n",
       "      <th>bddtestmeta.id</th>\n",
       "      <th>bddtestmeta.frame_id</th>\n",
       "      <th>bddtestmeta.video_id</th>\n",
       "      <th>bddtestmeta.dataset_name</th>\n",
       "      <th>bddtestmeta.label</th>\n",
       "      <th>bddtestmeta.bbox</th>\n",
       "      <th>bddtestmeta.object_id</th>\n",
       "    </tr>\n",
       "  </thead>\n",
       "  <tbody>\n",
       "    <tr>\n",
       "      <th>0</th>\n",
       "      <td>1</td>\n",
       "      <td>8185</td>\n",
       "      <td>0</td>\n",
       "      <td>4</td>\n",
       "      <td>bddtest</td>\n",
       "      <td>car</td>\n",
       "      <td>[491.7783, 320.9238, 717.0901, 512.1478]</td>\n",
       "      <td>512</td>\n",
       "    </tr>\n",
       "    <tr>\n",
       "      <th>1</th>\n",
       "      <td>2</td>\n",
       "      <td>8186</td>\n",
       "      <td>0</td>\n",
       "      <td>4</td>\n",
       "      <td>bddtest</td>\n",
       "      <td>car</td>\n",
       "      <td>[928.2679, 298.47574, 1279.5381, 571.17786]</td>\n",
       "      <td>513</td>\n",
       "    </tr>\n",
       "    <tr>\n",
       "      <th>2</th>\n",
       "      <td>3</td>\n",
       "      <td>8187</td>\n",
       "      <td>0</td>\n",
       "      <td>4</td>\n",
       "      <td>bddtest</td>\n",
       "      <td>car</td>\n",
       "      <td>[816.0277, 347.52887, 1029.6998, 474.7344]</td>\n",
       "      <td>514</td>\n",
       "    </tr>\n",
       "    <tr>\n",
       "      <th>3</th>\n",
       "      <td>4</td>\n",
       "      <td>8188</td>\n",
       "      <td>0</td>\n",
       "      <td>4</td>\n",
       "      <td>bddtest</td>\n",
       "      <td>car</td>\n",
       "      <td>[811.87067, 325.91223, 948.2217, 408.2217]</td>\n",
       "      <td>515</td>\n",
       "    </tr>\n",
       "    <tr>\n",
       "      <th>4</th>\n",
       "      <td>5</td>\n",
       "      <td>8189</td>\n",
       "      <td>0</td>\n",
       "      <td>4</td>\n",
       "      <td>bddtest</td>\n",
       "      <td>car</td>\n",
       "      <td>[673.0254, 325.08084, 751.17786, 367.48267]</td>\n",
       "      <td>516</td>\n",
       "    </tr>\n",
       "    <tr>\n",
       "      <th>...</th>\n",
       "      <td>...</td>\n",
       "      <td>...</td>\n",
       "      <td>...</td>\n",
       "      <td>...</td>\n",
       "      <td>...</td>\n",
       "      <td>...</td>\n",
       "      <td>...</td>\n",
       "      <td>...</td>\n",
       "    </tr>\n",
       "    <tr>\n",
<<<<<<< HEAD
       "      <th>10198</th>\n",
       "      <td>18909</td>\n",
=======
       "      <th>3396</th>\n",
       "      <td>3397</td>\n",
>>>>>>> cf455efa
       "      <td>11581</td>\n",
       "      <td>1197</td>\n",
       "      <td>4</td>\n",
       "      <td>bddtest</td>\n",
       "      <td>car</td>\n",
       "      <td>[554.96533, 335.88916, 588.2217, 378.291]</td>\n",
       "      <td>643</td>\n",
       "    </tr>\n",
       "    <tr>\n",
<<<<<<< HEAD
       "      <th>10199</th>\n",
       "      <td>18910</td>\n",
=======
       "      <th>3397</th>\n",
       "      <td>3398</td>\n",
>>>>>>> cf455efa
       "      <td>11582</td>\n",
       "      <td>1197</td>\n",
       "      <td>4</td>\n",
       "      <td>bddtest</td>\n",
       "      <td>car</td>\n",
       "      <td>[693.8106, 350.0231, 734.5497, 395.75058]</td>\n",
       "      <td>644</td>\n",
       "    </tr>\n",
       "    <tr>\n",
<<<<<<< HEAD
       "      <th>10200</th>\n",
       "      <td>18911</td>\n",
=======
       "      <th>3398</th>\n",
       "      <td>3399</td>\n",
>>>>>>> cf455efa
       "      <td>11583</td>\n",
       "      <td>1197</td>\n",
       "      <td>4</td>\n",
       "      <td>bddtest</td>\n",
       "      <td>car</td>\n",
       "      <td>[683.83374, 345.03464, 733.71826, 389.93073]</td>\n",
       "      <td>642</td>\n",
       "    </tr>\n",
       "    <tr>\n",
<<<<<<< HEAD
       "      <th>10201</th>\n",
       "      <td>18912</td>\n",
=======
       "      <th>3399</th>\n",
       "      <td>3400</td>\n",
>>>>>>> cf455efa
       "      <td>11584</td>\n",
       "      <td>1197</td>\n",
       "      <td>4</td>\n",
       "      <td>bddtest</td>\n",
       "      <td>car</td>\n",
       "      <td>[676.351, 346.69745, 699.6305, 384.11084]</td>\n",
       "      <td>641</td>\n",
       "    </tr>\n",
       "    <tr>\n",
<<<<<<< HEAD
       "      <th>10202</th>\n",
       "      <td>18913</td>\n",
=======
       "      <th>3400</th>\n",
       "      <td>3401</td>\n",
>>>>>>> cf455efa
       "      <td>11585</td>\n",
       "      <td>1197</td>\n",
       "      <td>4</td>\n",
       "      <td>bddtest</td>\n",
       "      <td>car</td>\n",
       "      <td>[662.2171, 351.6859, 681.3395, 377.4596]</td>\n",
       "      <td>638</td>\n",
       "    </tr>\n",
       "  </tbody>\n",
       "</table>\n",
<<<<<<< HEAD
       "<p>10203 rows × 8 columns</p>\n",
       "</div>"
      ],
      "text/plain": [
       "       bddtestmeta._row_id  bddtestmeta.id  bddtestmeta.frame_id  \\\n",
       "0                        1            8185                     0   \n",
       "1                        2            8186                     0   \n",
       "2                        3            8187                     0   \n",
       "3                        4            8188                     0   \n",
       "4                        5            8189                     0   \n",
       "...                    ...             ...                   ...   \n",
       "10198                18909           11581                  1197   \n",
       "10199                18910           11582                  1197   \n",
       "10200                18911           11583                  1197   \n",
       "10201                18912           11584                  1197   \n",
       "10202                18913           11585                  1197   \n",
       "\n",
       "       bddtestmeta.video_id bddtestmeta.dataset_name bddtestmeta.label  \\\n",
       "0                         4                  bddtest               car   \n",
       "1                         4                  bddtest               car   \n",
       "2                         4                  bddtest               car   \n",
       "3                         4                  bddtest               car   \n",
       "4                         4                  bddtest               car   \n",
       "...                     ...                      ...               ...   \n",
       "10198                     4                  bddtest               car   \n",
       "10199                     4                  bddtest               car   \n",
       "10200                     4                  bddtest               car   \n",
       "10201                     4                  bddtest               car   \n",
       "10202                     4                  bddtest               car   \n",
       "\n",
       "                                   bddtestmeta.bbox  bddtestmeta.object_id  \n",
       "0          [491.7783, 320.9238, 717.0901, 512.1478]                    512  \n",
       "1       [928.2679, 298.47574, 1279.5381, 571.17786]                    513  \n",
       "2        [816.0277, 347.52887, 1029.6998, 474.7344]                    514  \n",
       "3        [811.87067, 325.91223, 948.2217, 408.2217]                    515  \n",
       "4       [673.0254, 325.08084, 751.17786, 367.48267]                    516  \n",
       "...                                             ...                    ...  \n",
       "10198     [554.96533, 335.88916, 588.2217, 378.291]                    643  \n",
       "10199     [693.8106, 350.0231, 734.5497, 395.75058]                    644  \n",
       "10200  [683.83374, 345.03464, 733.71826, 389.93073]                    642  \n",
       "10201     [676.351, 346.69745, 699.6305, 384.11084]                    641  \n",
       "10202      [662.2171, 351.6859, 681.3395, 377.4596]                    638  \n",
       "\n",
       "[10203 rows x 8 columns]"
=======
       "<p>3401 rows × 8 columns</p>\n",
       "</div>"
      ],
      "text/plain": [
       "      bddtestmeta._row_id  bddtestmeta.id  bddtestmeta.frame_id  \\\n",
       "0                       1            8185                     0   \n",
       "1                       2            8186                     0   \n",
       "2                       3            8187                     0   \n",
       "3                       4            8188                     0   \n",
       "4                       5            8189                     0   \n",
       "...                   ...             ...                   ...   \n",
       "3396                 3397           11581                  1197   \n",
       "3397                 3398           11582                  1197   \n",
       "3398                 3399           11583                  1197   \n",
       "3399                 3400           11584                  1197   \n",
       "3400                 3401           11585                  1197   \n",
       "\n",
       "      bddtestmeta.video_id bddtestmeta.dataset_name bddtestmeta.label  \\\n",
       "0                        4                  bddtest               car   \n",
       "1                        4                  bddtest               car   \n",
       "2                        4                  bddtest               car   \n",
       "3                        4                  bddtest               car   \n",
       "4                        4                  bddtest               car   \n",
       "...                    ...                      ...               ...   \n",
       "3396                     4                  bddtest               car   \n",
       "3397                     4                  bddtest               car   \n",
       "3398                     4                  bddtest               car   \n",
       "3399                     4                  bddtest               car   \n",
       "3400                     4                  bddtest               car   \n",
       "\n",
       "                                  bddtestmeta.bbox  bddtestmeta.object_id  \n",
       "0         [491.7783, 320.9238, 717.0901, 512.1478]                    512  \n",
       "1      [928.2679, 298.47574, 1279.5381, 571.17786]                    513  \n",
       "2       [816.0277, 347.52887, 1029.6998, 474.7344]                    514  \n",
       "3       [811.87067, 325.91223, 948.2217, 408.2217]                    515  \n",
       "4      [673.0254, 325.08084, 751.17786, 367.48267]                    516  \n",
       "...                                            ...                    ...  \n",
       "3396     [554.96533, 335.88916, 588.2217, 378.291]                    643  \n",
       "3397     [693.8106, 350.0231, 734.5497, 395.75058]                    644  \n",
       "3398  [683.83374, 345.03464, 733.71826, 389.93073]                    642  \n",
       "3399     [676.351, 346.69745, 699.6305, 384.11084]                    641  \n",
       "3400      [662.2171, 351.6859, 681.3395, 377.4596]                    638  \n",
       "\n",
       "[3401 rows x 8 columns]"
>>>>>>> cf455efa
      ]
     },
     "execution_count": 7,
     "metadata": {},
     "output_type": "execute_result"
    }
   ],
   "source": [
    "query = cursor.table(\"bddtestmeta\")\n",
    "query = query.filter(\"bddtestmeta.video_id = 4\")\n",
    "query = query.select(\"*\")\n",
    "\n",
    "query.df()"
   ]
  }
 ],
 "metadata": {
  "kernelspec": {
   "display_name": "Python 3 (ipykernel)",
   "language": "python",
   "name": "python3"
  },
  "language_info": {
   "codemirror_mode": {
    "name": "ipython",
    "version": 3
   },
   "file_extension": ".py",
   "mimetype": "text/x-python",
   "name": "python",
   "nbconvert_exporter": "python",
   "pygments_lexer": "ipython3",
   "version": "3.10.11"
  }
 },
 "nbformat": 4,
 "nbformat_minor": 5
}<|MERGE_RESOLUTION|>--- conflicted
+++ resolved
@@ -43,17 +43,10 @@
    "id": "c758b60b-e75e-4128-805d-46a210638daf",
    "metadata": {
     "execution": {
-<<<<<<< HEAD
      "iopub.execute_input": "2023-06-08T05:28:56.520497Z",
      "iopub.status.busy": "2023-06-08T05:28:56.520053Z",
      "iopub.status.idle": "2023-06-08T05:29:04.493640Z",
      "shell.execute_reply": "2023-06-08T05:29:04.492632Z"
-=======
-     "iopub.execute_input": "2023-06-08T04:29:26.260511Z",
-     "iopub.status.busy": "2023-06-08T04:29:26.259943Z",
-     "iopub.status.idle": "2023-06-08T04:29:34.677702Z",
-     "shell.execute_reply": "2023-06-08T04:29:34.676726Z"
->>>>>>> cf455efa
     }
    },
    "outputs": [
@@ -61,291 +54,6 @@
      "name": "stdout",
      "output_type": "stream",
      "text": [
-<<<<<<< HEAD
-=======
-      "Requirement already satisfied: evadb in /home/jarulraj3/eva/test_evadb/lib/python3.10/site-packages (0.2.8+dev)\r\n"
-     ]
-    },
-    {
-     "name": "stdout",
-     "output_type": "stream",
-     "text": [
-      "Requirement already satisfied: pdfminer.six in /home/jarulraj3/eva/test_evadb/lib/python3.10/site-packages (from evadb) (20221105)\r\n",
-      "Requirement already satisfied: importlib-metadata<5.0 in /home/jarulraj3/eva/test_evadb/lib/python3.10/site-packages (from evadb) (4.13.0)\r\n",
-      "Requirement already satisfied: opencv-contrib-python-headless>=4.6.0.66 in /home/jarulraj3/eva/test_evadb/lib/python3.10/site-packages (from evadb) (4.7.0.72)\r\n",
-      "Requirement already satisfied: sqlalchemy<2.0.0,>=1.4.0 in /home/jarulraj3/eva/test_evadb/lib/python3.10/site-packages (from evadb) (1.4.48)\r\n",
-      "Requirement already satisfied: lark>=1.0.0 in /home/jarulraj3/eva/test_evadb/lib/python3.10/site-packages (from evadb) (1.1.5)\r\n",
-      "Requirement already satisfied: ipython<8.13.0 in /home/jarulraj3/eva/test_evadb/lib/python3.10/site-packages (from evadb) (8.12.2)\r\n",
-      "Requirement already satisfied: transformers>=4.27.4 in /home/jarulraj3/eva/test_evadb/lib/python3.10/site-packages (from evadb) (4.29.2)\r\n",
-      "Requirement already satisfied: timm>=0.6.13 in /home/jarulraj3/eva/test_evadb/lib/python3.10/site-packages (from evadb) (0.9.2)\r\n",
-      "Requirement already satisfied: faiss-cpu in /home/jarulraj3/eva/test_evadb/lib/python3.10/site-packages (from evadb) (1.7.4)\r\n",
-      "Requirement already satisfied: numpy>=1.19.5 in /home/jarulraj3/eva/test_evadb/lib/python3.10/site-packages (from evadb) (1.24.3)\r\n",
-      "Requirement already satisfied: sqlalchemy-utils>=0.36.6 in /home/jarulraj3/eva/test_evadb/lib/python3.10/site-packages (from evadb) (0.41.1)\r\n",
-      "Requirement already satisfied: nest-asyncio in /home/jarulraj3/eva/test_evadb/lib/python3.10/site-packages (from evadb) (1.5.6)\r\n",
-      "Requirement already satisfied: pyyaml>=5.1 in /home/jarulraj3/eva/test_evadb/lib/python3.10/site-packages (from evadb) (6.0)\r\n",
-      "Requirement already satisfied: ultralytics>=8.0.93 in /home/jarulraj3/eva/test_evadb/lib/python3.10/site-packages (from evadb) (8.0.114)\r\n",
-      "Requirement already satisfied: pymupdf in /home/jarulraj3/eva/test_evadb/lib/python3.10/site-packages (from evadb) (1.22.3)\r\n",
-      "Requirement already satisfied: openai>=0.27.4 in /home/jarulraj3/eva/test_evadb/lib/python3.10/site-packages (from evadb) (0.27.8)\r\n",
-      "Requirement already satisfied: Pillow>=8.4.0 in /home/jarulraj3/eva/test_evadb/lib/python3.10/site-packages (from evadb) (9.5.0)\r\n",
-      "Requirement already satisfied: langchain in /home/jarulraj3/eva/test_evadb/lib/python3.10/site-packages (from evadb) (0.0.193)\r\n",
-      "Requirement already satisfied: ray>=1.13.0 in /home/jarulraj3/eva/test_evadb/lib/python3.10/site-packages (from evadb) (2.4.0)\r\n",
-      "Requirement already satisfied: boto3 in /home/jarulraj3/eva/test_evadb/lib/python3.10/site-packages (from evadb) (1.26.149)\r\n",
-      "Requirement already satisfied: aenum>=2.2.0 in /home/jarulraj3/eva/test_evadb/lib/python3.10/site-packages (from evadb) (3.1.12)\r\n",
-      "Requirement already satisfied: norfair>=2.2.0 in /home/jarulraj3/eva/test_evadb/lib/python3.10/site-packages (from evadb) (2.2.0)\r\n",
-      "Requirement already satisfied: torchvision>=0.11.1 in /home/jarulraj3/eva/test_evadb/lib/python3.10/site-packages (from evadb) (0.15.2)\r\n",
-      "Requirement already satisfied: pandas>=1.1.5 in /home/jarulraj3/eva/test_evadb/lib/python3.10/site-packages (from evadb) (2.0.2)\r\n",
-      "Requirement already satisfied: torch>=1.10.0 in /home/jarulraj3/eva/test_evadb/lib/python3.10/site-packages (from evadb) (2.0.1)\r\n",
-      "Requirement already satisfied: thefuzz in /home/jarulraj3/eva/test_evadb/lib/python3.10/site-packages (from evadb) (0.19.0)\r\n",
-      "Requirement already satisfied: facenet-pytorch>=2.5.2 in /home/jarulraj3/eva/test_evadb/lib/python3.10/site-packages (from evadb) (2.5.3)\r\n",
-      "Requirement already satisfied: diskcache>=5.4.0 in /home/jarulraj3/eva/test_evadb/lib/python3.10/site-packages (from evadb) (5.6.1)\r\n",
-      "Requirement already satisfied: eva-decord>=0.6.1 in /home/jarulraj3/eva/test_evadb/lib/python3.10/site-packages (from evadb) (0.6.1)\r\n",
-      "Requirement already satisfied: sentence-transformers in /home/jarulraj3/eva/test_evadb/lib/python3.10/site-packages (from evadb) (2.2.2)\r\n",
-      "Requirement already satisfied: requests in /home/jarulraj3/eva/test_evadb/lib/python3.10/site-packages (from facenet-pytorch>=2.5.2->evadb) (2.31.0)\r\n",
-      "Requirement already satisfied: zipp>=0.5 in /home/jarulraj3/eva/test_evadb/lib/python3.10/site-packages (from importlib-metadata<5.0->evadb) (3.15.0)\r\n"
-     ]
-    },
-    {
-     "name": "stdout",
-     "output_type": "stream",
-     "text": [
-      "Requirement already satisfied: decorator in /home/jarulraj3/eva/test_evadb/lib/python3.10/site-packages (from ipython<8.13.0->evadb) (5.1.1)\r\n",
-      "Requirement already satisfied: pexpect>4.3 in /home/jarulraj3/eva/test_evadb/lib/python3.10/site-packages (from ipython<8.13.0->evadb) (4.8.0)\r\n",
-      "Requirement already satisfied: pickleshare in /home/jarulraj3/eva/test_evadb/lib/python3.10/site-packages (from ipython<8.13.0->evadb) (0.7.5)\r\n",
-      "Requirement already satisfied: pygments>=2.4.0 in /home/jarulraj3/eva/test_evadb/lib/python3.10/site-packages (from ipython<8.13.0->evadb) (2.15.1)\r\n",
-      "Requirement already satisfied: stack-data in /home/jarulraj3/eva/test_evadb/lib/python3.10/site-packages (from ipython<8.13.0->evadb) (0.6.2)\r\n",
-      "Requirement already satisfied: prompt-toolkit!=3.0.37,<3.1.0,>=3.0.30 in /home/jarulraj3/eva/test_evadb/lib/python3.10/site-packages (from ipython<8.13.0->evadb) (3.0.38)\r\n",
-      "Requirement already satisfied: matplotlib-inline in /home/jarulraj3/eva/test_evadb/lib/python3.10/site-packages (from ipython<8.13.0->evadb) (0.1.6)\r\n",
-      "Requirement already satisfied: backcall in /home/jarulraj3/eva/test_evadb/lib/python3.10/site-packages (from ipython<8.13.0->evadb) (0.2.0)\r\n",
-      "Requirement already satisfied: traitlets>=5 in /home/jarulraj3/eva/test_evadb/lib/python3.10/site-packages (from ipython<8.13.0->evadb) (5.9.0)\r\n",
-      "Requirement already satisfied: jedi>=0.16 in /home/jarulraj3/eva/test_evadb/lib/python3.10/site-packages (from ipython<8.13.0->evadb) (0.18.2)\r\n",
-      "Requirement already satisfied: filterpy<2.0.0,>=1.4.5 in /home/jarulraj3/eva/test_evadb/lib/python3.10/site-packages (from norfair>=2.2.0->evadb) (1.4.5)\r\n",
-      "Requirement already satisfied: scipy>=1.5.4 in /home/jarulraj3/eva/test_evadb/lib/python3.10/site-packages (from norfair>=2.2.0->evadb) (1.10.1)\r\n",
-      "Requirement already satisfied: rich<13.0.0,>=9.10.0 in /home/jarulraj3/eva/test_evadb/lib/python3.10/site-packages (from norfair>=2.2.0->evadb) (12.6.0)\r\n",
-      "Requirement already satisfied: aiohttp in /home/jarulraj3/eva/test_evadb/lib/python3.10/site-packages (from openai>=0.27.4->evadb) (3.8.4)\r\n",
-      "Requirement already satisfied: tqdm in /home/jarulraj3/eva/test_evadb/lib/python3.10/site-packages (from openai>=0.27.4->evadb) (4.65.0)\r\n"
-     ]
-    },
-    {
-     "name": "stdout",
-     "output_type": "stream",
-     "text": [
-      "Requirement already satisfied: pytz>=2020.1 in /home/jarulraj3/eva/test_evadb/lib/python3.10/site-packages (from pandas>=1.1.5->evadb) (2023.3)\r\n",
-      "Requirement already satisfied: python-dateutil>=2.8.2 in /home/jarulraj3/eva/test_evadb/lib/python3.10/site-packages (from pandas>=1.1.5->evadb) (2.8.2)\r\n",
-      "Requirement already satisfied: tzdata>=2022.1 in /home/jarulraj3/eva/test_evadb/lib/python3.10/site-packages (from pandas>=1.1.5->evadb) (2023.3)\r\n"
-     ]
-    },
-    {
-     "name": "stdout",
-     "output_type": "stream",
-     "text": [
-      "Requirement already satisfied: attrs in /home/jarulraj3/eva/test_evadb/lib/python3.10/site-packages (from ray>=1.13.0->evadb) (23.1.0)\r\n",
-      "Requirement already satisfied: click>=7.0 in /home/jarulraj3/eva/test_evadb/lib/python3.10/site-packages (from ray>=1.13.0->evadb) (8.1.3)\r\n",
-      "Requirement already satisfied: packaging in /home/jarulraj3/eva/test_evadb/lib/python3.10/site-packages (from ray>=1.13.0->evadb) (23.1)\r\n",
-      "Requirement already satisfied: filelock in /home/jarulraj3/eva/test_evadb/lib/python3.10/site-packages (from ray>=1.13.0->evadb) (3.12.0)\r\n",
-      "Requirement already satisfied: msgpack<2.0.0,>=1.0.0 in /home/jarulraj3/eva/test_evadb/lib/python3.10/site-packages (from ray>=1.13.0->evadb) (1.0.5)\r\n",
-      "Requirement already satisfied: protobuf!=3.19.5,>=3.15.3 in /home/jarulraj3/eva/test_evadb/lib/python3.10/site-packages (from ray>=1.13.0->evadb) (4.23.2)\r\n",
-      "Requirement already satisfied: grpcio<=1.51.3,>=1.42.0 in /home/jarulraj3/eva/test_evadb/lib/python3.10/site-packages (from ray>=1.13.0->evadb) (1.51.3)\r\n",
-      "Requirement already satisfied: jsonschema in /home/jarulraj3/eva/test_evadb/lib/python3.10/site-packages (from ray>=1.13.0->evadb) (4.17.3)\r\n",
-      "Requirement already satisfied: frozenlist in /home/jarulraj3/eva/test_evadb/lib/python3.10/site-packages (from ray>=1.13.0->evadb) (1.3.3)\r\n",
-      "Requirement already satisfied: virtualenv<20.21.1,>=20.0.24 in /home/jarulraj3/eva/test_evadb/lib/python3.10/site-packages (from ray>=1.13.0->evadb) (20.21.0)\r\n",
-      "Requirement already satisfied: aiosignal in /home/jarulraj3/eva/test_evadb/lib/python3.10/site-packages (from ray>=1.13.0->evadb) (1.3.1)\r\n"
-     ]
-    },
-    {
-     "name": "stdout",
-     "output_type": "stream",
-     "text": [
-      "Requirement already satisfied: greenlet!=0.4.17 in /home/jarulraj3/eva/test_evadb/lib/python3.10/site-packages (from sqlalchemy<2.0.0,>=1.4.0->evadb) (2.0.2)\r\n"
-     ]
-    },
-    {
-     "name": "stdout",
-     "output_type": "stream",
-     "text": [
-      "Requirement already satisfied: huggingface-hub in /home/jarulraj3/eva/test_evadb/lib/python3.10/site-packages (from timm>=0.6.13->evadb) (0.15.1)\r\n",
-      "Requirement already satisfied: safetensors in /home/jarulraj3/eva/test_evadb/lib/python3.10/site-packages (from timm>=0.6.13->evadb) (0.3.1)\r\n"
-     ]
-    },
-    {
-     "name": "stdout",
-     "output_type": "stream",
-     "text": [
-      "Requirement already satisfied: sympy in /home/jarulraj3/eva/test_evadb/lib/python3.10/site-packages (from torch>=1.10.0->evadb) (1.12)\r\n",
-      "Requirement already satisfied: networkx in /home/jarulraj3/eva/test_evadb/lib/python3.10/site-packages (from torch>=1.10.0->evadb) (3.1)\r\n",
-      "Requirement already satisfied: nvidia-cuda-nvrtc-cu11==11.7.99 in /home/jarulraj3/eva/test_evadb/lib/python3.10/site-packages (from torch>=1.10.0->evadb) (11.7.99)\r\n",
-      "Requirement already satisfied: nvidia-cufft-cu11==10.9.0.58 in /home/jarulraj3/eva/test_evadb/lib/python3.10/site-packages (from torch>=1.10.0->evadb) (10.9.0.58)\r\n",
-      "Requirement already satisfied: nvidia-nccl-cu11==2.14.3 in /home/jarulraj3/eva/test_evadb/lib/python3.10/site-packages (from torch>=1.10.0->evadb) (2.14.3)\r\n",
-      "Requirement already satisfied: triton==2.0.0 in /home/jarulraj3/eva/test_evadb/lib/python3.10/site-packages (from torch>=1.10.0->evadb) (2.0.0)\r\n",
-      "Requirement already satisfied: typing-extensions in /home/jarulraj3/eva/test_evadb/lib/python3.10/site-packages (from torch>=1.10.0->evadb) (4.5.0)\r\n",
-      "Requirement already satisfied: nvidia-cuda-runtime-cu11==11.7.99 in /home/jarulraj3/eva/test_evadb/lib/python3.10/site-packages (from torch>=1.10.0->evadb) (11.7.99)\r\n",
-      "Requirement already satisfied: nvidia-curand-cu11==10.2.10.91 in /home/jarulraj3/eva/test_evadb/lib/python3.10/site-packages (from torch>=1.10.0->evadb) (10.2.10.91)\r\n",
-      "Requirement already satisfied: nvidia-cusolver-cu11==11.4.0.1 in /home/jarulraj3/eva/test_evadb/lib/python3.10/site-packages (from torch>=1.10.0->evadb) (11.4.0.1)\r\n",
-      "Requirement already satisfied: nvidia-cublas-cu11==11.10.3.66 in /home/jarulraj3/eva/test_evadb/lib/python3.10/site-packages (from torch>=1.10.0->evadb) (11.10.3.66)\r\n",
-      "Requirement already satisfied: jinja2 in /home/jarulraj3/eva/test_evadb/lib/python3.10/site-packages (from torch>=1.10.0->evadb) (3.1.2)\r\n",
-      "Requirement already satisfied: nvidia-cusparse-cu11==11.7.4.91 in /home/jarulraj3/eva/test_evadb/lib/python3.10/site-packages (from torch>=1.10.0->evadb) (11.7.4.91)\r\n",
-      "Requirement already satisfied: nvidia-nvtx-cu11==11.7.91 in /home/jarulraj3/eva/test_evadb/lib/python3.10/site-packages (from torch>=1.10.0->evadb) (11.7.91)\r\n",
-      "Requirement already satisfied: nvidia-cuda-cupti-cu11==11.7.101 in /home/jarulraj3/eva/test_evadb/lib/python3.10/site-packages (from torch>=1.10.0->evadb) (11.7.101)\r\n",
-      "Requirement already satisfied: nvidia-cudnn-cu11==8.5.0.96 in /home/jarulraj3/eva/test_evadb/lib/python3.10/site-packages (from torch>=1.10.0->evadb) (8.5.0.96)\r\n",
-      "Requirement already satisfied: setuptools in /home/jarulraj3/eva/test_evadb/lib/python3.10/site-packages (from nvidia-cublas-cu11==11.10.3.66->torch>=1.10.0->evadb) (65.5.0)\r\n",
-      "Requirement already satisfied: wheel in /home/jarulraj3/eva/test_evadb/lib/python3.10/site-packages (from nvidia-cublas-cu11==11.10.3.66->torch>=1.10.0->evadb) (0.40.0)\r\n"
-     ]
-    },
-    {
-     "name": "stdout",
-     "output_type": "stream",
-     "text": [
-      "Requirement already satisfied: cmake in /home/jarulraj3/eva/test_evadb/lib/python3.10/site-packages (from triton==2.0.0->torch>=1.10.0->evadb) (3.26.3)\r\n",
-      "Requirement already satisfied: lit in /home/jarulraj3/eva/test_evadb/lib/python3.10/site-packages (from triton==2.0.0->torch>=1.10.0->evadb) (16.0.5.post0)\r\n"
-     ]
-    },
-    {
-     "name": "stdout",
-     "output_type": "stream",
-     "text": [
-      "Requirement already satisfied: tokenizers!=0.11.3,<0.14,>=0.11.1 in /home/jarulraj3/eva/test_evadb/lib/python3.10/site-packages (from transformers>=4.27.4->evadb) (0.13.3)\r\n",
-      "Requirement already satisfied: regex!=2019.12.17 in /home/jarulraj3/eva/test_evadb/lib/python3.10/site-packages (from transformers>=4.27.4->evadb) (2023.6.3)\r\n",
-      "Requirement already satisfied: opencv-python>=4.6.0 in /home/jarulraj3/eva/test_evadb/lib/python3.10/site-packages (from ultralytics>=8.0.93->evadb) (4.7.0.72)\r\n",
-      "Requirement already satisfied: psutil in /home/jarulraj3/eva/test_evadb/lib/python3.10/site-packages (from ultralytics>=8.0.93->evadb) (5.9.5)\r\n",
-      "Requirement already satisfied: seaborn>=0.11.0 in /home/jarulraj3/eva/test_evadb/lib/python3.10/site-packages (from ultralytics>=8.0.93->evadb) (0.12.2)\r\n",
-      "Requirement already satisfied: matplotlib>=3.2.2 in /home/jarulraj3/eva/test_evadb/lib/python3.10/site-packages (from ultralytics>=8.0.93->evadb) (3.7.1)\r\n",
-      "Requirement already satisfied: jmespath<2.0.0,>=0.7.1 in /home/jarulraj3/eva/test_evadb/lib/python3.10/site-packages (from boto3->evadb) (1.0.1)\r\n",
-      "Requirement already satisfied: s3transfer<0.7.0,>=0.6.0 in /home/jarulraj3/eva/test_evadb/lib/python3.10/site-packages (from boto3->evadb) (0.6.1)\r\n",
-      "Requirement already satisfied: botocore<1.30.0,>=1.29.149 in /home/jarulraj3/eva/test_evadb/lib/python3.10/site-packages (from boto3->evadb) (1.29.149)\r\n"
-     ]
-    },
-    {
-     "name": "stdout",
-     "output_type": "stream",
-     "text": [
-      "Requirement already satisfied: async-timeout<5.0.0,>=4.0.0 in /home/jarulraj3/eva/test_evadb/lib/python3.10/site-packages (from langchain->evadb) (4.0.2)\r\n",
-      "Requirement already satisfied: openapi-schema-pydantic<2.0,>=1.2 in /home/jarulraj3/eva/test_evadb/lib/python3.10/site-packages (from langchain->evadb) (1.2.4)\r\n",
-      "Requirement already satisfied: dataclasses-json<0.6.0,>=0.5.7 in /home/jarulraj3/eva/test_evadb/lib/python3.10/site-packages (from langchain->evadb) (0.5.7)\r\n",
-      "Requirement already satisfied: tenacity<9.0.0,>=8.1.0 in /home/jarulraj3/eva/test_evadb/lib/python3.10/site-packages (from langchain->evadb) (8.2.2)\r\n",
-      "Requirement already satisfied: langchainplus-sdk<0.0.5,>=0.0.4 in /home/jarulraj3/eva/test_evadb/lib/python3.10/site-packages (from langchain->evadb) (0.0.4)\r\n",
-      "Requirement already satisfied: pydantic<2,>=1 in /home/jarulraj3/eva/test_evadb/lib/python3.10/site-packages (from langchain->evadb) (1.10.9)\r\n",
-      "Requirement already satisfied: numexpr<3.0.0,>=2.8.4 in /home/jarulraj3/eva/test_evadb/lib/python3.10/site-packages (from langchain->evadb) (2.8.4)\r\n"
-     ]
-    },
-    {
-     "name": "stdout",
-     "output_type": "stream",
-     "text": [
-      "Requirement already satisfied: charset-normalizer>=2.0.0 in /home/jarulraj3/eva/test_evadb/lib/python3.10/site-packages (from pdfminer.six->evadb) (3.1.0)\r\n",
-      "Requirement already satisfied: cryptography>=36.0.0 in /home/jarulraj3/eva/test_evadb/lib/python3.10/site-packages (from pdfminer.six->evadb) (41.0.1)\r\n",
-      "Requirement already satisfied: nltk in /home/jarulraj3/eva/test_evadb/lib/python3.10/site-packages (from sentence-transformers->evadb) (3.8.1)\r\n",
-      "Requirement already satisfied: sentencepiece in /home/jarulraj3/eva/test_evadb/lib/python3.10/site-packages (from sentence-transformers->evadb) (0.1.99)\r\n",
-      "Requirement already satisfied: scikit-learn in /home/jarulraj3/eva/test_evadb/lib/python3.10/site-packages (from sentence-transformers->evadb) (1.2.2)\r\n",
-      "Requirement already satisfied: multidict<7.0,>=4.5 in /home/jarulraj3/eva/test_evadb/lib/python3.10/site-packages (from aiohttp->openai>=0.27.4->evadb) (6.0.4)\r\n",
-      "Requirement already satisfied: yarl<2.0,>=1.0 in /home/jarulraj3/eva/test_evadb/lib/python3.10/site-packages (from aiohttp->openai>=0.27.4->evadb) (1.9.2)\r\n"
-     ]
-    },
-    {
-     "name": "stdout",
-     "output_type": "stream",
-     "text": [
-      "Requirement already satisfied: urllib3<1.27,>=1.25.4 in /home/jarulraj3/eva/test_evadb/lib/python3.10/site-packages (from botocore<1.30.0,>=1.29.149->boto3->evadb) (1.26.16)\r\n"
-     ]
-    },
-    {
-     "name": "stdout",
-     "output_type": "stream",
-     "text": [
-      "Requirement already satisfied: cffi>=1.12 in /home/jarulraj3/eva/test_evadb/lib/python3.10/site-packages (from cryptography>=36.0.0->pdfminer.six->evadb) (1.15.1)\r\n",
-      "Requirement already satisfied: marshmallow<4.0.0,>=3.3.0 in /home/jarulraj3/eva/test_evadb/lib/python3.10/site-packages (from dataclasses-json<0.6.0,>=0.5.7->langchain->evadb) (3.19.0)\r\n",
-      "Requirement already satisfied: typing-inspect>=0.4.0 in /home/jarulraj3/eva/test_evadb/lib/python3.10/site-packages (from dataclasses-json<0.6.0,>=0.5.7->langchain->evadb) (0.9.0)\r\n",
-      "Requirement already satisfied: marshmallow-enum<2.0.0,>=1.5.1 in /home/jarulraj3/eva/test_evadb/lib/python3.10/site-packages (from dataclasses-json<0.6.0,>=0.5.7->langchain->evadb) (1.5.1)\r\n"
-     ]
-    },
-    {
-     "name": "stdout",
-     "output_type": "stream",
-     "text": [
-      "Requirement already satisfied: fsspec in /home/jarulraj3/eva/test_evadb/lib/python3.10/site-packages (from huggingface-hub->timm>=0.6.13->evadb) (2023.5.0)\r\n",
-      "Requirement already satisfied: parso<0.9.0,>=0.8.0 in /home/jarulraj3/eva/test_evadb/lib/python3.10/site-packages (from jedi>=0.16->ipython<8.13.0->evadb) (0.8.3)\r\n"
-     ]
-    },
-    {
-     "name": "stdout",
-     "output_type": "stream",
-     "text": [
-      "Requirement already satisfied: contourpy>=1.0.1 in /home/jarulraj3/eva/test_evadb/lib/python3.10/site-packages (from matplotlib>=3.2.2->ultralytics>=8.0.93->evadb) (1.0.7)\r\n",
-      "Requirement already satisfied: fonttools>=4.22.0 in /home/jarulraj3/eva/test_evadb/lib/python3.10/site-packages (from matplotlib>=3.2.2->ultralytics>=8.0.93->evadb) (4.39.4)\r\n",
-      "Requirement already satisfied: cycler>=0.10 in /home/jarulraj3/eva/test_evadb/lib/python3.10/site-packages (from matplotlib>=3.2.2->ultralytics>=8.0.93->evadb) (0.11.0)\r\n",
-      "Requirement already satisfied: pyparsing>=2.3.1 in /home/jarulraj3/eva/test_evadb/lib/python3.10/site-packages (from matplotlib>=3.2.2->ultralytics>=8.0.93->evadb) (3.0.9)\r\n",
-      "Requirement already satisfied: kiwisolver>=1.0.1 in /home/jarulraj3/eva/test_evadb/lib/python3.10/site-packages (from matplotlib>=3.2.2->ultralytics>=8.0.93->evadb) (1.4.4)\r\n"
-     ]
-    },
-    {
-     "name": "stdout",
-     "output_type": "stream",
-     "text": [
-      "Requirement already satisfied: ptyprocess>=0.5 in /home/jarulraj3/eva/test_evadb/lib/python3.10/site-packages (from pexpect>4.3->ipython<8.13.0->evadb) (0.7.0)\r\n",
-      "Requirement already satisfied: wcwidth in /home/jarulraj3/eva/test_evadb/lib/python3.10/site-packages (from prompt-toolkit!=3.0.37,<3.1.0,>=3.0.30->ipython<8.13.0->evadb) (0.2.6)\r\n",
-      "Requirement already satisfied: six>=1.5 in /home/jarulraj3/eva/test_evadb/lib/python3.10/site-packages (from python-dateutil>=2.8.2->pandas>=1.1.5->evadb) (1.16.0)\r\n"
-     ]
-    },
-    {
-     "name": "stdout",
-     "output_type": "stream",
-     "text": [
-      "Requirement already satisfied: certifi>=2017.4.17 in /home/jarulraj3/eva/test_evadb/lib/python3.10/site-packages (from requests->facenet-pytorch>=2.5.2->evadb) (2023.5.7)\r\n",
-      "Requirement already satisfied: idna<4,>=2.5 in /home/jarulraj3/eva/test_evadb/lib/python3.10/site-packages (from requests->facenet-pytorch>=2.5.2->evadb) (3.4)\r\n",
-      "Requirement already satisfied: commonmark<0.10.0,>=0.9.0 in /home/jarulraj3/eva/test_evadb/lib/python3.10/site-packages (from rich<13.0.0,>=9.10.0->norfair>=2.2.0->evadb) (0.9.1)\r\n"
-     ]
-    },
-    {
-     "name": "stdout",
-     "output_type": "stream",
-     "text": [
-      "Requirement already satisfied: platformdirs<4,>=2.4 in /home/jarulraj3/eva/test_evadb/lib/python3.10/site-packages (from virtualenv<20.21.1,>=20.0.24->ray>=1.13.0->evadb) (3.5.1)\r\n",
-      "Requirement already satisfied: distlib<1,>=0.3.6 in /home/jarulraj3/eva/test_evadb/lib/python3.10/site-packages (from virtualenv<20.21.1,>=20.0.24->ray>=1.13.0->evadb) (0.3.6)\r\n"
-     ]
-    },
-    {
-     "name": "stdout",
-     "output_type": "stream",
-     "text": [
-      "Requirement already satisfied: MarkupSafe>=2.0 in /home/jarulraj3/eva/test_evadb/lib/python3.10/site-packages (from jinja2->torch>=1.10.0->evadb) (2.1.3)\r\n",
-      "Requirement already satisfied: pyrsistent!=0.17.0,!=0.17.1,!=0.17.2,>=0.14.0 in /home/jarulraj3/eva/test_evadb/lib/python3.10/site-packages (from jsonschema->ray>=1.13.0->evadb) (0.19.3)\r\n"
-     ]
-    },
-    {
-     "name": "stdout",
-     "output_type": "stream",
-     "text": [
-      "Requirement already satisfied: joblib in /home/jarulraj3/eva/test_evadb/lib/python3.10/site-packages (from nltk->sentence-transformers->evadb) (1.2.0)\r\n"
-     ]
-    },
-    {
-     "name": "stdout",
-     "output_type": "stream",
-     "text": [
-      "Requirement already satisfied: threadpoolctl>=2.0.0 in /home/jarulraj3/eva/test_evadb/lib/python3.10/site-packages (from scikit-learn->sentence-transformers->evadb) (3.1.0)\r\n",
-      "Requirement already satisfied: executing>=1.2.0 in /home/jarulraj3/eva/test_evadb/lib/python3.10/site-packages (from stack-data->ipython<8.13.0->evadb) (1.2.0)\r\n",
-      "Requirement already satisfied: asttokens>=2.1.0 in /home/jarulraj3/eva/test_evadb/lib/python3.10/site-packages (from stack-data->ipython<8.13.0->evadb) (2.2.1)\r\n",
-      "Requirement already satisfied: pure-eval in /home/jarulraj3/eva/test_evadb/lib/python3.10/site-packages (from stack-data->ipython<8.13.0->evadb) (0.2.2)\r\n",
-      "Requirement already satisfied: mpmath>=0.19 in /home/jarulraj3/eva/test_evadb/lib/python3.10/site-packages (from sympy->torch>=1.10.0->evadb) (1.3.0)\r\n"
-     ]
-    },
-    {
-     "name": "stdout",
-     "output_type": "stream",
-     "text": [
-      "Requirement already satisfied: pycparser in /home/jarulraj3/eva/test_evadb/lib/python3.10/site-packages (from cffi>=1.12->cryptography>=36.0.0->pdfminer.six->evadb) (2.21)\r\n"
-     ]
-    },
-    {
-     "name": "stdout",
-     "output_type": "stream",
-     "text": [
-      "Requirement already satisfied: mypy-extensions>=0.3.0 in /home/jarulraj3/eva/test_evadb/lib/python3.10/site-packages (from typing-inspect>=0.4.0->dataclasses-json<0.6.0,>=0.5.7->langchain->evadb) (1.0.0)\r\n"
-     ]
-    },
-    {
-     "name": "stdout",
-     "output_type": "stream",
-     "text": [
->>>>>>> cf455efa
       "\r\n",
       "\u001b[1m[\u001b[0m\u001b[34;49mnotice\u001b[0m\u001b[1;39;49m]\u001b[0m\u001b[39;49m A new release of pip is available: \u001b[0m\u001b[31;49m23.0.1\u001b[0m\u001b[39;49m -> \u001b[0m\u001b[32;49m23.1.2\u001b[0m\r\n",
       "\u001b[1m[\u001b[0m\u001b[34;49mnotice\u001b[0m\u001b[1;39;49m]\u001b[0m\u001b[39;49m To update, run: \u001b[0m\u001b[32;49mpip install --upgrade pip\u001b[0m\r\n"
@@ -382,23 +90,15 @@
    "id": "8897b9bb-0993-4eb0-959d-6484a651a90f",
    "metadata": {
     "execution": {
-<<<<<<< HEAD
      "iopub.execute_input": "2023-06-08T05:29:04.497918Z",
      "iopub.status.busy": "2023-06-08T05:29:04.497596Z",
      "iopub.status.idle": "2023-06-08T05:29:04.521672Z",
      "shell.execute_reply": "2023-06-08T05:29:04.520905Z"
-=======
-     "iopub.execute_input": "2023-06-08T04:29:34.681845Z",
-     "iopub.status.busy": "2023-06-08T04:29:34.681516Z",
-     "iopub.status.idle": "2023-06-08T04:29:34.785745Z",
-     "shell.execute_reply": "2023-06-08T04:29:34.784914Z"
->>>>>>> cf455efa
     },
     "tags": []
    },
    "outputs": [
     {
-<<<<<<< HEAD
      "name": "stderr",
      "output_type": "stream",
      "text": [
@@ -406,8 +106,6 @@
      ]
     },
     {
-=======
->>>>>>> cf455efa
      "data": {
       "text/html": [
        "<div>\n",
@@ -478,17 +176,10 @@
    "id": "62def7ce-3f83-4fa0-b9fd-2e553b3919ba",
    "metadata": {
     "execution": {
-<<<<<<< HEAD
      "iopub.execute_input": "2023-06-08T05:29:04.525249Z",
      "iopub.status.busy": "2023-06-08T05:29:04.525022Z",
      "iopub.status.idle": "2023-06-08T05:29:06.024854Z",
      "shell.execute_reply": "2023-06-08T05:29:06.022939Z"
-=======
-     "iopub.execute_input": "2023-06-08T04:29:34.790445Z",
-     "iopub.status.busy": "2023-06-08T04:29:34.789925Z",
-     "iopub.status.idle": "2023-06-08T04:29:39.797327Z",
-     "shell.execute_reply": "2023-06-08T04:29:39.795519Z"
->>>>>>> cf455efa
     }
    },
    "outputs": [
@@ -737,17 +428,10 @@
    "id": "cf8415ac-f9e0-4bee-b2aa-b4e104b10a4b",
    "metadata": {
     "execution": {
-<<<<<<< HEAD
      "iopub.execute_input": "2023-06-08T05:29:06.031033Z",
      "iopub.status.busy": "2023-06-08T05:29:06.030571Z",
      "iopub.status.idle": "2023-06-08T05:29:07.350215Z",
      "shell.execute_reply": "2023-06-08T05:29:07.349350Z"
-=======
-     "iopub.execute_input": "2023-06-08T04:29:39.802534Z",
-     "iopub.status.busy": "2023-06-08T04:29:39.802156Z",
-     "iopub.status.idle": "2023-06-08T04:29:42.142522Z",
-     "shell.execute_reply": "2023-06-08T04:29:42.141702Z"
->>>>>>> cf455efa
     }
    },
    "outputs": [
@@ -816,17 +500,10 @@
    "id": "95b1e0a4-d9f5-40f2-830f-69c8c9f21172",
    "metadata": {
     "execution": {
-<<<<<<< HEAD
      "iopub.execute_input": "2023-06-08T05:29:07.354802Z",
      "iopub.status.busy": "2023-06-08T05:29:07.354588Z",
      "iopub.status.idle": "2023-06-08T05:29:07.618165Z",
      "shell.execute_reply": "2023-06-08T05:29:07.617321Z"
-=======
-     "iopub.execute_input": "2023-06-08T04:29:42.147074Z",
-     "iopub.status.busy": "2023-06-08T04:29:42.146839Z",
-     "iopub.status.idle": "2023-06-08T04:29:42.327243Z",
-     "shell.execute_reply": "2023-06-08T04:29:42.326426Z"
->>>>>>> cf455efa
     },
     "tags": []
    },
@@ -911,17 +588,10 @@
    "id": "69e378d4-4d30-47cf-84c8-8fe56afe517e",
    "metadata": {
     "execution": {
-<<<<<<< HEAD
      "iopub.execute_input": "2023-06-08T05:29:07.622615Z",
      "iopub.status.busy": "2023-06-08T05:29:07.622236Z",
      "iopub.status.idle": "2023-06-08T05:29:25.181623Z",
      "shell.execute_reply": "2023-06-08T05:29:25.180763Z"
-=======
-     "iopub.execute_input": "2023-06-08T04:29:42.331752Z",
-     "iopub.status.busy": "2023-06-08T04:29:42.331456Z",
-     "iopub.status.idle": "2023-06-08T04:30:02.113466Z",
-     "shell.execute_reply": "2023-06-08T04:30:02.112446Z"
->>>>>>> cf455efa
     }
    },
    "outputs": [
@@ -929,11 +599,7 @@
      "name": "stderr",
      "output_type": "stream",
      "text": [
-<<<<<<< HEAD
       "2023-06-08 01:29:11,934\tINFO worker.py:1625 -- Started a local Ray instance.\n"
-=======
-      "2023-06-08 00:29:46,820\tINFO worker.py:1625 -- Started a local Ray instance.\n"
->>>>>>> cf455efa
      ]
     },
     {
@@ -1034,17 +700,10 @@
    "id": "2990038a-00ec-4d36-aae2-82a789f2389a",
    "metadata": {
     "execution": {
-<<<<<<< HEAD
      "iopub.execute_input": "2023-06-08T05:29:25.186704Z",
      "iopub.status.busy": "2023-06-08T05:29:25.186248Z",
      "iopub.status.idle": "2023-06-08T05:29:26.214014Z",
      "shell.execute_reply": "2023-06-08T05:29:26.212484Z"
-=======
-     "iopub.execute_input": "2023-06-08T04:30:02.118827Z",
-     "iopub.status.busy": "2023-06-08T04:30:02.118171Z",
-     "iopub.status.idle": "2023-06-08T04:30:02.840758Z",
-     "shell.execute_reply": "2023-06-08T04:30:02.839984Z"
->>>>>>> cf455efa
     }
    },
    "outputs": [
@@ -1147,13 +806,8 @@
        "      <td>...</td>\n",
        "    </tr>\n",
        "    <tr>\n",
-<<<<<<< HEAD
        "      <th>10198</th>\n",
        "      <td>18909</td>\n",
-=======
-       "      <th>3396</th>\n",
-       "      <td>3397</td>\n",
->>>>>>> cf455efa
        "      <td>11581</td>\n",
        "      <td>1197</td>\n",
        "      <td>4</td>\n",
@@ -1163,13 +817,8 @@
        "      <td>643</td>\n",
        "    </tr>\n",
        "    <tr>\n",
-<<<<<<< HEAD
        "      <th>10199</th>\n",
        "      <td>18910</td>\n",
-=======
-       "      <th>3397</th>\n",
-       "      <td>3398</td>\n",
->>>>>>> cf455efa
        "      <td>11582</td>\n",
        "      <td>1197</td>\n",
        "      <td>4</td>\n",
@@ -1179,13 +828,8 @@
        "      <td>644</td>\n",
        "    </tr>\n",
        "    <tr>\n",
-<<<<<<< HEAD
        "      <th>10200</th>\n",
        "      <td>18911</td>\n",
-=======
-       "      <th>3398</th>\n",
-       "      <td>3399</td>\n",
->>>>>>> cf455efa
        "      <td>11583</td>\n",
        "      <td>1197</td>\n",
        "      <td>4</td>\n",
@@ -1195,13 +839,8 @@
        "      <td>642</td>\n",
        "    </tr>\n",
        "    <tr>\n",
-<<<<<<< HEAD
        "      <th>10201</th>\n",
        "      <td>18912</td>\n",
-=======
-       "      <th>3399</th>\n",
-       "      <td>3400</td>\n",
->>>>>>> cf455efa
        "      <td>11584</td>\n",
        "      <td>1197</td>\n",
        "      <td>4</td>\n",
@@ -1211,13 +850,8 @@
        "      <td>641</td>\n",
        "    </tr>\n",
        "    <tr>\n",
-<<<<<<< HEAD
        "      <th>10202</th>\n",
        "      <td>18913</td>\n",
-=======
-       "      <th>3400</th>\n",
-       "      <td>3401</td>\n",
->>>>>>> cf455efa
        "      <td>11585</td>\n",
        "      <td>1197</td>\n",
        "      <td>4</td>\n",
@@ -1228,7 +862,6 @@
        "    </tr>\n",
        "  </tbody>\n",
        "</table>\n",
-<<<<<<< HEAD
        "<p>10203 rows × 8 columns</p>\n",
        "</div>"
       ],
@@ -1273,52 +906,6 @@
        "10202      [662.2171, 351.6859, 681.3395, 377.4596]                    638  \n",
        "\n",
        "[10203 rows x 8 columns]"
-=======
-       "<p>3401 rows × 8 columns</p>\n",
-       "</div>"
-      ],
-      "text/plain": [
-       "      bddtestmeta._row_id  bddtestmeta.id  bddtestmeta.frame_id  \\\n",
-       "0                       1            8185                     0   \n",
-       "1                       2            8186                     0   \n",
-       "2                       3            8187                     0   \n",
-       "3                       4            8188                     0   \n",
-       "4                       5            8189                     0   \n",
-       "...                   ...             ...                   ...   \n",
-       "3396                 3397           11581                  1197   \n",
-       "3397                 3398           11582                  1197   \n",
-       "3398                 3399           11583                  1197   \n",
-       "3399                 3400           11584                  1197   \n",
-       "3400                 3401           11585                  1197   \n",
-       "\n",
-       "      bddtestmeta.video_id bddtestmeta.dataset_name bddtestmeta.label  \\\n",
-       "0                        4                  bddtest               car   \n",
-       "1                        4                  bddtest               car   \n",
-       "2                        4                  bddtest               car   \n",
-       "3                        4                  bddtest               car   \n",
-       "4                        4                  bddtest               car   \n",
-       "...                    ...                      ...               ...   \n",
-       "3396                     4                  bddtest               car   \n",
-       "3397                     4                  bddtest               car   \n",
-       "3398                     4                  bddtest               car   \n",
-       "3399                     4                  bddtest               car   \n",
-       "3400                     4                  bddtest               car   \n",
-       "\n",
-       "                                  bddtestmeta.bbox  bddtestmeta.object_id  \n",
-       "0         [491.7783, 320.9238, 717.0901, 512.1478]                    512  \n",
-       "1      [928.2679, 298.47574, 1279.5381, 571.17786]                    513  \n",
-       "2       [816.0277, 347.52887, 1029.6998, 474.7344]                    514  \n",
-       "3       [811.87067, 325.91223, 948.2217, 408.2217]                    515  \n",
-       "4      [673.0254, 325.08084, 751.17786, 367.48267]                    516  \n",
-       "...                                            ...                    ...  \n",
-       "3396     [554.96533, 335.88916, 588.2217, 378.291]                    643  \n",
-       "3397     [693.8106, 350.0231, 734.5497, 395.75058]                    644  \n",
-       "3398  [683.83374, 345.03464, 733.71826, 389.93073]                    642  \n",
-       "3399     [676.351, 346.69745, 699.6305, 384.11084]                    641  \n",
-       "3400      [662.2171, 351.6859, 681.3395, 377.4596]                    638  \n",
-       "\n",
-       "[3401 rows x 8 columns]"
->>>>>>> cf455efa
       ]
      },
      "execution_count": 7,

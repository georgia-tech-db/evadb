{
 "cells": [
  {
   "attachments": {},
   "cell_type": "markdown",
   "id": "9aa3c1b1-1587-45de-baaf-e0ccec1ddd8f",
   "metadata": {},
   "source": [
    "# LOADING CSV"
   ]
  },
  {
   "attachments": {},
   "cell_type": "markdown",
   "id": "573bbbff-e4e9-4a5e-a43f-8feb51d3124f",
   "metadata": {},
   "source": [
    "<table align=\"left\">\n",
    "  <td>\n",
    "    <a target=\"_blank\" href=\"https://colab.research.google.com/github/georgia-tech-db/eva/blob/master/tutorials/06-loading-structured-data.ipynb\"><img src=\"https://www.tensorflow.org/images/colab_logo_32px.png\" /> Run on Google Colab</a>\n",
    "  </td>\n",
    "  <td>\n",
    "    <a target=\"_blank\" href=\"https://github.com/georgia-tech-db/eva/blob/master/tutorials/06-loading-structured-data.ipynb\"><img src=\"https://www.tensorflow.org/images/GitHub-Mark-32px.png\" /> View source on GitHub</a>\n",
    "  </td>\n",
    "  <td>\n",
    "    <a target=\"_blank\" href=\"https://raw.githubusercontent.com/georgia-tech-db/eva/master/tutorials/06-loading-structured-data.ipynb\"><img src=\"https://www.tensorflow.org/images/download_logo_32px.png\" /> Download notebook</a>\n",
    "  </td>\n",
    "</table><br><br>"
   ]
  },
  {
   "attachments": {},
   "cell_type": "markdown",
   "id": "27d7ebfa-c0b6-4a15-bd17-59a4e1cb7c77",
   "metadata": {},
   "source": [
    "### Connect to EvaDB"
   ]
  },
  {
   "cell_type": "code",
   "execution_count": 1,
   "id": "c758b60b-e75e-4128-805d-46a210638daf",
   "metadata": {
    "execution": {
     "iopub.execute_input": "2023-06-24T15:53:15.137115Z",
     "iopub.status.busy": "2023-06-24T15:53:15.136582Z",
     "iopub.status.idle": "2023-06-24T15:53:21.970562Z",
     "shell.execute_reply": "2023-06-24T15:53:21.969608Z"
    }
   },
   "outputs": [
    {
     "name": "stdout",
     "output_type": "stream",
     "text": [
      "Note: you may need to restart the kernel to use updated packages.\n"
     ]
    }
   ],
   "source": [
    "%pip install --quiet \"evadb[vision,notebook]\"\n",
    "import evadb\n",
    "cursor = evadb.connect().cursor()"
   ]
  },
  {
   "attachments": {},
   "cell_type": "markdown",
   "id": "d7b7c9d5-2eae-4d57-a3f1-78792fca0b83",
   "metadata": {
    "tags": []
   },
   "source": [
    "### Create a Meta-data Table"
   ]
  },
  {
   "cell_type": "code",
   "execution_count": 2,
   "id": "8897b9bb-0993-4eb0-959d-6484a651a90f",
   "metadata": {
    "execution": {
     "iopub.execute_input": "2023-06-24T15:53:21.975671Z",
     "iopub.status.busy": "2023-06-24T15:53:21.975369Z",
     "iopub.status.idle": "2023-06-24T15:53:21.999513Z",
     "shell.execute_reply": "2023-06-24T15:53:21.998867Z"
    },
    "tags": []
   },
   "outputs": [
    {
     "name": "stderr",
     "output_type": "stream",
     "text": [
<<<<<<< HEAD
      "06-24-2023 11:53:21 WARNING[executor_utils:executor_utils.py:handle_if_not_exists:0083] Table: bddtestmeta already exists\n"
=======
      "06-24-2023 10:49:09 WARNING[executor_utils:executor_utils.py:handle_if_not_exists:0083] Table: bddtestmeta already exists\n"
>>>>>>> 30836ab6
     ]
    },
    {
     "data": {
      "text/html": [
       "<div>\n",
       "<style scoped>\n",
       "    .dataframe tbody tr th:only-of-type {\n",
       "        vertical-align: middle;\n",
       "    }\n",
       "\n",
       "    .dataframe tbody tr th {\n",
       "        vertical-align: top;\n",
       "    }\n",
       "\n",
       "    .dataframe thead th {\n",
       "        text-align: right;\n",
       "    }\n",
       "</style>\n",
       "<table border=\"1\" class=\"dataframe\">\n",
       "  <thead>\n",
       "    <tr style=\"text-align: right;\">\n",
       "      <th></th>\n",
       "    </tr>\n",
       "  </thead>\n",
       "  <tbody>\n",
       "  </tbody>\n",
       "</table>\n",
       "</div>"
      ],
      "text/plain": [
       "Empty DataFrame\n",
       "Columns: []\n",
       "Index: []"
      ]
     },
     "execution_count": 2,
     "metadata": {},
     "output_type": "execute_result"
    }
   ],
   "source": [
    "create_table_query = f\"\"\"\n",
    "    CREATE TABLE IF NOT EXISTS bddtestmeta(\n",
    "        id INTEGER UNIQUE,\n",
    "        frame_id INTEGER,\n",
    "        video_id INTEGER,\n",
    "        dataset_name TEXT(30),\n",
    "        label TEXT(30),\n",
    "        bbox NDARRAY FLOAT32(4),\n",
    "        object_id INTEGER\n",
    "    );\n",
    "    \n",
    "    \"\"\"\n",
    "\n",
    "cursor.query(create_table_query).df()"
   ]
  },
  {
   "attachments": {},
   "cell_type": "markdown",
   "id": "ca54c9e5-6ec9-4aea-b421-ad1fa3ddcdd1",
   "metadata": {},
   "source": [
    "### Download Berkeley Deepdrive Videos"
   ]
  },
  {
   "cell_type": "code",
   "execution_count": 3,
   "id": "62def7ce-3f83-4fa0-b9fd-2e553b3919ba",
   "metadata": {
    "execution": {
     "iopub.execute_input": "2023-06-24T15:53:22.003147Z",
     "iopub.status.busy": "2023-06-24T15:53:22.002918Z",
     "iopub.status.idle": "2023-06-24T15:53:23.351067Z",
     "shell.execute_reply": "2023-06-24T15:53:23.349280Z"
    }
   },
   "outputs": [
    {
     "name": "stdout",
     "output_type": "stream",
     "text": [
      "File 'bddtest.zip' already there; not retrieving.\n",
      "\n",
      "Archive:  bddtest.zip\n"
     ]
    }
   ],
   "source": [
    "# sample dataset of 2 videos\n",
    "!wget -nc \"https://www.dropbox.com/s/kg1q69ijbhjfecw/bddtest.zip\"\n",
    "\n",
    "# unzip\n",
    "!unzip -n bddtest.zip"
   ]
  },
  {
   "attachments": {},
   "cell_type": "markdown",
   "id": "574f8c04-c934-4654-8558-576e34e8735d",
   "metadata": {},
   "source": [
    "### Load 2 CSV files"
   ]
  },
  {
   "cell_type": "code",
   "execution_count": 4,
   "id": "cf8415ac-f9e0-4bee-b2aa-b4e104b10a4b",
   "metadata": {
    "execution": {
     "iopub.execute_input": "2023-06-24T15:53:23.356954Z",
     "iopub.status.busy": "2023-06-24T15:53:23.356522Z",
     "iopub.status.idle": "2023-06-24T15:53:24.318170Z",
     "shell.execute_reply": "2023-06-24T15:53:24.317451Z"
    }
   },
   "outputs": [
    {
     "data": {
      "text/html": [
       "<div>\n",
       "<style scoped>\n",
       "    .dataframe tbody tr th:only-of-type {\n",
       "        vertical-align: middle;\n",
       "    }\n",
       "\n",
       "    .dataframe tbody tr th {\n",
       "        vertical-align: top;\n",
       "    }\n",
       "\n",
       "    .dataframe thead th {\n",
       "        text-align: right;\n",
       "    }\n",
       "</style>\n",
       "<table border=\"1\" class=\"dataframe\">\n",
       "  <thead>\n",
       "    <tr style=\"text-align: right;\">\n",
       "      <th></th>\n",
       "      <th>CSV</th>\n",
       "      <th>Number of loaded frames</th>\n",
       "    </tr>\n",
       "  </thead>\n",
       "  <tbody>\n",
       "    <tr>\n",
       "      <th>0</th>\n",
       "      <td>bddtest/info/bddtest_00a395fed60c0b47.csv</td>\n",
       "      <td>4355</td>\n",
       "    </tr>\n",
       "  </tbody>\n",
       "</table>\n",
       "</div>"
      ],
      "text/plain": [
       "                                         CSV  Number of loaded frames\n",
       "0  bddtest/info/bddtest_00a395fed60c0b47.csv                     4355"
      ]
     },
     "execution_count": 4,
     "metadata": {},
     "output_type": "execute_result"
    }
   ],
   "source": [
    "cursor.load('./bddtest/info/bddtest_00a2e3ca5c856cde.csv', 'bddtestmeta', format=\"CSV\").df()\n",
    "cursor.load('./bddtest/info/bddtest_00a395fed60c0b47.csv', 'bddtestmeta', format=\"CSV\").df()"
   ]
  },
  {
   "attachments": {},
   "cell_type": "markdown",
   "id": "463ce1f8-8333-4e11-ab0a-dda6d9bb067b",
   "metadata": {},
   "source": [
    "## Load the videos"
   ]
  },
  {
   "cell_type": "code",
   "execution_count": 5,
   "id": "95b1e0a4-d9f5-40f2-830f-69c8c9f21172",
   "metadata": {
    "execution": {
     "iopub.execute_input": "2023-06-24T15:53:24.322941Z",
     "iopub.status.busy": "2023-06-24T15:53:24.322705Z",
     "iopub.status.idle": "2023-06-24T15:53:24.625020Z",
     "shell.execute_reply": "2023-06-24T15:53:24.624202Z"
    },
    "tags": []
   },
   "outputs": [
    {
     "data": {
      "text/html": [
       "<div>\n",
       "<style scoped>\n",
       "    .dataframe tbody tr th:only-of-type {\n",
       "        vertical-align: middle;\n",
       "    }\n",
       "\n",
       "    .dataframe tbody tr th {\n",
       "        vertical-align: top;\n",
       "    }\n",
       "\n",
       "    .dataframe thead th {\n",
       "        text-align: right;\n",
       "    }\n",
       "</style>\n",
       "<table border=\"1\" class=\"dataframe\">\n",
       "  <thead>\n",
       "    <tr style=\"text-align: right;\">\n",
       "      <th></th>\n",
       "      <th>0</th>\n",
       "    </tr>\n",
       "  </thead>\n",
       "  <tbody>\n",
       "    <tr>\n",
       "      <th>0</th>\n",
       "      <td>Number of loaded VIDEO: 1</td>\n",
       "    </tr>\n",
       "  </tbody>\n",
       "</table>\n",
       "</div>"
      ],
      "text/plain": [
       "                           0\n",
       "0  Number of loaded VIDEO: 1"
      ]
     },
     "execution_count": 5,
     "metadata": {},
     "output_type": "execute_result"
    }
   ],
   "source": [
    "cursor.query('DROP TABLE IF EXISTS bddtest_1;').df()\n",
    "cursor.query('DROP TABLE IF EXISTS bddtest_2;').df()\n",
    "\n",
    "cursor.load(\"./bddtest/videos/bddtest_00a2e3ca5c856cde.mp4\", \"bddtest_1\", \"video\").df()\n",
    "cursor.load(\"./bddtest/videos/bddtest_00a395fed60c0b47.mp4\", \"bddtest_2\", \"video\").df()"
   ]
  },
  {
   "attachments": {},
   "cell_type": "markdown",
   "id": "8ace1640-fb0c-4e70-a595-f7e9befdf757",
   "metadata": {},
   "source": [
    "## Run a Query over the Video dataset\n"
   ]
  },
  {
   "cell_type": "code",
   "execution_count": 6,
   "id": "69e378d4-4d30-47cf-84c8-8fe56afe517e",
   "metadata": {
    "execution": {
     "iopub.execute_input": "2023-06-24T15:53:24.629561Z",
     "iopub.status.busy": "2023-06-24T15:53:24.629326Z",
     "iopub.status.idle": "2023-06-24T15:53:29.903979Z",
     "shell.execute_reply": "2023-06-24T15:53:29.903087Z"
    }
   },
<<<<<<< HEAD
   "outputs": [
    {
     "data": {
      "text/html": [
       "<div>\n",
       "<style scoped>\n",
       "    .dataframe tbody tr th:only-of-type {\n",
       "        vertical-align: middle;\n",
       "    }\n",
       "\n",
       "    .dataframe tbody tr th {\n",
       "        vertical-align: top;\n",
       "    }\n",
       "\n",
       "    .dataframe thead th {\n",
       "        text-align: right;\n",
       "    }\n",
       "</style>\n",
       "<table border=\"1\" class=\"dataframe\">\n",
       "  <thead>\n",
       "    <tr style=\"text-align: right;\">\n",
       "      <th></th>\n",
       "      <th>bddtest_1.id</th>\n",
       "      <th>yolo.labels</th>\n",
       "      <th>yolo.bboxes</th>\n",
       "      <th>yolo.scores</th>\n",
       "    </tr>\n",
       "  </thead>\n",
       "  <tbody>\n",
       "    <tr>\n",
       "      <th>0</th>\n",
       "      <td>0</td>\n",
       "      <td>[car, stop sign, car, car, car, car, car, car,...</td>\n",
       "      <td>[[490.404541015625, 332.927001953125, 716.9006...</td>\n",
       "      <td>[0.93, 0.91, 0.87, 0.82, 0.77, 0.73, 0.73, 0.5...</td>\n",
       "    </tr>\n",
       "    <tr>\n",
       "      <th>1</th>\n",
       "      <td>1</td>\n",
       "      <td>[car, car, stop sign, car, car, car, car, car,...</td>\n",
       "      <td>[[486.3106994628906, 331.76861572265625, 716.0...</td>\n",
       "      <td>[0.92, 0.87, 0.85, 0.76, 0.74, 0.73, 0.62, 0.5...</td>\n",
       "    </tr>\n",
       "    <tr>\n",
       "      <th>2</th>\n",
       "      <td>2</td>\n",
       "      <td>[car, stop sign, car, car, car, car, car, car,...</td>\n",
       "      <td>[[481.7199401855469, 331.24237060546875, 715.6...</td>\n",
       "      <td>[0.93, 0.9, 0.87, 0.79, 0.77, 0.74, 0.55, 0.54...</td>\n",
       "    </tr>\n",
       "  </tbody>\n",
       "</table>\n",
       "</div>"
      ],
      "text/plain": [
       "   bddtest_1.id                                        yolo.labels  \\\n",
       "0             0  [car, stop sign, car, car, car, car, car, car,...   \n",
       "1             1  [car, car, stop sign, car, car, car, car, car,...   \n",
       "2             2  [car, stop sign, car, car, car, car, car, car,...   \n",
       "\n",
       "                                         yolo.bboxes  \\\n",
       "0  [[490.404541015625, 332.927001953125, 716.9006...   \n",
       "1  [[486.3106994628906, 331.76861572265625, 716.0...   \n",
       "2  [[481.7199401855469, 331.24237060546875, 715.6...   \n",
       "\n",
       "                                         yolo.scores  \n",
       "0  [0.93, 0.91, 0.87, 0.82, 0.77, 0.73, 0.73, 0.5...  \n",
       "1  [0.92, 0.87, 0.85, 0.76, 0.74, 0.73, 0.62, 0.5...  \n",
       "2  [0.93, 0.9, 0.87, 0.79, 0.77, 0.74, 0.55, 0.54...  "
      ]
     },
     "execution_count": 6,
     "metadata": {},
     "output_type": "execute_result"
    }
   ],
=======
   "outputs": [],
>>>>>>> 30836ab6
   "source": [
    "query = cursor.table(\"bddtest_1\")\n",
    "query = query.filter(\"id < 3\")\n",
    "query = query.select(\"id, Yolo(data)\")\n",
    "\n",
    "query.df()"
   ]
  },
  {
   "attachments": {},
   "cell_type": "markdown",
   "id": "55551f98-6e3f-4088-a02f-6852b56dfc63",
   "metadata": {},
   "source": [
    "## Run a query over the Meta-data Table"
   ]
  },
  {
   "cell_type": "code",
   "execution_count": null,
   "id": "2990038a-00ec-4d36-aae2-82a789f2389a",
   "metadata": {
    "execution": {
     "iopub.execute_input": "2023-06-24T15:53:29.908777Z",
     "iopub.status.busy": "2023-06-24T15:53:29.908424Z",
     "iopub.status.idle": "2023-06-24T15:53:30.391304Z",
     "shell.execute_reply": "2023-06-24T15:53:30.390528Z"
    }
   },
   "outputs": [
    {
     "data": {
      "text/html": [
       "<div>\n",
       "<style scoped>\n",
       "    .dataframe tbody tr th:only-of-type {\n",
       "        vertical-align: middle;\n",
       "    }\n",
       "\n",
       "    .dataframe tbody tr th {\n",
       "        vertical-align: top;\n",
       "    }\n",
       "\n",
       "    .dataframe thead th {\n",
       "        text-align: right;\n",
       "    }\n",
       "</style>\n",
       "<table border=\"1\" class=\"dataframe\">\n",
       "  <thead>\n",
       "    <tr style=\"text-align: right;\">\n",
       "      <th></th>\n",
       "      <th>bddtestmeta._row_id</th>\n",
       "      <th>bddtestmeta.id</th>\n",
       "      <th>bddtestmeta.frame_id</th>\n",
       "      <th>bddtestmeta.video_id</th>\n",
       "      <th>bddtestmeta.dataset_name</th>\n",
       "      <th>bddtestmeta.label</th>\n",
       "      <th>bddtestmeta.bbox</th>\n",
       "      <th>bddtestmeta.object_id</th>\n",
       "    </tr>\n",
       "  </thead>\n",
       "  <tbody>\n",
       "    <tr>\n",
       "      <th>0</th>\n",
       "      <td>1</td>\n",
       "      <td>8185</td>\n",
       "      <td>0</td>\n",
       "      <td>4</td>\n",
       "      <td>bddtest</td>\n",
       "      <td>car</td>\n",
       "      <td>[491.7783, 320.9238, 717.0901, 512.1478]</td>\n",
       "      <td>512</td>\n",
       "    </tr>\n",
       "    <tr>\n",
       "      <th>1</th>\n",
       "      <td>2</td>\n",
       "      <td>8186</td>\n",
       "      <td>0</td>\n",
       "      <td>4</td>\n",
       "      <td>bddtest</td>\n",
       "      <td>car</td>\n",
       "      <td>[928.2679, 298.47574, 1279.5381, 571.17786]</td>\n",
       "      <td>513</td>\n",
       "    </tr>\n",
       "    <tr>\n",
       "      <th>2</th>\n",
       "      <td>3</td>\n",
       "      <td>8187</td>\n",
       "      <td>0</td>\n",
       "      <td>4</td>\n",
       "      <td>bddtest</td>\n",
       "      <td>car</td>\n",
       "      <td>[816.0277, 347.52887, 1029.6998, 474.7344]</td>\n",
       "      <td>514</td>\n",
       "    </tr>\n",
       "    <tr>\n",
       "      <th>3</th>\n",
       "      <td>4</td>\n",
       "      <td>8188</td>\n",
       "      <td>0</td>\n",
       "      <td>4</td>\n",
       "      <td>bddtest</td>\n",
       "      <td>car</td>\n",
       "      <td>[811.87067, 325.91223, 948.2217, 408.2217]</td>\n",
       "      <td>515</td>\n",
       "    </tr>\n",
       "    <tr>\n",
       "      <th>4</th>\n",
       "      <td>5</td>\n",
       "      <td>8189</td>\n",
       "      <td>0</td>\n",
       "      <td>4</td>\n",
       "      <td>bddtest</td>\n",
       "      <td>car</td>\n",
       "      <td>[673.0254, 325.08084, 751.17786, 367.48267]</td>\n",
       "      <td>516</td>\n",
       "    </tr>\n",
       "    <tr>\n",
       "      <th>...</th>\n",
       "      <td>...</td>\n",
       "      <td>...</td>\n",
       "      <td>...</td>\n",
       "      <td>...</td>\n",
       "      <td>...</td>\n",
       "      <td>...</td>\n",
       "      <td>...</td>\n",
       "      <td>...</td>\n",
       "    </tr>\n",
       "    <tr>\n",
       "      <th>6797</th>\n",
       "      <td>11153</td>\n",
       "      <td>11581</td>\n",
       "      <td>1197</td>\n",
       "      <td>4</td>\n",
       "      <td>bddtest</td>\n",
       "      <td>car</td>\n",
       "      <td>[554.96533, 335.88916, 588.2217, 378.291]</td>\n",
       "      <td>643</td>\n",
       "    </tr>\n",
       "    <tr>\n",
       "      <th>6798</th>\n",
       "      <td>11154</td>\n",
       "      <td>11582</td>\n",
       "      <td>1197</td>\n",
       "      <td>4</td>\n",
       "      <td>bddtest</td>\n",
       "      <td>car</td>\n",
       "      <td>[693.8106, 350.0231, 734.5497, 395.75058]</td>\n",
       "      <td>644</td>\n",
       "    </tr>\n",
       "    <tr>\n",
       "      <th>6799</th>\n",
       "      <td>11155</td>\n",
       "      <td>11583</td>\n",
       "      <td>1197</td>\n",
       "      <td>4</td>\n",
       "      <td>bddtest</td>\n",
       "      <td>car</td>\n",
       "      <td>[683.83374, 345.03464, 733.71826, 389.93073]</td>\n",
       "      <td>642</td>\n",
       "    </tr>\n",
       "    <tr>\n",
       "      <th>6800</th>\n",
       "      <td>11156</td>\n",
       "      <td>11584</td>\n",
       "      <td>1197</td>\n",
       "      <td>4</td>\n",
       "      <td>bddtest</td>\n",
       "      <td>car</td>\n",
       "      <td>[676.351, 346.69745, 699.6305, 384.11084]</td>\n",
       "      <td>641</td>\n",
       "    </tr>\n",
       "    <tr>\n",
       "      <th>6801</th>\n",
       "      <td>11157</td>\n",
       "      <td>11585</td>\n",
       "      <td>1197</td>\n",
       "      <td>4</td>\n",
       "      <td>bddtest</td>\n",
       "      <td>car</td>\n",
       "      <td>[662.2171, 351.6859, 681.3395, 377.4596]</td>\n",
       "      <td>638</td>\n",
       "    </tr>\n",
       "  </tbody>\n",
       "</table>\n",
       "<p>6802 rows × 8 columns</p>\n",
       "</div>"
      ],
      "text/plain": [
       "      bddtestmeta._row_id  bddtestmeta.id  bddtestmeta.frame_id  \\\n",
       "0                       1            8185                     0   \n",
       "1                       2            8186                     0   \n",
       "2                       3            8187                     0   \n",
       "3                       4            8188                     0   \n",
       "4                       5            8189                     0   \n",
       "...                   ...             ...                   ...   \n",
       "6797                11153           11581                  1197   \n",
       "6798                11154           11582                  1197   \n",
       "6799                11155           11583                  1197   \n",
       "6800                11156           11584                  1197   \n",
       "6801                11157           11585                  1197   \n",
       "\n",
       "      bddtestmeta.video_id bddtestmeta.dataset_name bddtestmeta.label  \\\n",
       "0                        4                  bddtest               car   \n",
       "1                        4                  bddtest               car   \n",
       "2                        4                  bddtest               car   \n",
       "3                        4                  bddtest               car   \n",
       "4                        4                  bddtest               car   \n",
       "...                    ...                      ...               ...   \n",
       "6797                     4                  bddtest               car   \n",
       "6798                     4                  bddtest               car   \n",
       "6799                     4                  bddtest               car   \n",
       "6800                     4                  bddtest               car   \n",
       "6801                     4                  bddtest               car   \n",
       "\n",
       "                                  bddtestmeta.bbox  bddtestmeta.object_id  \n",
       "0         [491.7783, 320.9238, 717.0901, 512.1478]                    512  \n",
       "1      [928.2679, 298.47574, 1279.5381, 571.17786]                    513  \n",
       "2       [816.0277, 347.52887, 1029.6998, 474.7344]                    514  \n",
       "3       [811.87067, 325.91223, 948.2217, 408.2217]                    515  \n",
       "4      [673.0254, 325.08084, 751.17786, 367.48267]                    516  \n",
       "...                                            ...                    ...  \n",
       "6797     [554.96533, 335.88916, 588.2217, 378.291]                    643  \n",
       "6798     [693.8106, 350.0231, 734.5497, 395.75058]                    644  \n",
       "6799  [683.83374, 345.03464, 733.71826, 389.93073]                    642  \n",
       "6800     [676.351, 346.69745, 699.6305, 384.11084]                    641  \n",
       "6801      [662.2171, 351.6859, 681.3395, 377.4596]                    638  \n",
       "\n",
       "[6802 rows x 8 columns]"
      ]
     },
     "execution_count": 7,
     "metadata": {},
     "output_type": "execute_result"
    }
   ],
   "source": [
    "query = cursor.table(\"bddtestmeta\")\n",
    "query = query.filter(\"bddtestmeta.video_id = 4\")\n",
    "query = query.select(\"*\")\n",
    "\n",
    "query.df()"
   ]
  }
 ],
 "metadata": {
  "kernelspec": {
   "display_name": "Python 3 (ipykernel)",
   "language": "python",
   "name": "python3"
  },
  "language_info": {
   "codemirror_mode": {
    "name": "ipython",
    "version": 3
   },
   "file_extension": ".py",
   "mimetype": "text/x-python",
   "name": "python",
   "nbconvert_exporter": "python",
   "pygments_lexer": "ipython3",
   "version": "3.10.11"
  }
 },
 "nbformat": 4,
 "nbformat_minor": 5
}<|MERGE_RESOLUTION|>--- conflicted
+++ resolved
@@ -93,11 +93,7 @@
      "name": "stderr",
      "output_type": "stream",
      "text": [
-<<<<<<< HEAD
-      "06-24-2023 11:53:21 WARNING[executor_utils:executor_utils.py:handle_if_not_exists:0083] Table: bddtestmeta already exists\n"
-=======
       "06-24-2023 10:49:09 WARNING[executor_utils:executor_utils.py:handle_if_not_exists:0083] Table: bddtestmeta already exists\n"
->>>>>>> 30836ab6
      ]
     },
     {
@@ -363,86 +359,7 @@
      "shell.execute_reply": "2023-06-24T15:53:29.903087Z"
     }
    },
-<<<<<<< HEAD
-   "outputs": [
-    {
-     "data": {
-      "text/html": [
-       "<div>\n",
-       "<style scoped>\n",
-       "    .dataframe tbody tr th:only-of-type {\n",
-       "        vertical-align: middle;\n",
-       "    }\n",
-       "\n",
-       "    .dataframe tbody tr th {\n",
-       "        vertical-align: top;\n",
-       "    }\n",
-       "\n",
-       "    .dataframe thead th {\n",
-       "        text-align: right;\n",
-       "    }\n",
-       "</style>\n",
-       "<table border=\"1\" class=\"dataframe\">\n",
-       "  <thead>\n",
-       "    <tr style=\"text-align: right;\">\n",
-       "      <th></th>\n",
-       "      <th>bddtest_1.id</th>\n",
-       "      <th>yolo.labels</th>\n",
-       "      <th>yolo.bboxes</th>\n",
-       "      <th>yolo.scores</th>\n",
-       "    </tr>\n",
-       "  </thead>\n",
-       "  <tbody>\n",
-       "    <tr>\n",
-       "      <th>0</th>\n",
-       "      <td>0</td>\n",
-       "      <td>[car, stop sign, car, car, car, car, car, car,...</td>\n",
-       "      <td>[[490.404541015625, 332.927001953125, 716.9006...</td>\n",
-       "      <td>[0.93, 0.91, 0.87, 0.82, 0.77, 0.73, 0.73, 0.5...</td>\n",
-       "    </tr>\n",
-       "    <tr>\n",
-       "      <th>1</th>\n",
-       "      <td>1</td>\n",
-       "      <td>[car, car, stop sign, car, car, car, car, car,...</td>\n",
-       "      <td>[[486.3106994628906, 331.76861572265625, 716.0...</td>\n",
-       "      <td>[0.92, 0.87, 0.85, 0.76, 0.74, 0.73, 0.62, 0.5...</td>\n",
-       "    </tr>\n",
-       "    <tr>\n",
-       "      <th>2</th>\n",
-       "      <td>2</td>\n",
-       "      <td>[car, stop sign, car, car, car, car, car, car,...</td>\n",
-       "      <td>[[481.7199401855469, 331.24237060546875, 715.6...</td>\n",
-       "      <td>[0.93, 0.9, 0.87, 0.79, 0.77, 0.74, 0.55, 0.54...</td>\n",
-       "    </tr>\n",
-       "  </tbody>\n",
-       "</table>\n",
-       "</div>"
-      ],
-      "text/plain": [
-       "   bddtest_1.id                                        yolo.labels  \\\n",
-       "0             0  [car, stop sign, car, car, car, car, car, car,...   \n",
-       "1             1  [car, car, stop sign, car, car, car, car, car,...   \n",
-       "2             2  [car, stop sign, car, car, car, car, car, car,...   \n",
-       "\n",
-       "                                         yolo.bboxes  \\\n",
-       "0  [[490.404541015625, 332.927001953125, 716.9006...   \n",
-       "1  [[486.3106994628906, 331.76861572265625, 716.0...   \n",
-       "2  [[481.7199401855469, 331.24237060546875, 715.6...   \n",
-       "\n",
-       "                                         yolo.scores  \n",
-       "0  [0.93, 0.91, 0.87, 0.82, 0.77, 0.73, 0.73, 0.5...  \n",
-       "1  [0.92, 0.87, 0.85, 0.76, 0.74, 0.73, 0.62, 0.5...  \n",
-       "2  [0.93, 0.9, 0.87, 0.79, 0.77, 0.74, 0.55, 0.54...  "
-      ]
-     },
-     "execution_count": 6,
-     "metadata": {},
-     "output_type": "execute_result"
-    }
-   ],
-=======
    "outputs": [],
->>>>>>> 30836ab6
    "source": [
     "query = cursor.table(\"bddtest_1\")\n",
     "query = query.filter(\"id < 3\")\n",

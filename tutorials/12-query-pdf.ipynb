{
 "cells": [
  {
   "attachments": {},
   "cell_type": "markdown",
   "id": "6fdba594",
   "metadata": {},
   "source": [
    "# Query PDF Tutorial"
   ]
  },
  {
   "attachments": {},
   "cell_type": "markdown",
   "id": "05999c63",
   "metadata": {},
   "source": [
    "In this tutorial, we demonstrate how to load a PDF and query it."
   ]
  },
  {
   "attachments": {},
   "cell_type": "markdown",
   "id": "40100c9c",
   "metadata": {},
   "source": [
    "<table align=\"left\">\n",
    "  <td>\n",
    "    <a target=\"_blank\" href=\"https://colab.research.google.com/github/georgia-tech-db/eva/blob/master/tutorials/12-query-pdf.ipynb\"><img src=\"https://www.tensorflow.org/images/colab_logo_32px.png\" /> Run on Google Colab</a>\n",
    "  </td>\n",
    "  <td>\n",
    "    <a target=\"_blank\" href=\"https://github.com/georgia-tech-db/eva/blob/master/tutorials/12-query-pdf.ipynb\"><img src=\"https://www.tensorflow.org/images/GitHub-Mark-32px.png\" /> View source on GitHub</a>\n",
    "  </td>\n",
    "  <td>\n",
    "    <a target=\"_blank\" href=\"https://github.com/georgia-tech-db/eva/raw/master/tutorials/12-query-pdf.ipynb\"><img src=\"https://www.tensorflow.org/images/download_logo_32px.png\" /> Download notebook</a>\n",
    "  </td>\n",
    "</table><br><br>"
   ]
  },
  {
   "attachments": {},
   "cell_type": "markdown",
   "id": "d53ef889",
   "metadata": {},
   "source": [
    "### Connect to EvaDB\n"
   ]
  },
  {
   "cell_type": "code",
   "execution_count": 1,
   "id": "cc1741d4",
   "metadata": {
    "execution": {
<<<<<<< HEAD
     "iopub.execute_input": "2023-06-08T05:30:23.965850Z",
     "iopub.status.busy": "2023-06-08T05:30:23.965359Z",
     "iopub.status.idle": "2023-06-08T05:30:31.947488Z",
     "shell.execute_reply": "2023-06-08T05:30:31.946647Z"
=======
     "iopub.execute_input": "2023-06-08T04:31:57.432532Z",
     "iopub.status.busy": "2023-06-08T04:31:57.432096Z",
     "iopub.status.idle": "2023-06-08T04:32:05.605010Z",
     "shell.execute_reply": "2023-06-08T04:32:05.604119Z"
>>>>>>> cf455efa
    }
   },
   "outputs": [
    {
     "name": "stdout",
     "output_type": "stream",
     "text": [
<<<<<<< HEAD
=======
      "Requirement already satisfied: evadb in /home/jarulraj3/eva/test_evadb/lib/python3.10/site-packages (0.2.8+dev)\r\n"
     ]
    },
    {
     "name": "stdout",
     "output_type": "stream",
     "text": [
      "Requirement already satisfied: pymupdf in /home/jarulraj3/eva/test_evadb/lib/python3.10/site-packages (from evadb) (1.22.3)\r\n",
      "Requirement already satisfied: aenum>=2.2.0 in /home/jarulraj3/eva/test_evadb/lib/python3.10/site-packages (from evadb) (3.1.12)\r\n",
      "Requirement already satisfied: pdfminer.six in /home/jarulraj3/eva/test_evadb/lib/python3.10/site-packages (from evadb) (20221105)\r\n",
      "Requirement already satisfied: sentence-transformers in /home/jarulraj3/eva/test_evadb/lib/python3.10/site-packages (from evadb) (2.2.2)\r\n",
      "Requirement already satisfied: pandas>=1.1.5 in /home/jarulraj3/eva/test_evadb/lib/python3.10/site-packages (from evadb) (2.0.2)\r\n",
      "Requirement already satisfied: facenet-pytorch>=2.5.2 in /home/jarulraj3/eva/test_evadb/lib/python3.10/site-packages (from evadb) (2.5.3)\r\n",
      "Requirement already satisfied: pyyaml>=5.1 in /home/jarulraj3/eva/test_evadb/lib/python3.10/site-packages (from evadb) (6.0)\r\n",
      "Requirement already satisfied: openai>=0.27.4 in /home/jarulraj3/eva/test_evadb/lib/python3.10/site-packages (from evadb) (0.27.8)\r\n",
      "Requirement already satisfied: sqlalchemy<2.0.0,>=1.4.0 in /home/jarulraj3/eva/test_evadb/lib/python3.10/site-packages (from evadb) (1.4.48)\r\n",
      "Requirement already satisfied: thefuzz in /home/jarulraj3/eva/test_evadb/lib/python3.10/site-packages (from evadb) (0.19.0)\r\n",
      "Requirement already satisfied: torchvision>=0.11.1 in /home/jarulraj3/eva/test_evadb/lib/python3.10/site-packages (from evadb) (0.15.2)\r\n",
      "Requirement already satisfied: langchain in /home/jarulraj3/eva/test_evadb/lib/python3.10/site-packages (from evadb) (0.0.193)\r\n",
      "Requirement already satisfied: diskcache>=5.4.0 in /home/jarulraj3/eva/test_evadb/lib/python3.10/site-packages (from evadb) (5.6.1)\r\n",
      "Requirement already satisfied: ray>=1.13.0 in /home/jarulraj3/eva/test_evadb/lib/python3.10/site-packages (from evadb) (2.4.0)\r\n",
      "Requirement already satisfied: timm>=0.6.13 in /home/jarulraj3/eva/test_evadb/lib/python3.10/site-packages (from evadb) (0.9.2)\r\n",
      "Requirement already satisfied: norfair>=2.2.0 in /home/jarulraj3/eva/test_evadb/lib/python3.10/site-packages (from evadb) (2.2.0)\r\n",
      "Requirement already satisfied: ultralytics>=8.0.93 in /home/jarulraj3/eva/test_evadb/lib/python3.10/site-packages (from evadb) (8.0.114)\r\n",
      "Requirement already satisfied: faiss-cpu in /home/jarulraj3/eva/test_evadb/lib/python3.10/site-packages (from evadb) (1.7.4)\r\n",
      "Requirement already satisfied: numpy>=1.19.5 in /home/jarulraj3/eva/test_evadb/lib/python3.10/site-packages (from evadb) (1.24.3)\r\n",
      "Requirement already satisfied: ipython<8.13.0 in /home/jarulraj3/eva/test_evadb/lib/python3.10/site-packages (from evadb) (8.12.2)\r\n",
      "Requirement already satisfied: opencv-contrib-python-headless>=4.6.0.66 in /home/jarulraj3/eva/test_evadb/lib/python3.10/site-packages (from evadb) (4.7.0.72)\r\n",
      "Requirement already satisfied: transformers>=4.27.4 in /home/jarulraj3/eva/test_evadb/lib/python3.10/site-packages (from evadb) (4.29.2)\r\n",
      "Requirement already satisfied: Pillow>=8.4.0 in /home/jarulraj3/eva/test_evadb/lib/python3.10/site-packages (from evadb) (9.5.0)\r\n",
      "Requirement already satisfied: eva-decord>=0.6.1 in /home/jarulraj3/eva/test_evadb/lib/python3.10/site-packages (from evadb) (0.6.1)\r\n",
      "Requirement already satisfied: lark>=1.0.0 in /home/jarulraj3/eva/test_evadb/lib/python3.10/site-packages (from evadb) (1.1.5)\r\n",
      "Requirement already satisfied: torch>=1.10.0 in /home/jarulraj3/eva/test_evadb/lib/python3.10/site-packages (from evadb) (2.0.1)\r\n"
     ]
    },
    {
     "name": "stdout",
     "output_type": "stream",
     "text": [
      "Requirement already satisfied: sqlalchemy-utils>=0.36.6 in /home/jarulraj3/eva/test_evadb/lib/python3.10/site-packages (from evadb) (0.41.1)\r\n",
      "Requirement already satisfied: boto3 in /home/jarulraj3/eva/test_evadb/lib/python3.10/site-packages (from evadb) (1.26.149)\r\n",
      "Requirement already satisfied: importlib-metadata<5.0 in /home/jarulraj3/eva/test_evadb/lib/python3.10/site-packages (from evadb) (4.13.0)\r\n",
      "Requirement already satisfied: nest-asyncio in /home/jarulraj3/eva/test_evadb/lib/python3.10/site-packages (from evadb) (1.5.6)\r\n",
      "Requirement already satisfied: requests in /home/jarulraj3/eva/test_evadb/lib/python3.10/site-packages (from facenet-pytorch>=2.5.2->evadb) (2.31.0)\r\n",
      "Requirement already satisfied: zipp>=0.5 in /home/jarulraj3/eva/test_evadb/lib/python3.10/site-packages (from importlib-metadata<5.0->evadb) (3.15.0)\r\n"
     ]
    },
    {
     "name": "stdout",
     "output_type": "stream",
     "text": [
      "Requirement already satisfied: stack-data in /home/jarulraj3/eva/test_evadb/lib/python3.10/site-packages (from ipython<8.13.0->evadb) (0.6.2)\r\n",
      "Requirement already satisfied: pexpect>4.3 in /home/jarulraj3/eva/test_evadb/lib/python3.10/site-packages (from ipython<8.13.0->evadb) (4.8.0)\r\n",
      "Requirement already satisfied: decorator in /home/jarulraj3/eva/test_evadb/lib/python3.10/site-packages (from ipython<8.13.0->evadb) (5.1.1)\r\n",
      "Requirement already satisfied: pygments>=2.4.0 in /home/jarulraj3/eva/test_evadb/lib/python3.10/site-packages (from ipython<8.13.0->evadb) (2.15.1)\r\n",
      "Requirement already satisfied: prompt-toolkit!=3.0.37,<3.1.0,>=3.0.30 in /home/jarulraj3/eva/test_evadb/lib/python3.10/site-packages (from ipython<8.13.0->evadb) (3.0.38)\r\n",
      "Requirement already satisfied: backcall in /home/jarulraj3/eva/test_evadb/lib/python3.10/site-packages (from ipython<8.13.0->evadb) (0.2.0)\r\n",
      "Requirement already satisfied: matplotlib-inline in /home/jarulraj3/eva/test_evadb/lib/python3.10/site-packages (from ipython<8.13.0->evadb) (0.1.6)\r\n",
      "Requirement already satisfied: jedi>=0.16 in /home/jarulraj3/eva/test_evadb/lib/python3.10/site-packages (from ipython<8.13.0->evadb) (0.18.2)\r\n",
      "Requirement already satisfied: traitlets>=5 in /home/jarulraj3/eva/test_evadb/lib/python3.10/site-packages (from ipython<8.13.0->evadb) (5.9.0)\r\n",
      "Requirement already satisfied: pickleshare in /home/jarulraj3/eva/test_evadb/lib/python3.10/site-packages (from ipython<8.13.0->evadb) (0.7.5)\r\n"
     ]
    },
    {
     "name": "stdout",
     "output_type": "stream",
     "text": [
      "Requirement already satisfied: filterpy<2.0.0,>=1.4.5 in /home/jarulraj3/eva/test_evadb/lib/python3.10/site-packages (from norfair>=2.2.0->evadb) (1.4.5)\r\n",
      "Requirement already satisfied: scipy>=1.5.4 in /home/jarulraj3/eva/test_evadb/lib/python3.10/site-packages (from norfair>=2.2.0->evadb) (1.10.1)\r\n",
      "Requirement already satisfied: rich<13.0.0,>=9.10.0 in /home/jarulraj3/eva/test_evadb/lib/python3.10/site-packages (from norfair>=2.2.0->evadb) (12.6.0)\r\n",
      "Requirement already satisfied: aiohttp in /home/jarulraj3/eva/test_evadb/lib/python3.10/site-packages (from openai>=0.27.4->evadb) (3.8.4)\r\n",
      "Requirement already satisfied: tqdm in /home/jarulraj3/eva/test_evadb/lib/python3.10/site-packages (from openai>=0.27.4->evadb) (4.65.0)\r\n"
     ]
    },
    {
     "name": "stdout",
     "output_type": "stream",
     "text": [
      "Requirement already satisfied: tzdata>=2022.1 in /home/jarulraj3/eva/test_evadb/lib/python3.10/site-packages (from pandas>=1.1.5->evadb) (2023.3)\r\n",
      "Requirement already satisfied: pytz>=2020.1 in /home/jarulraj3/eva/test_evadb/lib/python3.10/site-packages (from pandas>=1.1.5->evadb) (2023.3)\r\n",
      "Requirement already satisfied: python-dateutil>=2.8.2 in /home/jarulraj3/eva/test_evadb/lib/python3.10/site-packages (from pandas>=1.1.5->evadb) (2.8.2)\r\n"
     ]
    },
    {
     "name": "stdout",
     "output_type": "stream",
     "text": [
      "Requirement already satisfied: aiosignal in /home/jarulraj3/eva/test_evadb/lib/python3.10/site-packages (from ray>=1.13.0->evadb) (1.3.1)\r\n",
      "Requirement already satisfied: msgpack<2.0.0,>=1.0.0 in /home/jarulraj3/eva/test_evadb/lib/python3.10/site-packages (from ray>=1.13.0->evadb) (1.0.5)\r\n",
      "Requirement already satisfied: jsonschema in /home/jarulraj3/eva/test_evadb/lib/python3.10/site-packages (from ray>=1.13.0->evadb) (4.17.3)\r\n",
      "Requirement already satisfied: attrs in /home/jarulraj3/eva/test_evadb/lib/python3.10/site-packages (from ray>=1.13.0->evadb) (23.1.0)\r\n",
      "Requirement already satisfied: grpcio<=1.51.3,>=1.42.0 in /home/jarulraj3/eva/test_evadb/lib/python3.10/site-packages (from ray>=1.13.0->evadb) (1.51.3)\r\n",
      "Requirement already satisfied: packaging in /home/jarulraj3/eva/test_evadb/lib/python3.10/site-packages (from ray>=1.13.0->evadb) (23.1)\r\n",
      "Requirement already satisfied: filelock in /home/jarulraj3/eva/test_evadb/lib/python3.10/site-packages (from ray>=1.13.0->evadb) (3.12.0)\r\n",
      "Requirement already satisfied: protobuf!=3.19.5,>=3.15.3 in /home/jarulraj3/eva/test_evadb/lib/python3.10/site-packages (from ray>=1.13.0->evadb) (4.23.2)\r\n",
      "Requirement already satisfied: virtualenv<20.21.1,>=20.0.24 in /home/jarulraj3/eva/test_evadb/lib/python3.10/site-packages (from ray>=1.13.0->evadb) (20.21.0)\r\n",
      "Requirement already satisfied: click>=7.0 in /home/jarulraj3/eva/test_evadb/lib/python3.10/site-packages (from ray>=1.13.0->evadb) (8.1.3)\r\n",
      "Requirement already satisfied: frozenlist in /home/jarulraj3/eva/test_evadb/lib/python3.10/site-packages (from ray>=1.13.0->evadb) (1.3.3)\r\n"
     ]
    },
    {
     "name": "stdout",
     "output_type": "stream",
     "text": [
      "Requirement already satisfied: greenlet!=0.4.17 in /home/jarulraj3/eva/test_evadb/lib/python3.10/site-packages (from sqlalchemy<2.0.0,>=1.4.0->evadb) (2.0.2)\r\n"
     ]
    },
    {
     "name": "stdout",
     "output_type": "stream",
     "text": [
      "Requirement already satisfied: huggingface-hub in /home/jarulraj3/eva/test_evadb/lib/python3.10/site-packages (from timm>=0.6.13->evadb) (0.15.1)\r\n",
      "Requirement already satisfied: safetensors in /home/jarulraj3/eva/test_evadb/lib/python3.10/site-packages (from timm>=0.6.13->evadb) (0.3.1)\r\n"
     ]
    },
    {
     "name": "stdout",
     "output_type": "stream",
     "text": [
      "Requirement already satisfied: nvidia-nccl-cu11==2.14.3 in /home/jarulraj3/eva/test_evadb/lib/python3.10/site-packages (from torch>=1.10.0->evadb) (2.14.3)\r\n",
      "Requirement already satisfied: nvidia-cublas-cu11==11.10.3.66 in /home/jarulraj3/eva/test_evadb/lib/python3.10/site-packages (from torch>=1.10.0->evadb) (11.10.3.66)\r\n",
      "Requirement already satisfied: nvidia-cufft-cu11==10.9.0.58 in /home/jarulraj3/eva/test_evadb/lib/python3.10/site-packages (from torch>=1.10.0->evadb) (10.9.0.58)\r\n",
      "Requirement already satisfied: networkx in /home/jarulraj3/eva/test_evadb/lib/python3.10/site-packages (from torch>=1.10.0->evadb) (3.1)\r\n",
      "Requirement already satisfied: jinja2 in /home/jarulraj3/eva/test_evadb/lib/python3.10/site-packages (from torch>=1.10.0->evadb) (3.1.2)\r\n",
      "Requirement already satisfied: nvidia-curand-cu11==10.2.10.91 in /home/jarulraj3/eva/test_evadb/lib/python3.10/site-packages (from torch>=1.10.0->evadb) (10.2.10.91)\r\n",
      "Requirement already satisfied: nvidia-cusparse-cu11==11.7.4.91 in /home/jarulraj3/eva/test_evadb/lib/python3.10/site-packages (from torch>=1.10.0->evadb) (11.7.4.91)\r\n",
      "Requirement already satisfied: nvidia-cuda-nvrtc-cu11==11.7.99 in /home/jarulraj3/eva/test_evadb/lib/python3.10/site-packages (from torch>=1.10.0->evadb) (11.7.99)\r\n",
      "Requirement already satisfied: triton==2.0.0 in /home/jarulraj3/eva/test_evadb/lib/python3.10/site-packages (from torch>=1.10.0->evadb) (2.0.0)\r\n",
      "Requirement already satisfied: nvidia-cuda-cupti-cu11==11.7.101 in /home/jarulraj3/eva/test_evadb/lib/python3.10/site-packages (from torch>=1.10.0->evadb) (11.7.101)\r\n",
      "Requirement already satisfied: nvidia-cusolver-cu11==11.4.0.1 in /home/jarulraj3/eva/test_evadb/lib/python3.10/site-packages (from torch>=1.10.0->evadb) (11.4.0.1)\r\n",
      "Requirement already satisfied: nvidia-nvtx-cu11==11.7.91 in /home/jarulraj3/eva/test_evadb/lib/python3.10/site-packages (from torch>=1.10.0->evadb) (11.7.91)\r\n",
      "Requirement already satisfied: typing-extensions in /home/jarulraj3/eva/test_evadb/lib/python3.10/site-packages (from torch>=1.10.0->evadb) (4.5.0)\r\n",
      "Requirement already satisfied: nvidia-cudnn-cu11==8.5.0.96 in /home/jarulraj3/eva/test_evadb/lib/python3.10/site-packages (from torch>=1.10.0->evadb) (8.5.0.96)\r\n",
      "Requirement already satisfied: nvidia-cuda-runtime-cu11==11.7.99 in /home/jarulraj3/eva/test_evadb/lib/python3.10/site-packages (from torch>=1.10.0->evadb) (11.7.99)\r\n",
      "Requirement already satisfied: sympy in /home/jarulraj3/eva/test_evadb/lib/python3.10/site-packages (from torch>=1.10.0->evadb) (1.12)\r\n",
      "Requirement already satisfied: setuptools in /home/jarulraj3/eva/test_evadb/lib/python3.10/site-packages (from nvidia-cublas-cu11==11.10.3.66->torch>=1.10.0->evadb) (65.5.0)\r\n",
      "Requirement already satisfied: wheel in /home/jarulraj3/eva/test_evadb/lib/python3.10/site-packages (from nvidia-cublas-cu11==11.10.3.66->torch>=1.10.0->evadb) (0.40.0)\r\n"
     ]
    },
    {
     "name": "stdout",
     "output_type": "stream",
     "text": [
      "Requirement already satisfied: lit in /home/jarulraj3/eva/test_evadb/lib/python3.10/site-packages (from triton==2.0.0->torch>=1.10.0->evadb) (16.0.5.post0)\r\n",
      "Requirement already satisfied: cmake in /home/jarulraj3/eva/test_evadb/lib/python3.10/site-packages (from triton==2.0.0->torch>=1.10.0->evadb) (3.26.3)\r\n"
     ]
    },
    {
     "name": "stdout",
     "output_type": "stream",
     "text": [
      "Requirement already satisfied: tokenizers!=0.11.3,<0.14,>=0.11.1 in /home/jarulraj3/eva/test_evadb/lib/python3.10/site-packages (from transformers>=4.27.4->evadb) (0.13.3)\r\n",
      "Requirement already satisfied: regex!=2019.12.17 in /home/jarulraj3/eva/test_evadb/lib/python3.10/site-packages (from transformers>=4.27.4->evadb) (2023.6.3)\r\n",
      "Requirement already satisfied: matplotlib>=3.2.2 in /home/jarulraj3/eva/test_evadb/lib/python3.10/site-packages (from ultralytics>=8.0.93->evadb) (3.7.1)\r\n",
      "Requirement already satisfied: opencv-python>=4.6.0 in /home/jarulraj3/eva/test_evadb/lib/python3.10/site-packages (from ultralytics>=8.0.93->evadb) (4.7.0.72)\r\n",
      "Requirement already satisfied: seaborn>=0.11.0 in /home/jarulraj3/eva/test_evadb/lib/python3.10/site-packages (from ultralytics>=8.0.93->evadb) (0.12.2)\r\n",
      "Requirement already satisfied: psutil in /home/jarulraj3/eva/test_evadb/lib/python3.10/site-packages (from ultralytics>=8.0.93->evadb) (5.9.5)\r\n",
      "Requirement already satisfied: s3transfer<0.7.0,>=0.6.0 in /home/jarulraj3/eva/test_evadb/lib/python3.10/site-packages (from boto3->evadb) (0.6.1)\r\n",
      "Requirement already satisfied: botocore<1.30.0,>=1.29.149 in /home/jarulraj3/eva/test_evadb/lib/python3.10/site-packages (from boto3->evadb) (1.29.149)\r\n",
      "Requirement already satisfied: jmespath<2.0.0,>=0.7.1 in /home/jarulraj3/eva/test_evadb/lib/python3.10/site-packages (from boto3->evadb) (1.0.1)\r\n"
     ]
    },
    {
     "name": "stdout",
     "output_type": "stream",
     "text": [
      "Requirement already satisfied: numexpr<3.0.0,>=2.8.4 in /home/jarulraj3/eva/test_evadb/lib/python3.10/site-packages (from langchain->evadb) (2.8.4)\r\n",
      "Requirement already satisfied: openapi-schema-pydantic<2.0,>=1.2 in /home/jarulraj3/eva/test_evadb/lib/python3.10/site-packages (from langchain->evadb) (1.2.4)\r\n",
      "Requirement already satisfied: dataclasses-json<0.6.0,>=0.5.7 in /home/jarulraj3/eva/test_evadb/lib/python3.10/site-packages (from langchain->evadb) (0.5.7)\r\n",
      "Requirement already satisfied: async-timeout<5.0.0,>=4.0.0 in /home/jarulraj3/eva/test_evadb/lib/python3.10/site-packages (from langchain->evadb) (4.0.2)\r\n",
      "Requirement already satisfied: pydantic<2,>=1 in /home/jarulraj3/eva/test_evadb/lib/python3.10/site-packages (from langchain->evadb) (1.10.9)\r\n",
      "Requirement already satisfied: tenacity<9.0.0,>=8.1.0 in /home/jarulraj3/eva/test_evadb/lib/python3.10/site-packages (from langchain->evadb) (8.2.2)\r\n",
      "Requirement already satisfied: langchainplus-sdk<0.0.5,>=0.0.4 in /home/jarulraj3/eva/test_evadb/lib/python3.10/site-packages (from langchain->evadb) (0.0.4)\r\n"
     ]
    },
    {
     "name": "stdout",
     "output_type": "stream",
     "text": [
      "Requirement already satisfied: charset-normalizer>=2.0.0 in /home/jarulraj3/eva/test_evadb/lib/python3.10/site-packages (from pdfminer.six->evadb) (3.1.0)\r\n",
      "Requirement already satisfied: cryptography>=36.0.0 in /home/jarulraj3/eva/test_evadb/lib/python3.10/site-packages (from pdfminer.six->evadb) (41.0.1)\r\n",
      "Requirement already satisfied: scikit-learn in /home/jarulraj3/eva/test_evadb/lib/python3.10/site-packages (from sentence-transformers->evadb) (1.2.2)\r\n",
      "Requirement already satisfied: nltk in /home/jarulraj3/eva/test_evadb/lib/python3.10/site-packages (from sentence-transformers->evadb) (3.8.1)\r\n",
      "Requirement already satisfied: sentencepiece in /home/jarulraj3/eva/test_evadb/lib/python3.10/site-packages (from sentence-transformers->evadb) (0.1.99)\r\n",
      "Requirement already satisfied: multidict<7.0,>=4.5 in /home/jarulraj3/eva/test_evadb/lib/python3.10/site-packages (from aiohttp->openai>=0.27.4->evadb) (6.0.4)\r\n",
      "Requirement already satisfied: yarl<2.0,>=1.0 in /home/jarulraj3/eva/test_evadb/lib/python3.10/site-packages (from aiohttp->openai>=0.27.4->evadb) (1.9.2)\r\n"
     ]
    },
    {
     "name": "stdout",
     "output_type": "stream",
     "text": [
      "Requirement already satisfied: urllib3<1.27,>=1.25.4 in /home/jarulraj3/eva/test_evadb/lib/python3.10/site-packages (from botocore<1.30.0,>=1.29.149->boto3->evadb) (1.26.16)\r\n"
     ]
    },
    {
     "name": "stdout",
     "output_type": "stream",
     "text": [
      "Requirement already satisfied: cffi>=1.12 in /home/jarulraj3/eva/test_evadb/lib/python3.10/site-packages (from cryptography>=36.0.0->pdfminer.six->evadb) (1.15.1)\r\n",
      "Requirement already satisfied: marshmallow<4.0.0,>=3.3.0 in /home/jarulraj3/eva/test_evadb/lib/python3.10/site-packages (from dataclasses-json<0.6.0,>=0.5.7->langchain->evadb) (3.19.0)\r\n",
      "Requirement already satisfied: typing-inspect>=0.4.0 in /home/jarulraj3/eva/test_evadb/lib/python3.10/site-packages (from dataclasses-json<0.6.0,>=0.5.7->langchain->evadb) (0.9.0)\r\n",
      "Requirement already satisfied: marshmallow-enum<2.0.0,>=1.5.1 in /home/jarulraj3/eva/test_evadb/lib/python3.10/site-packages (from dataclasses-json<0.6.0,>=0.5.7->langchain->evadb) (1.5.1)\r\n"
     ]
    },
    {
     "name": "stdout",
     "output_type": "stream",
     "text": [
      "Requirement already satisfied: fsspec in /home/jarulraj3/eva/test_evadb/lib/python3.10/site-packages (from huggingface-hub->timm>=0.6.13->evadb) (2023.5.0)\r\n"
     ]
    },
    {
     "name": "stdout",
     "output_type": "stream",
     "text": [
      "Requirement already satisfied: parso<0.9.0,>=0.8.0 in /home/jarulraj3/eva/test_evadb/lib/python3.10/site-packages (from jedi>=0.16->ipython<8.13.0->evadb) (0.8.3)\r\n",
      "Requirement already satisfied: cycler>=0.10 in /home/jarulraj3/eva/test_evadb/lib/python3.10/site-packages (from matplotlib>=3.2.2->ultralytics>=8.0.93->evadb) (0.11.0)\r\n",
      "Requirement already satisfied: pyparsing>=2.3.1 in /home/jarulraj3/eva/test_evadb/lib/python3.10/site-packages (from matplotlib>=3.2.2->ultralytics>=8.0.93->evadb) (3.0.9)\r\n",
      "Requirement already satisfied: contourpy>=1.0.1 in /home/jarulraj3/eva/test_evadb/lib/python3.10/site-packages (from matplotlib>=3.2.2->ultralytics>=8.0.93->evadb) (1.0.7)\r\n",
      "Requirement already satisfied: kiwisolver>=1.0.1 in /home/jarulraj3/eva/test_evadb/lib/python3.10/site-packages (from matplotlib>=3.2.2->ultralytics>=8.0.93->evadb) (1.4.4)\r\n",
      "Requirement already satisfied: fonttools>=4.22.0 in /home/jarulraj3/eva/test_evadb/lib/python3.10/site-packages (from matplotlib>=3.2.2->ultralytics>=8.0.93->evadb) (4.39.4)\r\n"
     ]
    },
    {
     "name": "stdout",
     "output_type": "stream",
     "text": [
      "Requirement already satisfied: ptyprocess>=0.5 in /home/jarulraj3/eva/test_evadb/lib/python3.10/site-packages (from pexpect>4.3->ipython<8.13.0->evadb) (0.7.0)\r\n",
      "Requirement already satisfied: wcwidth in /home/jarulraj3/eva/test_evadb/lib/python3.10/site-packages (from prompt-toolkit!=3.0.37,<3.1.0,>=3.0.30->ipython<8.13.0->evadb) (0.2.6)\r\n"
     ]
    },
    {
     "name": "stdout",
     "output_type": "stream",
     "text": [
      "Requirement already satisfied: six>=1.5 in /home/jarulraj3/eva/test_evadb/lib/python3.10/site-packages (from python-dateutil>=2.8.2->pandas>=1.1.5->evadb) (1.16.0)\r\n",
      "Requirement already satisfied: idna<4,>=2.5 in /home/jarulraj3/eva/test_evadb/lib/python3.10/site-packages (from requests->facenet-pytorch>=2.5.2->evadb) (3.4)\r\n",
      "Requirement already satisfied: certifi>=2017.4.17 in /home/jarulraj3/eva/test_evadb/lib/python3.10/site-packages (from requests->facenet-pytorch>=2.5.2->evadb) (2023.5.7)\r\n",
      "Requirement already satisfied: commonmark<0.10.0,>=0.9.0 in /home/jarulraj3/eva/test_evadb/lib/python3.10/site-packages (from rich<13.0.0,>=9.10.0->norfair>=2.2.0->evadb) (0.9.1)\r\n"
     ]
    },
    {
     "name": "stdout",
     "output_type": "stream",
     "text": [
      "Requirement already satisfied: distlib<1,>=0.3.6 in /home/jarulraj3/eva/test_evadb/lib/python3.10/site-packages (from virtualenv<20.21.1,>=20.0.24->ray>=1.13.0->evadb) (0.3.6)\r\n",
      "Requirement already satisfied: platformdirs<4,>=2.4 in /home/jarulraj3/eva/test_evadb/lib/python3.10/site-packages (from virtualenv<20.21.1,>=20.0.24->ray>=1.13.0->evadb) (3.5.1)\r\n"
     ]
    },
    {
     "name": "stdout",
     "output_type": "stream",
     "text": [
      "Requirement already satisfied: MarkupSafe>=2.0 in /home/jarulraj3/eva/test_evadb/lib/python3.10/site-packages (from jinja2->torch>=1.10.0->evadb) (2.1.3)\r\n"
     ]
    },
    {
     "name": "stdout",
     "output_type": "stream",
     "text": [
      "Requirement already satisfied: pyrsistent!=0.17.0,!=0.17.1,!=0.17.2,>=0.14.0 in /home/jarulraj3/eva/test_evadb/lib/python3.10/site-packages (from jsonschema->ray>=1.13.0->evadb) (0.19.3)\r\n"
     ]
    },
    {
     "name": "stdout",
     "output_type": "stream",
     "text": [
      "Requirement already satisfied: joblib in /home/jarulraj3/eva/test_evadb/lib/python3.10/site-packages (from nltk->sentence-transformers->evadb) (1.2.0)\r\n"
     ]
    },
    {
     "name": "stdout",
     "output_type": "stream",
     "text": [
      "Requirement already satisfied: threadpoolctl>=2.0.0 in /home/jarulraj3/eva/test_evadb/lib/python3.10/site-packages (from scikit-learn->sentence-transformers->evadb) (3.1.0)\r\n"
     ]
    },
    {
     "name": "stdout",
     "output_type": "stream",
     "text": [
      "Requirement already satisfied: pure-eval in /home/jarulraj3/eva/test_evadb/lib/python3.10/site-packages (from stack-data->ipython<8.13.0->evadb) (0.2.2)\r\n",
      "Requirement already satisfied: executing>=1.2.0 in /home/jarulraj3/eva/test_evadb/lib/python3.10/site-packages (from stack-data->ipython<8.13.0->evadb) (1.2.0)\r\n",
      "Requirement already satisfied: asttokens>=2.1.0 in /home/jarulraj3/eva/test_evadb/lib/python3.10/site-packages (from stack-data->ipython<8.13.0->evadb) (2.2.1)\r\n",
      "Requirement already satisfied: mpmath>=0.19 in /home/jarulraj3/eva/test_evadb/lib/python3.10/site-packages (from sympy->torch>=1.10.0->evadb) (1.3.0)\r\n",
      "Requirement already satisfied: pycparser in /home/jarulraj3/eva/test_evadb/lib/python3.10/site-packages (from cffi>=1.12->cryptography>=36.0.0->pdfminer.six->evadb) (2.21)\r\n"
     ]
    },
    {
     "name": "stdout",
     "output_type": "stream",
     "text": [
      "Requirement already satisfied: mypy-extensions>=0.3.0 in /home/jarulraj3/eva/test_evadb/lib/python3.10/site-packages (from typing-inspect>=0.4.0->dataclasses-json<0.6.0,>=0.5.7->langchain->evadb) (1.0.0)\r\n"
     ]
    },
    {
     "name": "stdout",
     "output_type": "stream",
     "text": [
>>>>>>> cf455efa
      "\r\n",
      "\u001b[1m[\u001b[0m\u001b[34;49mnotice\u001b[0m\u001b[1;39;49m]\u001b[0m\u001b[39;49m A new release of pip is available: \u001b[0m\u001b[31;49m23.0.1\u001b[0m\u001b[39;49m -> \u001b[0m\u001b[32;49m23.1.2\u001b[0m\r\n",
      "\u001b[1m[\u001b[0m\u001b[34;49mnotice\u001b[0m\u001b[1;39;49m]\u001b[0m\u001b[39;49m To update, run: \u001b[0m\u001b[32;49mpip install --upgrade pip\u001b[0m\r\n"
     ]
    },
    {
     "name": "stdout",
     "output_type": "stream",
     "text": [
      "Note: you may need to restart the kernel to use updated packages.\n"
     ]
    }
   ],
   "source": [
    "%pip install --quiet evadb\n",
    "import evadb\n",
    "cursor = evadb.connect().cursor()"
   ]
  },
  {
   "attachments": {},
   "cell_type": "markdown",
   "id": "cfda671a",
   "metadata": {},
   "source": [
    "### Download PDFs"
   ]
  },
  {
   "cell_type": "code",
   "execution_count": 2,
   "id": "1ee8b17b",
   "metadata": {
    "execution": {
<<<<<<< HEAD
     "iopub.execute_input": "2023-06-08T05:30:31.952543Z",
     "iopub.status.busy": "2023-06-08T05:30:31.952054Z",
     "iopub.status.idle": "2023-06-08T05:30:32.683220Z",
     "shell.execute_reply": "2023-06-08T05:30:32.681403Z"
=======
     "iopub.execute_input": "2023-06-08T04:32:05.610260Z",
     "iopub.status.busy": "2023-06-08T04:32:05.609717Z",
     "iopub.status.idle": "2023-06-08T04:32:07.473409Z",
     "shell.execute_reply": "2023-06-08T04:32:07.471813Z"
>>>>>>> cf455efa
    }
   },
   "outputs": [
    {
     "name": "stdout",
     "output_type": "stream",
     "text": [
<<<<<<< HEAD
      "File ‘pdf_sample1.pdf’ already there; not retrieving.\r\n",
=======
      "--2023-06-08 00:32:06--  https://www.dropbox.com/s/fv6pqdneth3l6fz/pdf_sample1.pdf\r\n",
      "Resolving www.dropbox.com (www.dropbox.com)... 162.125.9.18, 2620:100:601f:18::a27d:912\r\n",
      "Connecting to www.dropbox.com (www.dropbox.com)|162.125.9.18|:443... connected.\r\n",
      "HTTP request sent, awaiting response... "
     ]
    },
    {
     "name": "stdout",
     "output_type": "stream",
     "text": [
      "302 Found\r\n",
      "Location: /s/raw/fv6pqdneth3l6fz/pdf_sample1.pdf [following]\r\n",
      "--2023-06-08 00:32:06--  https://www.dropbox.com/s/raw/fv6pqdneth3l6fz/pdf_sample1.pdf\r\n",
      "Reusing existing connection to www.dropbox.com:443.\r\n",
      "HTTP request sent, awaiting response... "
     ]
    },
    {
     "name": "stdout",
     "output_type": "stream",
     "text": [
      "302 Found\r\n",
      "Location: https://uc6c50a1bf52c3a5a1f2bb81c60e.dl.dropboxusercontent.com/cd/0/inline/B9kMOhC5WFuN8cnIT3UtWvOHEo7URwXT4-SxiW54VMsb3LEXD07dZiVOmRMKvsL1BCig-uzl8BU5ZxpU6L7WqcwAciBfk6DiunDNh32eXyTd6N3xgOYLiNGfBtWaqGJ3tOl99hgTUJ4vvHk6gvFGyff_c5vH7sxp86cUoS9jU3QmNg/file# [following]\r\n",
      "--2023-06-08 00:32:06--  https://uc6c50a1bf52c3a5a1f2bb81c60e.dl.dropboxusercontent.com/cd/0/inline/B9kMOhC5WFuN8cnIT3UtWvOHEo7URwXT4-SxiW54VMsb3LEXD07dZiVOmRMKvsL1BCig-uzl8BU5ZxpU6L7WqcwAciBfk6DiunDNh32eXyTd6N3xgOYLiNGfBtWaqGJ3tOl99hgTUJ4vvHk6gvFGyff_c5vH7sxp86cUoS9jU3QmNg/file\r\n",
      "Resolving uc6c50a1bf52c3a5a1f2bb81c60e.dl.dropboxusercontent.com (uc6c50a1bf52c3a5a1f2bb81c60e.dl.dropboxusercontent.com)... "
     ]
    },
    {
     "name": "stdout",
     "output_type": "stream",
     "text": [
      "162.125.9.15, 2620:100:601f:15::a27d:90f\r\n",
      "Connecting to uc6c50a1bf52c3a5a1f2bb81c60e.dl.dropboxusercontent.com (uc6c50a1bf52c3a5a1f2bb81c60e.dl.dropboxusercontent.com)|162.125.9.15|:443... connected.\r\n",
      "HTTP request sent, awaiting response... "
     ]
    },
    {
     "name": "stdout",
     "output_type": "stream",
     "text": [
      "302 Found\r\n",
      "Location: /cd/0/inline2/B9kuNX-KqP8lOLScwiKic3F4H-xCQPsg74ZRY1N324hMywWU2cwAyX7PVohVmnhJ5Uz5GRxg0sWG8RTxg2mkV44Cf4aOFLp2rZ3US7YVUTtelX1vRbOIG5TR5Nahukh2BmbsmFUF77UVREW9xSFOsHtYDhVKsJBluPGbr-vw99XENhM9I6iAeDpjgJgKyiatHhV5FveCRBncRK727JioCO0qCazf7HbBimxBWwAgUxvLoGAIKu2oUhTU-QHMMmskmsiDUetA9Q-P-LFcNfcjIKPs-ZwSjOIhHvgQHwkLOIdeWbmVrCTTE--xB2DmIu1EhUmlE6XLgaHFkPAin1m0gL746K-st1XUsKQhwIh8Z-oNRLkl-tHFV5pfczFlxhyC8jbdvbqlatRRPHLZe1QxXcyPpBinbKfwFwDQcdqwk1Buyw/file [following]\r\n",
      "--2023-06-08 00:32:07--  https://uc6c50a1bf52c3a5a1f2bb81c60e.dl.dropboxusercontent.com/cd/0/inline2/B9kuNX-KqP8lOLScwiKic3F4H-xCQPsg74ZRY1N324hMywWU2cwAyX7PVohVmnhJ5Uz5GRxg0sWG8RTxg2mkV44Cf4aOFLp2rZ3US7YVUTtelX1vRbOIG5TR5Nahukh2BmbsmFUF77UVREW9xSFOsHtYDhVKsJBluPGbr-vw99XENhM9I6iAeDpjgJgKyiatHhV5FveCRBncRK727JioCO0qCazf7HbBimxBWwAgUxvLoGAIKu2oUhTU-QHMMmskmsiDUetA9Q-P-LFcNfcjIKPs-ZwSjOIhHvgQHwkLOIdeWbmVrCTTE--xB2DmIu1EhUmlE6XLgaHFkPAin1m0gL746K-st1XUsKQhwIh8Z-oNRLkl-tHFV5pfczFlxhyC8jbdvbqlatRRPHLZe1QxXcyPpBinbKfwFwDQcdqwk1Buyw/file\r\n",
      "Reusing existing connection to uc6c50a1bf52c3a5a1f2bb81c60e.dl.dropboxusercontent.com:443.\r\n",
      "HTTP request sent, awaiting response... "
     ]
    },
    {
     "name": "stdout",
     "output_type": "stream",
     "text": [
      "200 OK\r\n",
      "Length: 314737 (307K) [application/pdf]\r\n",
      "Saving to: ‘pdf_sample1.pdf’\r\n",
      "\r\n",
      "\r",
      "pdf_sample1.pdf       0%[                    ]       0  --.-KB/s               \r",
      "pdf_sample1.pdf     100%[===================>] 307.36K  --.-KB/s    in 0.002s  \r\n",
      "\r\n",
      "2023-06-08 00:32:07 (130 MB/s) - ‘pdf_sample1.pdf’ saved [314737/314737]\r\n",
>>>>>>> cf455efa
      "\r\n"
     ]
    }
   ],
   "source": [
    "!wget -nc \"https://www.dropbox.com/s/fv6pqdneth3l6fz/pdf_sample1.pdf\""
   ]
  },
  {
   "attachments": {},
   "cell_type": "markdown",
   "id": "1d9c44d4",
   "metadata": {},
   "source": [
    "### Load PDFs"
   ]
  },
  {
   "cell_type": "code",
   "execution_count": 3,
   "id": "98061621",
   "metadata": {
    "execution": {
<<<<<<< HEAD
     "iopub.execute_input": "2023-06-08T05:30:32.694980Z",
     "iopub.status.busy": "2023-06-08T05:30:32.694409Z",
     "iopub.status.idle": "2023-06-08T05:30:32.836774Z",
     "shell.execute_reply": "2023-06-08T05:30:32.836195Z"
=======
     "iopub.execute_input": "2023-06-08T04:32:07.479382Z",
     "iopub.status.busy": "2023-06-08T04:32:07.479060Z",
     "iopub.status.idle": "2023-06-08T04:32:07.580998Z",
     "shell.execute_reply": "2023-06-08T04:32:07.580289Z"
>>>>>>> cf455efa
    }
   },
   "outputs": [
    {
<<<<<<< HEAD
=======
     "name": "stderr",
     "output_type": "stream",
     "text": [
      "06-08-2023 00:32:07 WARNING[drop_object_executor:drop_object_executor.py:_handle_drop_table:0050] Table: MyPDFs does not exist\n"
     ]
    },
    {
>>>>>>> cf455efa
     "data": {
      "text/html": [
       "<div>\n",
       "<style scoped>\n",
       "    .dataframe tbody tr th:only-of-type {\n",
       "        vertical-align: middle;\n",
       "    }\n",
       "\n",
       "    .dataframe tbody tr th {\n",
       "        vertical-align: top;\n",
       "    }\n",
       "\n",
       "    .dataframe thead th {\n",
       "        text-align: right;\n",
       "    }\n",
       "</style>\n",
       "<table border=\"1\" class=\"dataframe\">\n",
       "  <thead>\n",
       "    <tr style=\"text-align: right;\">\n",
       "      <th></th>\n",
       "      <th>0</th>\n",
       "    </tr>\n",
       "  </thead>\n",
       "  <tbody>\n",
       "    <tr>\n",
       "      <th>0</th>\n",
       "      <td>Number of loaded PDF: 1</td>\n",
       "    </tr>\n",
       "  </tbody>\n",
       "</table>\n",
       "</div>"
      ],
      "text/plain": [
       "                         0\n",
       "0  Number of loaded PDF: 1"
      ]
     },
     "execution_count": 3,
     "metadata": {},
     "output_type": "execute_result"
    }
   ],
   "source": [
    "cursor.query(\"DROP TABLE IF EXISTS MyPDFs\").df()\n",
    "cursor.load('pdf_sample1.pdf', \"MyPDFs\", format=\"pdf\").df()"
   ]
  },
  {
   "attachments": {},
   "cell_type": "markdown",
   "id": "972e2b21",
   "metadata": {},
   "source": [
    "### Retrieve Text from Loaded PDFs"
   ]
  },
  {
   "cell_type": "code",
   "execution_count": 4,
   "id": "f2674110",
   "metadata": {
    "execution": {
<<<<<<< HEAD
     "iopub.execute_input": "2023-06-08T05:30:32.839765Z",
     "iopub.status.busy": "2023-06-08T05:30:32.839531Z",
     "iopub.status.idle": "2023-06-08T05:30:33.481695Z",
     "shell.execute_reply": "2023-06-08T05:30:33.480833Z"
=======
     "iopub.execute_input": "2023-06-08T04:32:07.585294Z",
     "iopub.status.busy": "2023-06-08T04:32:07.585046Z",
     "iopub.status.idle": "2023-06-08T04:32:08.257349Z",
     "shell.execute_reply": "2023-06-08T04:32:08.256571Z"
>>>>>>> cf455efa
    }
   },
   "outputs": [
    {
     "data": {
      "text/html": [
       "<div>\n",
       "<style scoped>\n",
       "    .dataframe tbody tr th:only-of-type {\n",
       "        vertical-align: middle;\n",
       "    }\n",
       "\n",
       "    .dataframe tbody tr th {\n",
       "        vertical-align: top;\n",
       "    }\n",
       "\n",
       "    .dataframe thead th {\n",
       "        text-align: right;\n",
       "    }\n",
       "</style>\n",
       "<table border=\"1\" class=\"dataframe\">\n",
       "  <thead>\n",
       "    <tr style=\"text-align: right;\">\n",
       "      <th></th>\n",
       "      <th>mypdfs._row_id</th>\n",
       "      <th>mypdfs.name</th>\n",
       "      <th>mypdfs.page</th>\n",
       "      <th>mypdfs.paragraph</th>\n",
       "      <th>mypdfs.data</th>\n",
       "    </tr>\n",
       "  </thead>\n",
       "  <tbody>\n",
       "    <tr>\n",
       "      <th>0</th>\n",
       "      <td>1</td>\n",
       "      <td>pdf_sample1.pdf</td>\n",
       "      <td>1</td>\n",
       "      <td>1</td>\n",
       "      <td>HAEMETOLOGY       STUDY OF BLOOD</td>\n",
       "    </tr>\n",
       "    <tr>\n",
       "      <th>1</th>\n",
       "      <td>1</td>\n",
       "      <td>pdf_sample1.pdf</td>\n",
       "      <td>1</td>\n",
       "      <td>2</td>\n",
       "      <td>DEFINATION  Specialized connective tissue wit...</td>\n",
       "    </tr>\n",
       "    <tr>\n",
       "      <th>2</th>\n",
       "      <td>1</td>\n",
       "      <td>pdf_sample1.pdf</td>\n",
       "      <td>1</td>\n",
       "      <td>3</td>\n",
       "      <td>PHYSICAL CHARACTERISTICS ( 1 )  COLOUR   -- R...</td>\n",
       "    </tr>\n",
       "    <tr>\n",
       "      <th>3</th>\n",
       "      <td>1</td>\n",
       "      <td>pdf_sample1.pdf</td>\n",
       "      <td>2</td>\n",
       "      <td>3</td>\n",
       "      <td>PLASMA         SERUM</td>\n",
       "    </tr>\n",
       "    <tr>\n",
       "      <th>4</th>\n",
       "      <td>1</td>\n",
       "      <td>pdf_sample1.pdf</td>\n",
       "      <td>2</td>\n",
       "      <td>4</td>\n",
       "      <td>[1] has fibrinogen [1] No fibrinogen</td>\n",
       "    </tr>\n",
       "    <tr>\n",
       "      <th>5</th>\n",
       "      <td>1</td>\n",
       "      <td>pdf_sample1.pdf</td>\n",
       "      <td>2</td>\n",
       "      <td>5</td>\n",
       "      <td>[2] has prothrombin [2] No  prothrombin</td>\n",
       "    </tr>\n",
       "    <tr>\n",
       "      <th>6</th>\n",
       "      <td>1</td>\n",
       "      <td>pdf_sample1.pdf</td>\n",
       "      <td>2</td>\n",
       "      <td>6</td>\n",
       "      <td>[3]  has clotting factors            V    and ...</td>\n",
       "    </tr>\n",
       "    <tr>\n",
       "      <th>7</th>\n",
       "      <td>1</td>\n",
       "      <td>pdf_sample1.pdf</td>\n",
       "      <td>2</td>\n",
       "      <td>7</td>\n",
       "      <td>[3] no  factors V   &amp;   VIII</td>\n",
       "    </tr>\n",
       "    <tr>\n",
       "      <th>8</th>\n",
       "      <td>1</td>\n",
       "      <td>pdf_sample1.pdf</td>\n",
       "      <td>2</td>\n",
       "      <td>8</td>\n",
       "      <td>[4]    No  platelet derived            growth ...</td>\n",
       "    </tr>\n",
       "    <tr>\n",
       "      <th>9</th>\n",
       "      <td>1</td>\n",
       "      <td>pdf_sample1.pdf</td>\n",
       "      <td>2</td>\n",
       "      <td>9</td>\n",
       "      <td>[4] Has additional platelet growth factors  th...</td>\n",
       "    </tr>\n",
       "    <tr>\n",
       "      <th>10</th>\n",
       "      <td>1</td>\n",
       "      <td>pdf_sample1.pdf</td>\n",
       "      <td>2</td>\n",
       "      <td>11</td>\n",
       "      <td>2 methods                 [1] ...</td>\n",
       "    </tr>\n",
       "    <tr>\n",
       "      <th>11</th>\n",
       "      <td>1</td>\n",
       "      <td>pdf_sample1.pdf</td>\n",
       "      <td>2</td>\n",
       "      <td>12</td>\n",
       "      <td>SEPARATION OF CELLS AND FLUID  :-</td>\n",
       "    </tr>\n",
       "    <tr>\n",
       "      <th>12</th>\n",
       "      <td>1</td>\n",
       "      <td>pdf_sample1.pdf</td>\n",
       "      <td>3</td>\n",
       "      <td>1</td>\n",
       "      <td>COMPOSITION OF BLOOD</td>\n",
       "    </tr>\n",
       "    <tr>\n",
       "      <th>13</th>\n",
       "      <td>1</td>\n",
       "      <td>pdf_sample1.pdf</td>\n",
       "      <td>3</td>\n",
       "      <td>2</td>\n",
       "      <td>CELLS 40%  TO    45%</td>\n",
       "    </tr>\n",
       "    <tr>\n",
       "      <th>14</th>\n",
       "      <td>1</td>\n",
       "      <td>pdf_sample1.pdf</td>\n",
       "      <td>3</td>\n",
       "      <td>3</td>\n",
       "      <td>↓--------------------------------------------↓</td>\n",
       "    </tr>\n",
       "    <tr>\n",
       "      <th>15</th>\n",
       "      <td>1</td>\n",
       "      <td>pdf_sample1.pdf</td>\n",
       "      <td>3</td>\n",
       "      <td>4</td>\n",
       "      <td></td>\n",
       "    </tr>\n",
       "    <tr>\n",
       "      <th>16</th>\n",
       "      <td>1</td>\n",
       "      <td>pdf_sample1.pdf</td>\n",
       "      <td>3</td>\n",
       "      <td>5</td>\n",
       "      <td>ERYTHROCYTES – RBC Adult male  5.2 million/c...</td>\n",
       "    </tr>\n",
       "    <tr>\n",
       "      <th>17</th>\n",
       "      <td>1</td>\n",
       "      <td>pdf_sample1.pdf</td>\n",
       "      <td>3</td>\n",
       "      <td>6</td>\n",
       "      <td>THROMBOCYTES – PLATELETS Adults ( M &amp; F )    ...</td>\n",
       "    </tr>\n",
       "    <tr>\n",
       "      <th>18</th>\n",
       "      <td>1</td>\n",
       "      <td>pdf_sample1.pdf</td>\n",
       "      <td>3</td>\n",
       "      <td>7</td>\n",
       "      <td>PLASMA  55%   TO    60%  ↓---------------...</td>\n",
       "    </tr>\n",
       "    <tr>\n",
       "      <th>19</th>\n",
       "      <td>1</td>\n",
       "      <td>pdf_sample1.pdf</td>\n",
       "      <td>3</td>\n",
       "      <td>8</td>\n",
       "      <td>WATER  91%  TO    92%</td>\n",
       "    </tr>\n",
       "    <tr>\n",
       "      <th>20</th>\n",
       "      <td>1</td>\n",
       "      <td>pdf_sample1.pdf</td>\n",
       "      <td>3</td>\n",
       "      <td>9</td>\n",
       "      <td>SOLIDS  8%  TO 9%</td>\n",
       "    </tr>\n",
       "    <tr>\n",
       "      <th>21</th>\n",
       "      <td>1</td>\n",
       "      <td>pdf_sample1.pdf</td>\n",
       "      <td>3</td>\n",
       "      <td>10</td>\n",
       "      <td>A) INORGANIC :-  0.9%      mainly :- Na⁺, Cl¯,...</td>\n",
       "    </tr>\n",
       "    <tr>\n",
       "      <th>22</th>\n",
       "      <td>1</td>\n",
       "      <td>pdf_sample1.pdf</td>\n",
       "      <td>3</td>\n",
       "      <td>11</td>\n",
       "      <td>d) Carbohydrates:-  Glucose  -----   e) Enzyme...</td>\n",
       "    </tr>\n",
       "    <tr>\n",
       "      <th>23</th>\n",
       "      <td>1</td>\n",
       "      <td>pdf_sample1.pdf</td>\n",
       "      <td>5</td>\n",
       "      <td>1</td>\n",
       "      <td>FUNCTIONS OF BLOOD </td>\n",
       "    </tr>\n",
       "    <tr>\n",
       "      <th>24</th>\n",
       "      <td>1</td>\n",
       "      <td>pdf_sample1.pdf</td>\n",
       "      <td>5</td>\n",
       "      <td>2</td>\n",
       "      <td>[ I ]  TRANSPORT           (a)  Gases       ...</td>\n",
       "    </tr>\n",
       "    <tr>\n",
       "      <th>25</th>\n",
       "      <td>1</td>\n",
       "      <td>pdf_sample1.pdf</td>\n",
       "      <td>5</td>\n",
       "      <td>3</td>\n",
       "      <td>[iii] Body temperature  by the specific...</td>\n",
       "    </tr>\n",
       "    <tr>\n",
       "      <th>26</th>\n",
       "      <td>1</td>\n",
       "      <td>pdf_sample1.pdf</td>\n",
       "      <td>5</td>\n",
       "      <td>4</td>\n",
       "      <td>[ II ]   MAINTENANCE </td>\n",
       "    </tr>\n",
       "    <tr>\n",
       "      <th>27</th>\n",
       "      <td>1</td>\n",
       "      <td>pdf_sample1.pdf</td>\n",
       "      <td>5</td>\n",
       "      <td>5</td>\n",
       "      <td>[i] Water balance   between cells and plasma ...</td>\n",
       "    </tr>\n",
       "    <tr>\n",
       "      <th>28</th>\n",
       "      <td>1</td>\n",
       "      <td>pdf_sample1.pdf</td>\n",
       "      <td>5</td>\n",
       "      <td>6</td>\n",
       "      <td>pressure  with...</td>\n",
       "    </tr>\n",
       "    <tr>\n",
       "      <th>29</th>\n",
       "      <td>1</td>\n",
       "      <td>pdf_sample1.pdf</td>\n",
       "      <td>6</td>\n",
       "      <td>1</td>\n",
       "      <td>[ III ]  STORES of   Glucose,  aminoacids,  e...</td>\n",
       "    </tr>\n",
       "    <tr>\n",
       "      <th>30</th>\n",
       "      <td>1</td>\n",
       "      <td>pdf_sample1.pdf</td>\n",
       "      <td>6</td>\n",
       "      <td>2</td>\n",
       "      <td>[ IV ] DEFENCE    by properties of Leucocytes...</td>\n",
       "    </tr>\n",
       "    <tr>\n",
       "      <th>31</th>\n",
       "      <td>1</td>\n",
       "      <td>pdf_sample1.pdf</td>\n",
       "      <td>6</td>\n",
       "      <td>3</td>\n",
       "      <td>[ V ] PREVENTION OF BLOOD LOSS  by  forming a...</td>\n",
       "    </tr>\n",
       "  </tbody>\n",
       "</table>\n",
       "</div>"
      ],
      "text/plain": [
       "    mypdfs._row_id      mypdfs.name  mypdfs.page  mypdfs.paragraph  \\\n",
       "0                1  pdf_sample1.pdf            1                 1   \n",
       "1                1  pdf_sample1.pdf            1                 2   \n",
       "2                1  pdf_sample1.pdf            1                 3   \n",
       "3                1  pdf_sample1.pdf            2                 3   \n",
       "4                1  pdf_sample1.pdf            2                 4   \n",
       "5                1  pdf_sample1.pdf            2                 5   \n",
       "6                1  pdf_sample1.pdf            2                 6   \n",
       "7                1  pdf_sample1.pdf            2                 7   \n",
       "8                1  pdf_sample1.pdf            2                 8   \n",
       "9                1  pdf_sample1.pdf            2                 9   \n",
       "10               1  pdf_sample1.pdf            2                11   \n",
       "11               1  pdf_sample1.pdf            2                12   \n",
       "12               1  pdf_sample1.pdf            3                 1   \n",
       "13               1  pdf_sample1.pdf            3                 2   \n",
       "14               1  pdf_sample1.pdf            3                 3   \n",
       "15               1  pdf_sample1.pdf            3                 4   \n",
       "16               1  pdf_sample1.pdf            3                 5   \n",
       "17               1  pdf_sample1.pdf            3                 6   \n",
       "18               1  pdf_sample1.pdf            3                 7   \n",
       "19               1  pdf_sample1.pdf            3                 8   \n",
       "20               1  pdf_sample1.pdf            3                 9   \n",
       "21               1  pdf_sample1.pdf            3                10   \n",
       "22               1  pdf_sample1.pdf            3                11   \n",
       "23               1  pdf_sample1.pdf            5                 1   \n",
       "24               1  pdf_sample1.pdf            5                 2   \n",
       "25               1  pdf_sample1.pdf            5                 3   \n",
       "26               1  pdf_sample1.pdf            5                 4   \n",
       "27               1  pdf_sample1.pdf            5                 5   \n",
       "28               1  pdf_sample1.pdf            5                 6   \n",
       "29               1  pdf_sample1.pdf            6                 1   \n",
       "30               1  pdf_sample1.pdf            6                 2   \n",
       "31               1  pdf_sample1.pdf            6                 3   \n",
       "\n",
       "                                          mypdfs.data  \n",
       "0                  HAEMETOLOGY       STUDY OF BLOOD   \n",
       "1   DEFINATION  Specialized connective tissue wit...  \n",
       "2   PHYSICAL CHARACTERISTICS ( 1 )  COLOUR   -- R...  \n",
       "3                               PLASMA         SERUM   \n",
       "4               [1] has fibrinogen [1] No fibrinogen   \n",
       "5            [2] has prothrombin [2] No  prothrombin   \n",
       "6   [3]  has clotting factors            V    and ...  \n",
       "7                      [3] no  factors V   &   VIII    \n",
       "8   [4]    No  platelet derived            growth ...  \n",
       "9   [4] Has additional platelet growth factors  th...  \n",
       "10                 2 methods                 [1] ...  \n",
       "11                SEPARATION OF CELLS AND FLUID  :-    \n",
       "12                            COMPOSITION OF BLOOD     \n",
       "13                              CELLS 40%  TO    45%   \n",
       "14    ↓--------------------------------------------↓   \n",
       "15                                                     \n",
       "16  ERYTHROCYTES – RBC Adult male  5.2 million/c...  \n",
       "17  THROMBOCYTES – PLATELETS Adults ( M & F )    ...  \n",
       "18       PLASMA  55%   TO    60%  ↓---------------...  \n",
       "19                             WATER  91%  TO    92%   \n",
       "20                                SOLIDS  8%  TO 9%    \n",
       "21  A) INORGANIC :-  0.9%      mainly :- Na⁺, Cl¯,...  \n",
       "22  d) Carbohydrates:-  Glucose  -----   e) Enzyme...  \n",
       "23                               FUNCTIONS OF BLOOD   \n",
       "24  [ I ]  TRANSPORT           (a)  Gases       ...  \n",
       "25        [iii] Body temperature  by the specific...  \n",
       "26                             [ II ]   MAINTENANCE   \n",
       "27  [i] Water balance   between cells and plasma ...  \n",
       "28                                  pressure  with...  \n",
       "29  [ III ]  STORES of   Glucose,  aminoacids,  e...  \n",
       "30  [ IV ] DEFENCE    by properties of Leucocytes...  \n",
       "31  [ V ] PREVENTION OF BLOOD LOSS  by  forming a...  "
      ]
     },
     "execution_count": 4,
     "metadata": {},
     "output_type": "execute_result"
    }
   ],
   "source": [
    "query = cursor.table(\"MyPDFs\")\n",
    "query = query.select(\"*\")\n",
    "\n",
    "query.df()"
   ]
  },
  {
   "cell_type": "code",
   "execution_count": 5,
   "id": "b476274d",
   "metadata": {
    "execution": {
<<<<<<< HEAD
     "iopub.execute_input": "2023-06-08T05:30:33.486111Z",
     "iopub.status.busy": "2023-06-08T05:30:33.485895Z",
     "iopub.status.idle": "2023-06-08T05:30:33.898245Z",
     "shell.execute_reply": "2023-06-08T05:30:33.897384Z"
=======
     "iopub.execute_input": "2023-06-08T04:32:08.261920Z",
     "iopub.status.busy": "2023-06-08T04:32:08.261670Z",
     "iopub.status.idle": "2023-06-08T04:32:08.686005Z",
     "shell.execute_reply": "2023-06-08T04:32:08.685139Z"
>>>>>>> cf455efa
    }
   },
   "outputs": [
    {
     "data": {
      "text/html": [
       "<div>\n",
       "<style scoped>\n",
       "    .dataframe tbody tr th:only-of-type {\n",
       "        vertical-align: middle;\n",
       "    }\n",
       "\n",
       "    .dataframe tbody tr th {\n",
       "        vertical-align: top;\n",
       "    }\n",
       "\n",
       "    .dataframe thead th {\n",
       "        text-align: right;\n",
       "    }\n",
       "</style>\n",
       "<table border=\"1\" class=\"dataframe\">\n",
       "  <thead>\n",
       "    <tr style=\"text-align: right;\">\n",
       "      <th></th>\n",
       "      <th>mypdfs._row_id</th>\n",
       "      <th>mypdfs.name</th>\n",
       "      <th>mypdfs.page</th>\n",
       "      <th>mypdfs.paragraph</th>\n",
       "      <th>mypdfs.data</th>\n",
       "    </tr>\n",
       "  </thead>\n",
       "  <tbody>\n",
       "    <tr>\n",
       "      <th>0</th>\n",
       "      <td>1</td>\n",
       "      <td>pdf_sample1.pdf</td>\n",
       "      <td>1</td>\n",
       "      <td>3</td>\n",
       "      <td>PHYSICAL CHARACTERISTICS ( 1 )  COLOUR   -- R...</td>\n",
       "    </tr>\n",
       "  </tbody>\n",
       "</table>\n",
       "</div>"
      ],
      "text/plain": [
       "   mypdfs._row_id      mypdfs.name  mypdfs.page  mypdfs.paragraph  \\\n",
       "0               1  pdf_sample1.pdf            1                 3   \n",
       "\n",
       "                                         mypdfs.data  \n",
       "0  PHYSICAL CHARACTERISTICS ( 1 )  COLOUR   -- R...  "
      ]
     },
     "execution_count": 5,
     "metadata": {},
     "output_type": "execute_result"
    }
   ],
   "source": [
    "query = cursor.table(\"MyPDFs\")\n",
    "query = query.select(\"*\")\n",
    "query = query.filter(\"page = 1 AND paragraph = 3\")\n",
    "\n",
    "query.df()"
   ]
  },
  {
   "attachments": {},
   "cell_type": "markdown",
   "id": "f502eddb",
   "metadata": {},
   "source": [
    "### Create UDFs for Text Classification and Text Summarization"
   ]
  },
  {
   "cell_type": "code",
   "execution_count": 6,
   "id": "d2c46f7e",
   "metadata": {
    "execution": {
<<<<<<< HEAD
     "iopub.execute_input": "2023-06-08T05:30:33.902937Z",
     "iopub.status.busy": "2023-06-08T05:30:33.902694Z",
     "iopub.status.idle": "2023-06-08T05:30:33.919317Z",
     "shell.execute_reply": "2023-06-08T05:30:33.918738Z"
=======
     "iopub.execute_input": "2023-06-08T04:32:08.690181Z",
     "iopub.status.busy": "2023-06-08T04:32:08.689941Z",
     "iopub.status.idle": "2023-06-08T04:32:09.926505Z",
     "shell.execute_reply": "2023-06-08T04:32:09.925702Z"
>>>>>>> cf455efa
    }
   },
   "outputs": [
    {
     "name": "stderr",
     "output_type": "stream",
     "text": [
      "Xformers is not installed correctly. If you want to use memorry_efficient_attention to accelerate training use the following command to install Xformers\n",
      "pip install xformers.\n"
     ]
    },
    {
     "data": {
      "text/html": [
       "<div>\n",
       "<style scoped>\n",
       "    .dataframe tbody tr th:only-of-type {\n",
       "        vertical-align: middle;\n",
       "    }\n",
       "\n",
       "    .dataframe tbody tr th {\n",
       "        vertical-align: top;\n",
       "    }\n",
       "\n",
       "    .dataframe thead th {\n",
       "        text-align: right;\n",
       "    }\n",
       "</style>\n",
       "<table border=\"1\" class=\"dataframe\">\n",
       "  <thead>\n",
       "    <tr style=\"text-align: right;\">\n",
       "      <th></th>\n",
       "      <th>0</th>\n",
       "    </tr>\n",
       "  </thead>\n",
       "  <tbody>\n",
       "    <tr>\n",
       "      <th>0</th>\n",
       "      <td>UDF TextClassifier already exists, nothing added.</td>\n",
       "    </tr>\n",
       "  </tbody>\n",
       "</table>\n",
       "</div>"
      ],
      "text/plain": [
       "                                                   0\n",
       "0  UDF TextClassifier already exists, nothing added."
      ]
     },
     "execution_count": 6,
     "metadata": {},
     "output_type": "execute_result"
    }
   ],
   "source": [
    "cursor.query(\"\"\"CREATE UDF IF NOT EXISTS TextClassifier\n",
    "                  TYPE HuggingFace\n",
    "                  'task' 'text-classification'\n",
    "                  'model' 'distilbert-base-uncased-finetuned-sst-2-english'\"\"\").df()"
   ]
  },
  {
   "cell_type": "code",
   "execution_count": 7,
   "id": "fd75bf79",
   "metadata": {
    "execution": {
<<<<<<< HEAD
     "iopub.execute_input": "2023-06-08T05:30:33.922953Z",
     "iopub.status.busy": "2023-06-08T05:30:33.922744Z",
     "iopub.status.idle": "2023-06-08T05:30:33.937939Z",
     "shell.execute_reply": "2023-06-08T05:30:33.937314Z"
=======
     "iopub.execute_input": "2023-06-08T04:32:09.931316Z",
     "iopub.status.busy": "2023-06-08T04:32:09.930848Z",
     "iopub.status.idle": "2023-06-08T04:32:19.675513Z",
     "shell.execute_reply": "2023-06-08T04:32:19.674467Z"
>>>>>>> cf455efa
    }
   },
   "outputs": [
    {
     "data": {
      "text/html": [
       "<div>\n",
       "<style scoped>\n",
       "    .dataframe tbody tr th:only-of-type {\n",
       "        vertical-align: middle;\n",
       "    }\n",
       "\n",
       "    .dataframe tbody tr th {\n",
       "        vertical-align: top;\n",
       "    }\n",
       "\n",
       "    .dataframe thead th {\n",
       "        text-align: right;\n",
       "    }\n",
       "</style>\n",
       "<table border=\"1\" class=\"dataframe\">\n",
       "  <thead>\n",
       "    <tr style=\"text-align: right;\">\n",
       "      <th></th>\n",
       "      <th>0</th>\n",
       "    </tr>\n",
       "  </thead>\n",
       "  <tbody>\n",
       "    <tr>\n",
       "      <th>0</th>\n",
       "      <td>UDF TextSummarizer already exists, nothing added.</td>\n",
       "    </tr>\n",
       "  </tbody>\n",
       "</table>\n",
       "</div>"
      ],
      "text/plain": [
       "                                                   0\n",
       "0  UDF TextSummarizer already exists, nothing added."
      ]
     },
     "execution_count": 7,
     "metadata": {},
     "output_type": "execute_result"
    }
   ],
   "source": [
    "cursor.query(\"\"\"CREATE UDF IF NOT EXISTS TextSummarizer\n",
    "                  TYPE HuggingFace\n",
    "                  'task' 'summarization'\n",
    "                  'model' 'facebook/bart-large-cnn';\"\"\").df()"
   ]
  },
  {
   "attachments": {},
   "cell_type": "markdown",
   "id": "33b97175",
   "metadata": {},
   "source": [
    "### Get Summaries of a Subset of Paragraphs with Negative Sentiment"
   ]
  },
  {
   "cell_type": "code",
   "execution_count": 8,
   "id": "42ddaccb",
   "metadata": {
    "execution": {
<<<<<<< HEAD
     "iopub.execute_input": "2023-06-08T05:30:33.941387Z",
     "iopub.status.busy": "2023-06-08T05:30:33.941179Z",
     "iopub.status.idle": "2023-06-08T05:31:05.516579Z",
     "shell.execute_reply": "2023-06-08T05:31:05.515830Z"
=======
     "iopub.execute_input": "2023-06-08T04:32:19.678782Z",
     "iopub.status.busy": "2023-06-08T04:32:19.678406Z",
     "iopub.status.idle": "2023-06-08T04:32:54.182464Z",
     "shell.execute_reply": "2023-06-08T04:32:54.181540Z"
>>>>>>> cf455efa
    }
   },
   "outputs": [
    {
<<<<<<< HEAD
     "name": "stderr",
     "output_type": "stream",
     "text": [
      "2023-06-08 01:30:36,389\tINFO worker.py:1625 -- Started a local Ray instance.\n"
     ]
    },
    {
     "name": "stderr",
     "output_type": "stream",
     "text": [
      "\u001b[2m\u001b[36m(ray_parallel pid=1204467)\u001b[0m Your max_length is set to 142, but your input_length is only 20. Since this is a summarization task, where outputs shorter than the input are typically wanted, you might consider decreasing max_length manually, e.g. summarizer('...', max_length=10)\n"
=======
     "name": "stderr",
     "output_type": "stream",
     "text": [
      "2023-06-08 00:32:22,527\tINFO worker.py:1625 -- Started a local Ray instance.\n"
>>>>>>> cf455efa
     ]
    },
    {
     "name": "stderr",
     "output_type": "stream",
     "text": [
<<<<<<< HEAD
      "\u001b[2m\u001b[36m(ray_parallel pid=1204467)\u001b[0m Your max_length is set to 142, but your input_length is only 97. Since this is a summarization task, where outputs shorter than the input are typically wanted, you might consider decreasing max_length manually, e.g. summarizer('...', max_length=48)\n"
=======
      "\u001b[2m\u001b[36m(ray_parallel pid=745963)\u001b[0m Your max_length is set to 142, but your input_length is only 20. Since this is a summarization task, where outputs shorter than the input are typically wanted, you might consider decreasing max_length manually, e.g. summarizer('...', max_length=10)\n"
>>>>>>> cf455efa
     ]
    },
    {
     "name": "stderr",
     "output_type": "stream",
     "text": [
<<<<<<< HEAD
      "Xformers is not installed correctly. If you want to use memorry_efficient_attention to accelerate training use the following command to install Xformers\n",
      "pip install xformers.\n"
=======
      "\u001b[2m\u001b[36m(ray_parallel pid=745963)\u001b[0m Your max_length is set to 142, but your input_length is only 97. Since this is a summarization task, where outputs shorter than the input are typically wanted, you might consider decreasing max_length manually, e.g. summarizer('...', max_length=48)\n"
>>>>>>> cf455efa
     ]
    },
    {
     "data": {
      "text/html": [
       "<div>\n",
       "<style scoped>\n",
       "    .dataframe tbody tr th:only-of-type {\n",
       "        vertical-align: middle;\n",
       "    }\n",
       "\n",
       "    .dataframe tbody tr th {\n",
       "        vertical-align: top;\n",
       "    }\n",
       "\n",
       "    .dataframe thead th {\n",
       "        text-align: right;\n",
       "    }\n",
       "</style>\n",
       "<table border=\"1\" class=\"dataframe\">\n",
       "  <thead>\n",
       "    <tr style=\"text-align: right;\">\n",
       "      <th></th>\n",
       "      <th>mypdfs.data</th>\n",
       "      <th>mypdfs.summary_text</th>\n",
       "    </tr>\n",
       "  </thead>\n",
       "  <tbody>\n",
       "    <tr>\n",
       "      <th>0</th>\n",
       "      <td>DEFINATION  Specialized connective tissue wit...</td>\n",
       "      <td>Specialized connective tissue with fluid matri...</td>\n",
       "    </tr>\n",
       "    <tr>\n",
       "      <th>1</th>\n",
       "      <td>PHYSICAL CHARACTERISTICS ( 1 )  COLOUR   -- R...</td>\n",
       "      <td>The temperature is 38° C / 100.4° F. The body ...</td>\n",
       "    </tr>\n",
       "  </tbody>\n",
       "</table>\n",
       "</div>"
      ],
      "text/plain": [
       "                                         mypdfs.data  \\\n",
       "0  DEFINATION  Specialized connective tissue wit...   \n",
       "1  PHYSICAL CHARACTERISTICS ( 1 )  COLOUR   -- R...   \n",
       "\n",
       "                                 mypdfs.summary_text  \n",
       "0  Specialized connective tissue with fluid matri...  \n",
       "1  The temperature is 38° C / 100.4° F. The body ...  "
      ]
     },
     "execution_count": 8,
     "metadata": {},
     "output_type": "execute_result"
    }
   ],
   "source": [
    "query = cursor.table(\"MyPDFs\")\n",
    "query = query.select(\"data, TextSummarizer(data)\")\n",
    "query = query.filter(\"page = 1 AND paragraph >= 1 AND paragraph <= 3\")\n",
    "query = query.filter(\"TextClassifier(data).label = 'NEGATIVE'\")\n",
    "\n",
    "query.df()"
   ]
  }
 ],
 "metadata": {
  "kernelspec": {
   "display_name": "Python 3 (ipykernel)",
   "language": "python",
   "name": "python3"
  },
  "language_info": {
   "codemirror_mode": {
    "name": "ipython",
    "version": 3
   },
   "file_extension": ".py",
   "mimetype": "text/x-python",
   "name": "python",
   "nbconvert_exporter": "python",
   "pygments_lexer": "ipython3",
   "version": "3.10.11"
  },
  "varInspector": {
   "cols": {
    "lenName": 16,
    "lenType": 16,
    "lenVar": 40
   },
   "kernels_config": {
    "python": {
     "delete_cmd_postfix": "",
     "delete_cmd_prefix": "del ",
     "library": "var_list.py",
     "varRefreshCmd": "print(var_dic_list())"
    },
    "r": {
     "delete_cmd_postfix": ") ",
     "delete_cmd_prefix": "rm(",
     "library": "var_list.r",
     "varRefreshCmd": "cat(var_dic_list()) "
    }
   },
   "types_to_exclude": [
    "module",
    "function",
    "builtin_function_or_method",
    "instance",
    "_Feature"
   ],
   "window_display": false
  },
  "vscode": {
   "interpreter": {
    "hash": "292337e8e9747092192f4a1ef18b0951099c869b0f06eb7241460e1768f24923"
   }
  }
 },
 "nbformat": 4,
 "nbformat_minor": 5
}<|MERGE_RESOLUTION|>--- conflicted
+++ resolved
@@ -52,17 +52,10 @@
    "id": "cc1741d4",
    "metadata": {
     "execution": {
-<<<<<<< HEAD
      "iopub.execute_input": "2023-06-08T05:30:23.965850Z",
      "iopub.status.busy": "2023-06-08T05:30:23.965359Z",
      "iopub.status.idle": "2023-06-08T05:30:31.947488Z",
      "shell.execute_reply": "2023-06-08T05:30:31.946647Z"
-=======
-     "iopub.execute_input": "2023-06-08T04:31:57.432532Z",
-     "iopub.status.busy": "2023-06-08T04:31:57.432096Z",
-     "iopub.status.idle": "2023-06-08T04:32:05.605010Z",
-     "shell.execute_reply": "2023-06-08T04:32:05.604119Z"
->>>>>>> cf455efa
     }
    },
    "outputs": [
@@ -70,309 +63,6 @@
      "name": "stdout",
      "output_type": "stream",
      "text": [
-<<<<<<< HEAD
-=======
-      "Requirement already satisfied: evadb in /home/jarulraj3/eva/test_evadb/lib/python3.10/site-packages (0.2.8+dev)\r\n"
-     ]
-    },
-    {
-     "name": "stdout",
-     "output_type": "stream",
-     "text": [
-      "Requirement already satisfied: pymupdf in /home/jarulraj3/eva/test_evadb/lib/python3.10/site-packages (from evadb) (1.22.3)\r\n",
-      "Requirement already satisfied: aenum>=2.2.0 in /home/jarulraj3/eva/test_evadb/lib/python3.10/site-packages (from evadb) (3.1.12)\r\n",
-      "Requirement already satisfied: pdfminer.six in /home/jarulraj3/eva/test_evadb/lib/python3.10/site-packages (from evadb) (20221105)\r\n",
-      "Requirement already satisfied: sentence-transformers in /home/jarulraj3/eva/test_evadb/lib/python3.10/site-packages (from evadb) (2.2.2)\r\n",
-      "Requirement already satisfied: pandas>=1.1.5 in /home/jarulraj3/eva/test_evadb/lib/python3.10/site-packages (from evadb) (2.0.2)\r\n",
-      "Requirement already satisfied: facenet-pytorch>=2.5.2 in /home/jarulraj3/eva/test_evadb/lib/python3.10/site-packages (from evadb) (2.5.3)\r\n",
-      "Requirement already satisfied: pyyaml>=5.1 in /home/jarulraj3/eva/test_evadb/lib/python3.10/site-packages (from evadb) (6.0)\r\n",
-      "Requirement already satisfied: openai>=0.27.4 in /home/jarulraj3/eva/test_evadb/lib/python3.10/site-packages (from evadb) (0.27.8)\r\n",
-      "Requirement already satisfied: sqlalchemy<2.0.0,>=1.4.0 in /home/jarulraj3/eva/test_evadb/lib/python3.10/site-packages (from evadb) (1.4.48)\r\n",
-      "Requirement already satisfied: thefuzz in /home/jarulraj3/eva/test_evadb/lib/python3.10/site-packages (from evadb) (0.19.0)\r\n",
-      "Requirement already satisfied: torchvision>=0.11.1 in /home/jarulraj3/eva/test_evadb/lib/python3.10/site-packages (from evadb) (0.15.2)\r\n",
-      "Requirement already satisfied: langchain in /home/jarulraj3/eva/test_evadb/lib/python3.10/site-packages (from evadb) (0.0.193)\r\n",
-      "Requirement already satisfied: diskcache>=5.4.0 in /home/jarulraj3/eva/test_evadb/lib/python3.10/site-packages (from evadb) (5.6.1)\r\n",
-      "Requirement already satisfied: ray>=1.13.0 in /home/jarulraj3/eva/test_evadb/lib/python3.10/site-packages (from evadb) (2.4.0)\r\n",
-      "Requirement already satisfied: timm>=0.6.13 in /home/jarulraj3/eva/test_evadb/lib/python3.10/site-packages (from evadb) (0.9.2)\r\n",
-      "Requirement already satisfied: norfair>=2.2.0 in /home/jarulraj3/eva/test_evadb/lib/python3.10/site-packages (from evadb) (2.2.0)\r\n",
-      "Requirement already satisfied: ultralytics>=8.0.93 in /home/jarulraj3/eva/test_evadb/lib/python3.10/site-packages (from evadb) (8.0.114)\r\n",
-      "Requirement already satisfied: faiss-cpu in /home/jarulraj3/eva/test_evadb/lib/python3.10/site-packages (from evadb) (1.7.4)\r\n",
-      "Requirement already satisfied: numpy>=1.19.5 in /home/jarulraj3/eva/test_evadb/lib/python3.10/site-packages (from evadb) (1.24.3)\r\n",
-      "Requirement already satisfied: ipython<8.13.0 in /home/jarulraj3/eva/test_evadb/lib/python3.10/site-packages (from evadb) (8.12.2)\r\n",
-      "Requirement already satisfied: opencv-contrib-python-headless>=4.6.0.66 in /home/jarulraj3/eva/test_evadb/lib/python3.10/site-packages (from evadb) (4.7.0.72)\r\n",
-      "Requirement already satisfied: transformers>=4.27.4 in /home/jarulraj3/eva/test_evadb/lib/python3.10/site-packages (from evadb) (4.29.2)\r\n",
-      "Requirement already satisfied: Pillow>=8.4.0 in /home/jarulraj3/eva/test_evadb/lib/python3.10/site-packages (from evadb) (9.5.0)\r\n",
-      "Requirement already satisfied: eva-decord>=0.6.1 in /home/jarulraj3/eva/test_evadb/lib/python3.10/site-packages (from evadb) (0.6.1)\r\n",
-      "Requirement already satisfied: lark>=1.0.0 in /home/jarulraj3/eva/test_evadb/lib/python3.10/site-packages (from evadb) (1.1.5)\r\n",
-      "Requirement already satisfied: torch>=1.10.0 in /home/jarulraj3/eva/test_evadb/lib/python3.10/site-packages (from evadb) (2.0.1)\r\n"
-     ]
-    },
-    {
-     "name": "stdout",
-     "output_type": "stream",
-     "text": [
-      "Requirement already satisfied: sqlalchemy-utils>=0.36.6 in /home/jarulraj3/eva/test_evadb/lib/python3.10/site-packages (from evadb) (0.41.1)\r\n",
-      "Requirement already satisfied: boto3 in /home/jarulraj3/eva/test_evadb/lib/python3.10/site-packages (from evadb) (1.26.149)\r\n",
-      "Requirement already satisfied: importlib-metadata<5.0 in /home/jarulraj3/eva/test_evadb/lib/python3.10/site-packages (from evadb) (4.13.0)\r\n",
-      "Requirement already satisfied: nest-asyncio in /home/jarulraj3/eva/test_evadb/lib/python3.10/site-packages (from evadb) (1.5.6)\r\n",
-      "Requirement already satisfied: requests in /home/jarulraj3/eva/test_evadb/lib/python3.10/site-packages (from facenet-pytorch>=2.5.2->evadb) (2.31.0)\r\n",
-      "Requirement already satisfied: zipp>=0.5 in /home/jarulraj3/eva/test_evadb/lib/python3.10/site-packages (from importlib-metadata<5.0->evadb) (3.15.0)\r\n"
-     ]
-    },
-    {
-     "name": "stdout",
-     "output_type": "stream",
-     "text": [
-      "Requirement already satisfied: stack-data in /home/jarulraj3/eva/test_evadb/lib/python3.10/site-packages (from ipython<8.13.0->evadb) (0.6.2)\r\n",
-      "Requirement already satisfied: pexpect>4.3 in /home/jarulraj3/eva/test_evadb/lib/python3.10/site-packages (from ipython<8.13.0->evadb) (4.8.0)\r\n",
-      "Requirement already satisfied: decorator in /home/jarulraj3/eva/test_evadb/lib/python3.10/site-packages (from ipython<8.13.0->evadb) (5.1.1)\r\n",
-      "Requirement already satisfied: pygments>=2.4.0 in /home/jarulraj3/eva/test_evadb/lib/python3.10/site-packages (from ipython<8.13.0->evadb) (2.15.1)\r\n",
-      "Requirement already satisfied: prompt-toolkit!=3.0.37,<3.1.0,>=3.0.30 in /home/jarulraj3/eva/test_evadb/lib/python3.10/site-packages (from ipython<8.13.0->evadb) (3.0.38)\r\n",
-      "Requirement already satisfied: backcall in /home/jarulraj3/eva/test_evadb/lib/python3.10/site-packages (from ipython<8.13.0->evadb) (0.2.0)\r\n",
-      "Requirement already satisfied: matplotlib-inline in /home/jarulraj3/eva/test_evadb/lib/python3.10/site-packages (from ipython<8.13.0->evadb) (0.1.6)\r\n",
-      "Requirement already satisfied: jedi>=0.16 in /home/jarulraj3/eva/test_evadb/lib/python3.10/site-packages (from ipython<8.13.0->evadb) (0.18.2)\r\n",
-      "Requirement already satisfied: traitlets>=5 in /home/jarulraj3/eva/test_evadb/lib/python3.10/site-packages (from ipython<8.13.0->evadb) (5.9.0)\r\n",
-      "Requirement already satisfied: pickleshare in /home/jarulraj3/eva/test_evadb/lib/python3.10/site-packages (from ipython<8.13.0->evadb) (0.7.5)\r\n"
-     ]
-    },
-    {
-     "name": "stdout",
-     "output_type": "stream",
-     "text": [
-      "Requirement already satisfied: filterpy<2.0.0,>=1.4.5 in /home/jarulraj3/eva/test_evadb/lib/python3.10/site-packages (from norfair>=2.2.0->evadb) (1.4.5)\r\n",
-      "Requirement already satisfied: scipy>=1.5.4 in /home/jarulraj3/eva/test_evadb/lib/python3.10/site-packages (from norfair>=2.2.0->evadb) (1.10.1)\r\n",
-      "Requirement already satisfied: rich<13.0.0,>=9.10.0 in /home/jarulraj3/eva/test_evadb/lib/python3.10/site-packages (from norfair>=2.2.0->evadb) (12.6.0)\r\n",
-      "Requirement already satisfied: aiohttp in /home/jarulraj3/eva/test_evadb/lib/python3.10/site-packages (from openai>=0.27.4->evadb) (3.8.4)\r\n",
-      "Requirement already satisfied: tqdm in /home/jarulraj3/eva/test_evadb/lib/python3.10/site-packages (from openai>=0.27.4->evadb) (4.65.0)\r\n"
-     ]
-    },
-    {
-     "name": "stdout",
-     "output_type": "stream",
-     "text": [
-      "Requirement already satisfied: tzdata>=2022.1 in /home/jarulraj3/eva/test_evadb/lib/python3.10/site-packages (from pandas>=1.1.5->evadb) (2023.3)\r\n",
-      "Requirement already satisfied: pytz>=2020.1 in /home/jarulraj3/eva/test_evadb/lib/python3.10/site-packages (from pandas>=1.1.5->evadb) (2023.3)\r\n",
-      "Requirement already satisfied: python-dateutil>=2.8.2 in /home/jarulraj3/eva/test_evadb/lib/python3.10/site-packages (from pandas>=1.1.5->evadb) (2.8.2)\r\n"
-     ]
-    },
-    {
-     "name": "stdout",
-     "output_type": "stream",
-     "text": [
-      "Requirement already satisfied: aiosignal in /home/jarulraj3/eva/test_evadb/lib/python3.10/site-packages (from ray>=1.13.0->evadb) (1.3.1)\r\n",
-      "Requirement already satisfied: msgpack<2.0.0,>=1.0.0 in /home/jarulraj3/eva/test_evadb/lib/python3.10/site-packages (from ray>=1.13.0->evadb) (1.0.5)\r\n",
-      "Requirement already satisfied: jsonschema in /home/jarulraj3/eva/test_evadb/lib/python3.10/site-packages (from ray>=1.13.0->evadb) (4.17.3)\r\n",
-      "Requirement already satisfied: attrs in /home/jarulraj3/eva/test_evadb/lib/python3.10/site-packages (from ray>=1.13.0->evadb) (23.1.0)\r\n",
-      "Requirement already satisfied: grpcio<=1.51.3,>=1.42.0 in /home/jarulraj3/eva/test_evadb/lib/python3.10/site-packages (from ray>=1.13.0->evadb) (1.51.3)\r\n",
-      "Requirement already satisfied: packaging in /home/jarulraj3/eva/test_evadb/lib/python3.10/site-packages (from ray>=1.13.0->evadb) (23.1)\r\n",
-      "Requirement already satisfied: filelock in /home/jarulraj3/eva/test_evadb/lib/python3.10/site-packages (from ray>=1.13.0->evadb) (3.12.0)\r\n",
-      "Requirement already satisfied: protobuf!=3.19.5,>=3.15.3 in /home/jarulraj3/eva/test_evadb/lib/python3.10/site-packages (from ray>=1.13.0->evadb) (4.23.2)\r\n",
-      "Requirement already satisfied: virtualenv<20.21.1,>=20.0.24 in /home/jarulraj3/eva/test_evadb/lib/python3.10/site-packages (from ray>=1.13.0->evadb) (20.21.0)\r\n",
-      "Requirement already satisfied: click>=7.0 in /home/jarulraj3/eva/test_evadb/lib/python3.10/site-packages (from ray>=1.13.0->evadb) (8.1.3)\r\n",
-      "Requirement already satisfied: frozenlist in /home/jarulraj3/eva/test_evadb/lib/python3.10/site-packages (from ray>=1.13.0->evadb) (1.3.3)\r\n"
-     ]
-    },
-    {
-     "name": "stdout",
-     "output_type": "stream",
-     "text": [
-      "Requirement already satisfied: greenlet!=0.4.17 in /home/jarulraj3/eva/test_evadb/lib/python3.10/site-packages (from sqlalchemy<2.0.0,>=1.4.0->evadb) (2.0.2)\r\n"
-     ]
-    },
-    {
-     "name": "stdout",
-     "output_type": "stream",
-     "text": [
-      "Requirement already satisfied: huggingface-hub in /home/jarulraj3/eva/test_evadb/lib/python3.10/site-packages (from timm>=0.6.13->evadb) (0.15.1)\r\n",
-      "Requirement already satisfied: safetensors in /home/jarulraj3/eva/test_evadb/lib/python3.10/site-packages (from timm>=0.6.13->evadb) (0.3.1)\r\n"
-     ]
-    },
-    {
-     "name": "stdout",
-     "output_type": "stream",
-     "text": [
-      "Requirement already satisfied: nvidia-nccl-cu11==2.14.3 in /home/jarulraj3/eva/test_evadb/lib/python3.10/site-packages (from torch>=1.10.0->evadb) (2.14.3)\r\n",
-      "Requirement already satisfied: nvidia-cublas-cu11==11.10.3.66 in /home/jarulraj3/eva/test_evadb/lib/python3.10/site-packages (from torch>=1.10.0->evadb) (11.10.3.66)\r\n",
-      "Requirement already satisfied: nvidia-cufft-cu11==10.9.0.58 in /home/jarulraj3/eva/test_evadb/lib/python3.10/site-packages (from torch>=1.10.0->evadb) (10.9.0.58)\r\n",
-      "Requirement already satisfied: networkx in /home/jarulraj3/eva/test_evadb/lib/python3.10/site-packages (from torch>=1.10.0->evadb) (3.1)\r\n",
-      "Requirement already satisfied: jinja2 in /home/jarulraj3/eva/test_evadb/lib/python3.10/site-packages (from torch>=1.10.0->evadb) (3.1.2)\r\n",
-      "Requirement already satisfied: nvidia-curand-cu11==10.2.10.91 in /home/jarulraj3/eva/test_evadb/lib/python3.10/site-packages (from torch>=1.10.0->evadb) (10.2.10.91)\r\n",
-      "Requirement already satisfied: nvidia-cusparse-cu11==11.7.4.91 in /home/jarulraj3/eva/test_evadb/lib/python3.10/site-packages (from torch>=1.10.0->evadb) (11.7.4.91)\r\n",
-      "Requirement already satisfied: nvidia-cuda-nvrtc-cu11==11.7.99 in /home/jarulraj3/eva/test_evadb/lib/python3.10/site-packages (from torch>=1.10.0->evadb) (11.7.99)\r\n",
-      "Requirement already satisfied: triton==2.0.0 in /home/jarulraj3/eva/test_evadb/lib/python3.10/site-packages (from torch>=1.10.0->evadb) (2.0.0)\r\n",
-      "Requirement already satisfied: nvidia-cuda-cupti-cu11==11.7.101 in /home/jarulraj3/eva/test_evadb/lib/python3.10/site-packages (from torch>=1.10.0->evadb) (11.7.101)\r\n",
-      "Requirement already satisfied: nvidia-cusolver-cu11==11.4.0.1 in /home/jarulraj3/eva/test_evadb/lib/python3.10/site-packages (from torch>=1.10.0->evadb) (11.4.0.1)\r\n",
-      "Requirement already satisfied: nvidia-nvtx-cu11==11.7.91 in /home/jarulraj3/eva/test_evadb/lib/python3.10/site-packages (from torch>=1.10.0->evadb) (11.7.91)\r\n",
-      "Requirement already satisfied: typing-extensions in /home/jarulraj3/eva/test_evadb/lib/python3.10/site-packages (from torch>=1.10.0->evadb) (4.5.0)\r\n",
-      "Requirement already satisfied: nvidia-cudnn-cu11==8.5.0.96 in /home/jarulraj3/eva/test_evadb/lib/python3.10/site-packages (from torch>=1.10.0->evadb) (8.5.0.96)\r\n",
-      "Requirement already satisfied: nvidia-cuda-runtime-cu11==11.7.99 in /home/jarulraj3/eva/test_evadb/lib/python3.10/site-packages (from torch>=1.10.0->evadb) (11.7.99)\r\n",
-      "Requirement already satisfied: sympy in /home/jarulraj3/eva/test_evadb/lib/python3.10/site-packages (from torch>=1.10.0->evadb) (1.12)\r\n",
-      "Requirement already satisfied: setuptools in /home/jarulraj3/eva/test_evadb/lib/python3.10/site-packages (from nvidia-cublas-cu11==11.10.3.66->torch>=1.10.0->evadb) (65.5.0)\r\n",
-      "Requirement already satisfied: wheel in /home/jarulraj3/eva/test_evadb/lib/python3.10/site-packages (from nvidia-cublas-cu11==11.10.3.66->torch>=1.10.0->evadb) (0.40.0)\r\n"
-     ]
-    },
-    {
-     "name": "stdout",
-     "output_type": "stream",
-     "text": [
-      "Requirement already satisfied: lit in /home/jarulraj3/eva/test_evadb/lib/python3.10/site-packages (from triton==2.0.0->torch>=1.10.0->evadb) (16.0.5.post0)\r\n",
-      "Requirement already satisfied: cmake in /home/jarulraj3/eva/test_evadb/lib/python3.10/site-packages (from triton==2.0.0->torch>=1.10.0->evadb) (3.26.3)\r\n"
-     ]
-    },
-    {
-     "name": "stdout",
-     "output_type": "stream",
-     "text": [
-      "Requirement already satisfied: tokenizers!=0.11.3,<0.14,>=0.11.1 in /home/jarulraj3/eva/test_evadb/lib/python3.10/site-packages (from transformers>=4.27.4->evadb) (0.13.3)\r\n",
-      "Requirement already satisfied: regex!=2019.12.17 in /home/jarulraj3/eva/test_evadb/lib/python3.10/site-packages (from transformers>=4.27.4->evadb) (2023.6.3)\r\n",
-      "Requirement already satisfied: matplotlib>=3.2.2 in /home/jarulraj3/eva/test_evadb/lib/python3.10/site-packages (from ultralytics>=8.0.93->evadb) (3.7.1)\r\n",
-      "Requirement already satisfied: opencv-python>=4.6.0 in /home/jarulraj3/eva/test_evadb/lib/python3.10/site-packages (from ultralytics>=8.0.93->evadb) (4.7.0.72)\r\n",
-      "Requirement already satisfied: seaborn>=0.11.0 in /home/jarulraj3/eva/test_evadb/lib/python3.10/site-packages (from ultralytics>=8.0.93->evadb) (0.12.2)\r\n",
-      "Requirement already satisfied: psutil in /home/jarulraj3/eva/test_evadb/lib/python3.10/site-packages (from ultralytics>=8.0.93->evadb) (5.9.5)\r\n",
-      "Requirement already satisfied: s3transfer<0.7.0,>=0.6.0 in /home/jarulraj3/eva/test_evadb/lib/python3.10/site-packages (from boto3->evadb) (0.6.1)\r\n",
-      "Requirement already satisfied: botocore<1.30.0,>=1.29.149 in /home/jarulraj3/eva/test_evadb/lib/python3.10/site-packages (from boto3->evadb) (1.29.149)\r\n",
-      "Requirement already satisfied: jmespath<2.0.0,>=0.7.1 in /home/jarulraj3/eva/test_evadb/lib/python3.10/site-packages (from boto3->evadb) (1.0.1)\r\n"
-     ]
-    },
-    {
-     "name": "stdout",
-     "output_type": "stream",
-     "text": [
-      "Requirement already satisfied: numexpr<3.0.0,>=2.8.4 in /home/jarulraj3/eva/test_evadb/lib/python3.10/site-packages (from langchain->evadb) (2.8.4)\r\n",
-      "Requirement already satisfied: openapi-schema-pydantic<2.0,>=1.2 in /home/jarulraj3/eva/test_evadb/lib/python3.10/site-packages (from langchain->evadb) (1.2.4)\r\n",
-      "Requirement already satisfied: dataclasses-json<0.6.0,>=0.5.7 in /home/jarulraj3/eva/test_evadb/lib/python3.10/site-packages (from langchain->evadb) (0.5.7)\r\n",
-      "Requirement already satisfied: async-timeout<5.0.0,>=4.0.0 in /home/jarulraj3/eva/test_evadb/lib/python3.10/site-packages (from langchain->evadb) (4.0.2)\r\n",
-      "Requirement already satisfied: pydantic<2,>=1 in /home/jarulraj3/eva/test_evadb/lib/python3.10/site-packages (from langchain->evadb) (1.10.9)\r\n",
-      "Requirement already satisfied: tenacity<9.0.0,>=8.1.0 in /home/jarulraj3/eva/test_evadb/lib/python3.10/site-packages (from langchain->evadb) (8.2.2)\r\n",
-      "Requirement already satisfied: langchainplus-sdk<0.0.5,>=0.0.4 in /home/jarulraj3/eva/test_evadb/lib/python3.10/site-packages (from langchain->evadb) (0.0.4)\r\n"
-     ]
-    },
-    {
-     "name": "stdout",
-     "output_type": "stream",
-     "text": [
-      "Requirement already satisfied: charset-normalizer>=2.0.0 in /home/jarulraj3/eva/test_evadb/lib/python3.10/site-packages (from pdfminer.six->evadb) (3.1.0)\r\n",
-      "Requirement already satisfied: cryptography>=36.0.0 in /home/jarulraj3/eva/test_evadb/lib/python3.10/site-packages (from pdfminer.six->evadb) (41.0.1)\r\n",
-      "Requirement already satisfied: scikit-learn in /home/jarulraj3/eva/test_evadb/lib/python3.10/site-packages (from sentence-transformers->evadb) (1.2.2)\r\n",
-      "Requirement already satisfied: nltk in /home/jarulraj3/eva/test_evadb/lib/python3.10/site-packages (from sentence-transformers->evadb) (3.8.1)\r\n",
-      "Requirement already satisfied: sentencepiece in /home/jarulraj3/eva/test_evadb/lib/python3.10/site-packages (from sentence-transformers->evadb) (0.1.99)\r\n",
-      "Requirement already satisfied: multidict<7.0,>=4.5 in /home/jarulraj3/eva/test_evadb/lib/python3.10/site-packages (from aiohttp->openai>=0.27.4->evadb) (6.0.4)\r\n",
-      "Requirement already satisfied: yarl<2.0,>=1.0 in /home/jarulraj3/eva/test_evadb/lib/python3.10/site-packages (from aiohttp->openai>=0.27.4->evadb) (1.9.2)\r\n"
-     ]
-    },
-    {
-     "name": "stdout",
-     "output_type": "stream",
-     "text": [
-      "Requirement already satisfied: urllib3<1.27,>=1.25.4 in /home/jarulraj3/eva/test_evadb/lib/python3.10/site-packages (from botocore<1.30.0,>=1.29.149->boto3->evadb) (1.26.16)\r\n"
-     ]
-    },
-    {
-     "name": "stdout",
-     "output_type": "stream",
-     "text": [
-      "Requirement already satisfied: cffi>=1.12 in /home/jarulraj3/eva/test_evadb/lib/python3.10/site-packages (from cryptography>=36.0.0->pdfminer.six->evadb) (1.15.1)\r\n",
-      "Requirement already satisfied: marshmallow<4.0.0,>=3.3.0 in /home/jarulraj3/eva/test_evadb/lib/python3.10/site-packages (from dataclasses-json<0.6.0,>=0.5.7->langchain->evadb) (3.19.0)\r\n",
-      "Requirement already satisfied: typing-inspect>=0.4.0 in /home/jarulraj3/eva/test_evadb/lib/python3.10/site-packages (from dataclasses-json<0.6.0,>=0.5.7->langchain->evadb) (0.9.0)\r\n",
-      "Requirement already satisfied: marshmallow-enum<2.0.0,>=1.5.1 in /home/jarulraj3/eva/test_evadb/lib/python3.10/site-packages (from dataclasses-json<0.6.0,>=0.5.7->langchain->evadb) (1.5.1)\r\n"
-     ]
-    },
-    {
-     "name": "stdout",
-     "output_type": "stream",
-     "text": [
-      "Requirement already satisfied: fsspec in /home/jarulraj3/eva/test_evadb/lib/python3.10/site-packages (from huggingface-hub->timm>=0.6.13->evadb) (2023.5.0)\r\n"
-     ]
-    },
-    {
-     "name": "stdout",
-     "output_type": "stream",
-     "text": [
-      "Requirement already satisfied: parso<0.9.0,>=0.8.0 in /home/jarulraj3/eva/test_evadb/lib/python3.10/site-packages (from jedi>=0.16->ipython<8.13.0->evadb) (0.8.3)\r\n",
-      "Requirement already satisfied: cycler>=0.10 in /home/jarulraj3/eva/test_evadb/lib/python3.10/site-packages (from matplotlib>=3.2.2->ultralytics>=8.0.93->evadb) (0.11.0)\r\n",
-      "Requirement already satisfied: pyparsing>=2.3.1 in /home/jarulraj3/eva/test_evadb/lib/python3.10/site-packages (from matplotlib>=3.2.2->ultralytics>=8.0.93->evadb) (3.0.9)\r\n",
-      "Requirement already satisfied: contourpy>=1.0.1 in /home/jarulraj3/eva/test_evadb/lib/python3.10/site-packages (from matplotlib>=3.2.2->ultralytics>=8.0.93->evadb) (1.0.7)\r\n",
-      "Requirement already satisfied: kiwisolver>=1.0.1 in /home/jarulraj3/eva/test_evadb/lib/python3.10/site-packages (from matplotlib>=3.2.2->ultralytics>=8.0.93->evadb) (1.4.4)\r\n",
-      "Requirement already satisfied: fonttools>=4.22.0 in /home/jarulraj3/eva/test_evadb/lib/python3.10/site-packages (from matplotlib>=3.2.2->ultralytics>=8.0.93->evadb) (4.39.4)\r\n"
-     ]
-    },
-    {
-     "name": "stdout",
-     "output_type": "stream",
-     "text": [
-      "Requirement already satisfied: ptyprocess>=0.5 in /home/jarulraj3/eva/test_evadb/lib/python3.10/site-packages (from pexpect>4.3->ipython<8.13.0->evadb) (0.7.0)\r\n",
-      "Requirement already satisfied: wcwidth in /home/jarulraj3/eva/test_evadb/lib/python3.10/site-packages (from prompt-toolkit!=3.0.37,<3.1.0,>=3.0.30->ipython<8.13.0->evadb) (0.2.6)\r\n"
-     ]
-    },
-    {
-     "name": "stdout",
-     "output_type": "stream",
-     "text": [
-      "Requirement already satisfied: six>=1.5 in /home/jarulraj3/eva/test_evadb/lib/python3.10/site-packages (from python-dateutil>=2.8.2->pandas>=1.1.5->evadb) (1.16.0)\r\n",
-      "Requirement already satisfied: idna<4,>=2.5 in /home/jarulraj3/eva/test_evadb/lib/python3.10/site-packages (from requests->facenet-pytorch>=2.5.2->evadb) (3.4)\r\n",
-      "Requirement already satisfied: certifi>=2017.4.17 in /home/jarulraj3/eva/test_evadb/lib/python3.10/site-packages (from requests->facenet-pytorch>=2.5.2->evadb) (2023.5.7)\r\n",
-      "Requirement already satisfied: commonmark<0.10.0,>=0.9.0 in /home/jarulraj3/eva/test_evadb/lib/python3.10/site-packages (from rich<13.0.0,>=9.10.0->norfair>=2.2.0->evadb) (0.9.1)\r\n"
-     ]
-    },
-    {
-     "name": "stdout",
-     "output_type": "stream",
-     "text": [
-      "Requirement already satisfied: distlib<1,>=0.3.6 in /home/jarulraj3/eva/test_evadb/lib/python3.10/site-packages (from virtualenv<20.21.1,>=20.0.24->ray>=1.13.0->evadb) (0.3.6)\r\n",
-      "Requirement already satisfied: platformdirs<4,>=2.4 in /home/jarulraj3/eva/test_evadb/lib/python3.10/site-packages (from virtualenv<20.21.1,>=20.0.24->ray>=1.13.0->evadb) (3.5.1)\r\n"
-     ]
-    },
-    {
-     "name": "stdout",
-     "output_type": "stream",
-     "text": [
-      "Requirement already satisfied: MarkupSafe>=2.0 in /home/jarulraj3/eva/test_evadb/lib/python3.10/site-packages (from jinja2->torch>=1.10.0->evadb) (2.1.3)\r\n"
-     ]
-    },
-    {
-     "name": "stdout",
-     "output_type": "stream",
-     "text": [
-      "Requirement already satisfied: pyrsistent!=0.17.0,!=0.17.1,!=0.17.2,>=0.14.0 in /home/jarulraj3/eva/test_evadb/lib/python3.10/site-packages (from jsonschema->ray>=1.13.0->evadb) (0.19.3)\r\n"
-     ]
-    },
-    {
-     "name": "stdout",
-     "output_type": "stream",
-     "text": [
-      "Requirement already satisfied: joblib in /home/jarulraj3/eva/test_evadb/lib/python3.10/site-packages (from nltk->sentence-transformers->evadb) (1.2.0)\r\n"
-     ]
-    },
-    {
-     "name": "stdout",
-     "output_type": "stream",
-     "text": [
-      "Requirement already satisfied: threadpoolctl>=2.0.0 in /home/jarulraj3/eva/test_evadb/lib/python3.10/site-packages (from scikit-learn->sentence-transformers->evadb) (3.1.0)\r\n"
-     ]
-    },
-    {
-     "name": "stdout",
-     "output_type": "stream",
-     "text": [
-      "Requirement already satisfied: pure-eval in /home/jarulraj3/eva/test_evadb/lib/python3.10/site-packages (from stack-data->ipython<8.13.0->evadb) (0.2.2)\r\n",
-      "Requirement already satisfied: executing>=1.2.0 in /home/jarulraj3/eva/test_evadb/lib/python3.10/site-packages (from stack-data->ipython<8.13.0->evadb) (1.2.0)\r\n",
-      "Requirement already satisfied: asttokens>=2.1.0 in /home/jarulraj3/eva/test_evadb/lib/python3.10/site-packages (from stack-data->ipython<8.13.0->evadb) (2.2.1)\r\n",
-      "Requirement already satisfied: mpmath>=0.19 in /home/jarulraj3/eva/test_evadb/lib/python3.10/site-packages (from sympy->torch>=1.10.0->evadb) (1.3.0)\r\n",
-      "Requirement already satisfied: pycparser in /home/jarulraj3/eva/test_evadb/lib/python3.10/site-packages (from cffi>=1.12->cryptography>=36.0.0->pdfminer.six->evadb) (2.21)\r\n"
-     ]
-    },
-    {
-     "name": "stdout",
-     "output_type": "stream",
-     "text": [
-      "Requirement already satisfied: mypy-extensions>=0.3.0 in /home/jarulraj3/eva/test_evadb/lib/python3.10/site-packages (from typing-inspect>=0.4.0->dataclasses-json<0.6.0,>=0.5.7->langchain->evadb) (1.0.0)\r\n"
-     ]
-    },
-    {
-     "name": "stdout",
-     "output_type": "stream",
-     "text": [
->>>>>>> cf455efa
       "\r\n",
       "\u001b[1m[\u001b[0m\u001b[34;49mnotice\u001b[0m\u001b[1;39;49m]\u001b[0m\u001b[39;49m A new release of pip is available: \u001b[0m\u001b[31;49m23.0.1\u001b[0m\u001b[39;49m -> \u001b[0m\u001b[32;49m23.1.2\u001b[0m\r\n",
       "\u001b[1m[\u001b[0m\u001b[34;49mnotice\u001b[0m\u001b[1;39;49m]\u001b[0m\u001b[39;49m To update, run: \u001b[0m\u001b[32;49mpip install --upgrade pip\u001b[0m\r\n"
@@ -407,17 +97,10 @@
    "id": "1ee8b17b",
    "metadata": {
     "execution": {
-<<<<<<< HEAD
      "iopub.execute_input": "2023-06-08T05:30:31.952543Z",
      "iopub.status.busy": "2023-06-08T05:30:31.952054Z",
      "iopub.status.idle": "2023-06-08T05:30:32.683220Z",
      "shell.execute_reply": "2023-06-08T05:30:32.681403Z"
-=======
-     "iopub.execute_input": "2023-06-08T04:32:05.610260Z",
-     "iopub.status.busy": "2023-06-08T04:32:05.609717Z",
-     "iopub.status.idle": "2023-06-08T04:32:07.473409Z",
-     "shell.execute_reply": "2023-06-08T04:32:07.471813Z"
->>>>>>> cf455efa
     }
    },
    "outputs": [
@@ -425,70 +108,7 @@
      "name": "stdout",
      "output_type": "stream",
      "text": [
-<<<<<<< HEAD
       "File ‘pdf_sample1.pdf’ already there; not retrieving.\r\n",
-=======
-      "--2023-06-08 00:32:06--  https://www.dropbox.com/s/fv6pqdneth3l6fz/pdf_sample1.pdf\r\n",
-      "Resolving www.dropbox.com (www.dropbox.com)... 162.125.9.18, 2620:100:601f:18::a27d:912\r\n",
-      "Connecting to www.dropbox.com (www.dropbox.com)|162.125.9.18|:443... connected.\r\n",
-      "HTTP request sent, awaiting response... "
-     ]
-    },
-    {
-     "name": "stdout",
-     "output_type": "stream",
-     "text": [
-      "302 Found\r\n",
-      "Location: /s/raw/fv6pqdneth3l6fz/pdf_sample1.pdf [following]\r\n",
-      "--2023-06-08 00:32:06--  https://www.dropbox.com/s/raw/fv6pqdneth3l6fz/pdf_sample1.pdf\r\n",
-      "Reusing existing connection to www.dropbox.com:443.\r\n",
-      "HTTP request sent, awaiting response... "
-     ]
-    },
-    {
-     "name": "stdout",
-     "output_type": "stream",
-     "text": [
-      "302 Found\r\n",
-      "Location: https://uc6c50a1bf52c3a5a1f2bb81c60e.dl.dropboxusercontent.com/cd/0/inline/B9kMOhC5WFuN8cnIT3UtWvOHEo7URwXT4-SxiW54VMsb3LEXD07dZiVOmRMKvsL1BCig-uzl8BU5ZxpU6L7WqcwAciBfk6DiunDNh32eXyTd6N3xgOYLiNGfBtWaqGJ3tOl99hgTUJ4vvHk6gvFGyff_c5vH7sxp86cUoS9jU3QmNg/file# [following]\r\n",
-      "--2023-06-08 00:32:06--  https://uc6c50a1bf52c3a5a1f2bb81c60e.dl.dropboxusercontent.com/cd/0/inline/B9kMOhC5WFuN8cnIT3UtWvOHEo7URwXT4-SxiW54VMsb3LEXD07dZiVOmRMKvsL1BCig-uzl8BU5ZxpU6L7WqcwAciBfk6DiunDNh32eXyTd6N3xgOYLiNGfBtWaqGJ3tOl99hgTUJ4vvHk6gvFGyff_c5vH7sxp86cUoS9jU3QmNg/file\r\n",
-      "Resolving uc6c50a1bf52c3a5a1f2bb81c60e.dl.dropboxusercontent.com (uc6c50a1bf52c3a5a1f2bb81c60e.dl.dropboxusercontent.com)... "
-     ]
-    },
-    {
-     "name": "stdout",
-     "output_type": "stream",
-     "text": [
-      "162.125.9.15, 2620:100:601f:15::a27d:90f\r\n",
-      "Connecting to uc6c50a1bf52c3a5a1f2bb81c60e.dl.dropboxusercontent.com (uc6c50a1bf52c3a5a1f2bb81c60e.dl.dropboxusercontent.com)|162.125.9.15|:443... connected.\r\n",
-      "HTTP request sent, awaiting response... "
-     ]
-    },
-    {
-     "name": "stdout",
-     "output_type": "stream",
-     "text": [
-      "302 Found\r\n",
-      "Location: /cd/0/inline2/B9kuNX-KqP8lOLScwiKic3F4H-xCQPsg74ZRY1N324hMywWU2cwAyX7PVohVmnhJ5Uz5GRxg0sWG8RTxg2mkV44Cf4aOFLp2rZ3US7YVUTtelX1vRbOIG5TR5Nahukh2BmbsmFUF77UVREW9xSFOsHtYDhVKsJBluPGbr-vw99XENhM9I6iAeDpjgJgKyiatHhV5FveCRBncRK727JioCO0qCazf7HbBimxBWwAgUxvLoGAIKu2oUhTU-QHMMmskmsiDUetA9Q-P-LFcNfcjIKPs-ZwSjOIhHvgQHwkLOIdeWbmVrCTTE--xB2DmIu1EhUmlE6XLgaHFkPAin1m0gL746K-st1XUsKQhwIh8Z-oNRLkl-tHFV5pfczFlxhyC8jbdvbqlatRRPHLZe1QxXcyPpBinbKfwFwDQcdqwk1Buyw/file [following]\r\n",
-      "--2023-06-08 00:32:07--  https://uc6c50a1bf52c3a5a1f2bb81c60e.dl.dropboxusercontent.com/cd/0/inline2/B9kuNX-KqP8lOLScwiKic3F4H-xCQPsg74ZRY1N324hMywWU2cwAyX7PVohVmnhJ5Uz5GRxg0sWG8RTxg2mkV44Cf4aOFLp2rZ3US7YVUTtelX1vRbOIG5TR5Nahukh2BmbsmFUF77UVREW9xSFOsHtYDhVKsJBluPGbr-vw99XENhM9I6iAeDpjgJgKyiatHhV5FveCRBncRK727JioCO0qCazf7HbBimxBWwAgUxvLoGAIKu2oUhTU-QHMMmskmsiDUetA9Q-P-LFcNfcjIKPs-ZwSjOIhHvgQHwkLOIdeWbmVrCTTE--xB2DmIu1EhUmlE6XLgaHFkPAin1m0gL746K-st1XUsKQhwIh8Z-oNRLkl-tHFV5pfczFlxhyC8jbdvbqlatRRPHLZe1QxXcyPpBinbKfwFwDQcdqwk1Buyw/file\r\n",
-      "Reusing existing connection to uc6c50a1bf52c3a5a1f2bb81c60e.dl.dropboxusercontent.com:443.\r\n",
-      "HTTP request sent, awaiting response... "
-     ]
-    },
-    {
-     "name": "stdout",
-     "output_type": "stream",
-     "text": [
-      "200 OK\r\n",
-      "Length: 314737 (307K) [application/pdf]\r\n",
-      "Saving to: ‘pdf_sample1.pdf’\r\n",
-      "\r\n",
-      "\r",
-      "pdf_sample1.pdf       0%[                    ]       0  --.-KB/s               \r",
-      "pdf_sample1.pdf     100%[===================>] 307.36K  --.-KB/s    in 0.002s  \r\n",
-      "\r\n",
-      "2023-06-08 00:32:07 (130 MB/s) - ‘pdf_sample1.pdf’ saved [314737/314737]\r\n",
->>>>>>> cf455efa
       "\r\n"
      ]
     }
@@ -512,31 +132,14 @@
    "id": "98061621",
    "metadata": {
     "execution": {
-<<<<<<< HEAD
      "iopub.execute_input": "2023-06-08T05:30:32.694980Z",
      "iopub.status.busy": "2023-06-08T05:30:32.694409Z",
      "iopub.status.idle": "2023-06-08T05:30:32.836774Z",
      "shell.execute_reply": "2023-06-08T05:30:32.836195Z"
-=======
-     "iopub.execute_input": "2023-06-08T04:32:07.479382Z",
-     "iopub.status.busy": "2023-06-08T04:32:07.479060Z",
-     "iopub.status.idle": "2023-06-08T04:32:07.580998Z",
-     "shell.execute_reply": "2023-06-08T04:32:07.580289Z"
->>>>>>> cf455efa
     }
    },
    "outputs": [
     {
-<<<<<<< HEAD
-=======
-     "name": "stderr",
-     "output_type": "stream",
-     "text": [
-      "06-08-2023 00:32:07 WARNING[drop_object_executor:drop_object_executor.py:_handle_drop_table:0050] Table: MyPDFs does not exist\n"
-     ]
-    },
-    {
->>>>>>> cf455efa
      "data": {
       "text/html": [
        "<div>\n",
@@ -599,17 +202,10 @@
    "id": "f2674110",
    "metadata": {
     "execution": {
-<<<<<<< HEAD
      "iopub.execute_input": "2023-06-08T05:30:32.839765Z",
      "iopub.status.busy": "2023-06-08T05:30:32.839531Z",
      "iopub.status.idle": "2023-06-08T05:30:33.481695Z",
      "shell.execute_reply": "2023-06-08T05:30:33.480833Z"
-=======
-     "iopub.execute_input": "2023-06-08T04:32:07.585294Z",
-     "iopub.status.busy": "2023-06-08T04:32:07.585046Z",
-     "iopub.status.idle": "2023-06-08T04:32:08.257349Z",
-     "shell.execute_reply": "2023-06-08T04:32:08.256571Z"
->>>>>>> cf455efa
     }
    },
    "outputs": [
@@ -990,17 +586,10 @@
    "id": "b476274d",
    "metadata": {
     "execution": {
-<<<<<<< HEAD
      "iopub.execute_input": "2023-06-08T05:30:33.486111Z",
      "iopub.status.busy": "2023-06-08T05:30:33.485895Z",
      "iopub.status.idle": "2023-06-08T05:30:33.898245Z",
      "shell.execute_reply": "2023-06-08T05:30:33.897384Z"
-=======
-     "iopub.execute_input": "2023-06-08T04:32:08.261920Z",
-     "iopub.status.busy": "2023-06-08T04:32:08.261670Z",
-     "iopub.status.idle": "2023-06-08T04:32:08.686005Z",
-     "shell.execute_reply": "2023-06-08T04:32:08.685139Z"
->>>>>>> cf455efa
     }
    },
    "outputs": [
@@ -1081,17 +670,10 @@
    "id": "d2c46f7e",
    "metadata": {
     "execution": {
-<<<<<<< HEAD
      "iopub.execute_input": "2023-06-08T05:30:33.902937Z",
      "iopub.status.busy": "2023-06-08T05:30:33.902694Z",
      "iopub.status.idle": "2023-06-08T05:30:33.919317Z",
      "shell.execute_reply": "2023-06-08T05:30:33.918738Z"
-=======
-     "iopub.execute_input": "2023-06-08T04:32:08.690181Z",
-     "iopub.status.busy": "2023-06-08T04:32:08.689941Z",
-     "iopub.status.idle": "2023-06-08T04:32:09.926505Z",
-     "shell.execute_reply": "2023-06-08T04:32:09.925702Z"
->>>>>>> cf455efa
     }
    },
    "outputs": [
@@ -1159,17 +741,10 @@
    "id": "fd75bf79",
    "metadata": {
     "execution": {
-<<<<<<< HEAD
      "iopub.execute_input": "2023-06-08T05:30:33.922953Z",
      "iopub.status.busy": "2023-06-08T05:30:33.922744Z",
      "iopub.status.idle": "2023-06-08T05:30:33.937939Z",
      "shell.execute_reply": "2023-06-08T05:30:33.937314Z"
-=======
-     "iopub.execute_input": "2023-06-08T04:32:09.931316Z",
-     "iopub.status.busy": "2023-06-08T04:32:09.930848Z",
-     "iopub.status.idle": "2023-06-08T04:32:19.675513Z",
-     "shell.execute_reply": "2023-06-08T04:32:19.674467Z"
->>>>>>> cf455efa
     }
    },
    "outputs": [
@@ -1238,22 +813,14 @@
    "id": "42ddaccb",
    "metadata": {
     "execution": {
-<<<<<<< HEAD
      "iopub.execute_input": "2023-06-08T05:30:33.941387Z",
      "iopub.status.busy": "2023-06-08T05:30:33.941179Z",
      "iopub.status.idle": "2023-06-08T05:31:05.516579Z",
      "shell.execute_reply": "2023-06-08T05:31:05.515830Z"
-=======
-     "iopub.execute_input": "2023-06-08T04:32:19.678782Z",
-     "iopub.status.busy": "2023-06-08T04:32:19.678406Z",
-     "iopub.status.idle": "2023-06-08T04:32:54.182464Z",
-     "shell.execute_reply": "2023-06-08T04:32:54.181540Z"
->>>>>>> cf455efa
     }
    },
    "outputs": [
     {
-<<<<<<< HEAD
      "name": "stderr",
      "output_type": "stream",
      "text": [
@@ -1265,35 +832,21 @@
      "output_type": "stream",
      "text": [
       "\u001b[2m\u001b[36m(ray_parallel pid=1204467)\u001b[0m Your max_length is set to 142, but your input_length is only 20. Since this is a summarization task, where outputs shorter than the input are typically wanted, you might consider decreasing max_length manually, e.g. summarizer('...', max_length=10)\n"
-=======
+     ]
+    },
+    {
      "name": "stderr",
      "output_type": "stream",
      "text": [
-      "2023-06-08 00:32:22,527\tINFO worker.py:1625 -- Started a local Ray instance.\n"
->>>>>>> cf455efa
+      "\u001b[2m\u001b[36m(ray_parallel pid=1204467)\u001b[0m Your max_length is set to 142, but your input_length is only 97. Since this is a summarization task, where outputs shorter than the input are typically wanted, you might consider decreasing max_length manually, e.g. summarizer('...', max_length=48)\n"
      ]
     },
     {
      "name": "stderr",
      "output_type": "stream",
      "text": [
-<<<<<<< HEAD
-      "\u001b[2m\u001b[36m(ray_parallel pid=1204467)\u001b[0m Your max_length is set to 142, but your input_length is only 97. Since this is a summarization task, where outputs shorter than the input are typically wanted, you might consider decreasing max_length manually, e.g. summarizer('...', max_length=48)\n"
-=======
-      "\u001b[2m\u001b[36m(ray_parallel pid=745963)\u001b[0m Your max_length is set to 142, but your input_length is only 20. Since this is a summarization task, where outputs shorter than the input are typically wanted, you might consider decreasing max_length manually, e.g. summarizer('...', max_length=10)\n"
->>>>>>> cf455efa
-     ]
-    },
-    {
-     "name": "stderr",
-     "output_type": "stream",
-     "text": [
-<<<<<<< HEAD
       "Xformers is not installed correctly. If you want to use memorry_efficient_attention to accelerate training use the following command to install Xformers\n",
       "pip install xformers.\n"
-=======
-      "\u001b[2m\u001b[36m(ray_parallel pid=745963)\u001b[0m Your max_length is set to 142, but your input_length is only 97. Since this is a summarization task, where outputs shorter than the input are typically wanted, you might consider decreasing max_length manually, e.g. summarizer('...', max_length=48)\n"
->>>>>>> cf455efa
      ]
     },
     {

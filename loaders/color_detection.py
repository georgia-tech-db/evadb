import random

class Colors(object):
    class Color(object):
        def __init__(self, value):
            self.value = value

        def __str__(self):
            return "%s : %s" % (self.__class__.__name__, self.value)

    class Red(Color): pass

    class Blue(Color): pass

    class Green(Color): pass

    class Yellow(Color): pass

    class White(Color): pass

    class Silver(Color): pass

    class Black(Color): pass

    class Pink(Color): pass

    class Teal(Color): pass


class ColorWheel(object):
    def __init__(self, rgb):
        r, g, b = rgb

        self.rgb = (Colors.Red(r), Colors.Green(g), Colors.Blue(b),)

    def estimate_color(self):
        dominant_colors = self.get_dominant_colors()
        total_colors = len(dominant_colors)
        if total_colors == 1:
            return dominant_colors[0]
        elif total_colors == 2:
            color_classes = [x.__class__ for x in dominant_colors]
            if Colors.Red in color_classes and Colors.Green in color_classes:
                return Colors.Yellow(dominant_colors[0].value)
            elif Colors.Red in color_classes and Colors.Blue in color_classes:
                return Colors.Pink(dominant_colors[0].value)
            elif Colors.Blue in color_classes and Colors.Green in color_classes:
                return Colors.Teal(dominant_colors[0].value)
        elif total_colors == 3:
            if dominant_colors[0].value > 200:
                return Colors.White(dominant_colors[0].value)
            elif dominant_colors[0].value > 100:
                return Colors.Silver(dominant_colors[0].value)
            else:
                return Colors.Black(dominant_colors[0].value)
        else:
            print(("Dominant Colors : %s" % dominant_colors))

    def get_dominant_colors(self):
        max_color = max([x.value for x in self.rgb])
        return [x for x in self.rgb if x.value >= max_color * .85]


def process_image(image):
    image_color_quantities = {}

    """
    if __debug__:
        print("inside color_detection process image, image shape is " + str(image.size))
        image.save("test_image" + str(random.randint(0,100)) + ".jpg", "JPEG")
    """
<<<<<<< HEAD
    width, height = image.shape
    width_margin = int(width - (width * .65))
    height_margin = int(height - (height * .75))
    for x in range(width_margin, width - width_margin, 4):
        for y in range(height_margin, height - height_margin):
            r,g,b = image[y,x]
=======
    height, width = image.shape[:2]
    width_margin = int(width - (width * .65))
    height_margin = int(height - (height * .75))
    for row in range(height_margin, height - height_margin):
        for col in range(width_margin, width - width_margin, 4):
            r,g,b = image[row,col,:]
>>>>>>> a7ed34ba
            key = "%s:%s:%s" % (r, g, b,)
            key = (r, g, b,)
            image_color_quantities[key] = image_color_quantities.get(key, 0) + 1

    total_assessed_pixels = sum([v for k, v in list(image_color_quantities.items()) if v > 10])
    strongest_color_wheels = [(ColorWheel(k), v / float(total_assessed_pixels) * 100,) for k, v in
                              list(image_color_quantities.items()) if v > 10]

    final_colors = {}

    st_color = ''
    strong = 0

    for color_wheel, strength in strongest_color_wheels:
        color = color_wheel.estimate_color()
        final_colors[color.__class__] = final_colors.get(color.__class__, 0) + strength

    for color, strength in list(final_colors.items()):
        # print ("%s - %s" % (color.__name__, strength, ))
        if strong < strength:
            strong = strength
            st_color = color.__name__

    # image.show()
    return st_color<|MERGE_RESOLUTION|>--- conflicted
+++ resolved
@@ -69,21 +69,13 @@
         print("inside color_detection process image, image shape is " + str(image.size))
         image.save("test_image" + str(random.randint(0,100)) + ".jpg", "JPEG")
     """
-<<<<<<< HEAD
+    
     width, height = image.shape
     width_margin = int(width - (width * .65))
     height_margin = int(height - (height * .75))
     for x in range(width_margin, width - width_margin, 4):
         for y in range(height_margin, height - height_margin):
             r,g,b = image[y,x]
-=======
-    height, width = image.shape[:2]
-    width_margin = int(width - (width * .65))
-    height_margin = int(height - (height * .75))
-    for row in range(height_margin, height - height_margin):
-        for col in range(width_margin, width - width_margin, 4):
-            r,g,b = image[row,col,:]
->>>>>>> a7ed34ba
             key = "%s:%s:%s" % (r, g, b,)
             key = (r, g, b,)
             image_color_quantities[key] = image_color_quantities.get(key, 0) + 1

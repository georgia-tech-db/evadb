--- conflicted
+++ resolved
@@ -111,11 +111,7 @@
 
 if [[ ( "$OSTYPE" != "msys" ) && ( "$MODE" = "NOTEBOOK" || "$MODE" = "ALL" ) ]];
 then 
-<<<<<<< HEAD
-    PYTHONPATH=./ python -m pytest --durations=5 --nbmake --overwrite "./tutorials/" --capture=sys --tb=short -v --log-level=WARNING --nbmake-timeout=3000
-=======
     PYTHONPATH=./ python -m pytest --durations=5 --nbmake --overwrite "./tutorials" --capture=sys --tb=short -v --log-level=WARNING --nbmake-timeout=3000 --ignore="tutorials/09-license-plate-fuzzy-join.ipynb" --ignore="tutorials/10-toxicity-classifier-huggingface.ipynb" 
->>>>>>> 30836ab6
     notebook_test_code=$?
     if [ "$notebook_test_code" != "0" ];
     then

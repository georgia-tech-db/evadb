--- conflicted
+++ resolved
@@ -76,11 +76,7 @@
 then
     if [[ "$MODE" = "TEST" || "$MODE" = "ALL" ]];
     then
-<<<<<<< HEAD
-        PYTHONPATH=./ pytest --cov-report term-missing:skip-covered  --cov-config=.coveragerc --cov-context=test --cov=eva/ -s -v --log-level=WARNING -m "not benchmark" 
-=======
         PYTHONPATH=./ pytest --cov-report term-missing:skip-covered  --cov-config=.coveragerc --cov-context=test --cov=eva/ -s -v --log-level=WARNING -m "not benchmark"
->>>>>>> 4a84efe1
         test_code=$?
         if [ "$test_code" != "0" ];
         then

--- conflicted
+++ resolved
@@ -164,7 +164,7 @@
             fd.write(new_file_data)
 
         elif strip_header:
-            LOG.info("Stripping headers : " + file)
+            LOG.info("Stripping headers : " + file_path)
             header_match = header_regex.match(file_data)
             if header_match is None:
                 return
@@ -178,7 +178,7 @@
             fd.write(new_file_data)
 
         elif format_code:
-            LOG.info("Formatting File : " + file)
+            LOG.info("Formatting File : " + file_path)
             # ISORT
             isort_command = f"{ISORT_BINARY} --profile  black  {file_path}"
             os.system(isort_command)
@@ -189,14 +189,7 @@
             os.system(black_command)
 
             # AUTOFLAKE
-<<<<<<< HEAD
-            autoflake_command = (
-                FLAKE_BINARY + " --max-line-length 88 " + file_path
-            )
-            # LOG.info(autoflake_command)
-=======
             autoflake_command = f"{FLAKE_BINARY} --config={FLAKE8_CONFIG} {file_path}"
->>>>>>> df847407
             ret_val = os.system(autoflake_command)
             if ret_val:
                 sys.exit(1)

# coding=utf-8
# Copyright 2018-2023 EvaDB
#
# Licensed under the Apache License, Version 2.0 (the "License");
# you may not use this file except in compliance with the License.
# You may obtain a copy of the License at
#
#     http://www.apache.org/licenses/LICENSE-2.0
#
# Unless required by applicable law or agreed to in writing, software
# distributed under the License is distributed on an "AS IS" BASIS,
# WITHOUT WARRANTIES OR CONDITIONS OF ANY KIND, either express or implied.
# See the License for the specific language governing permissions and
# limitations under the License.
import os

from gpt4all import GPT4All

import evadb

path = os.path.dirname(evadb.__file__)
cursor = evadb.connect(path).cursor()


def query(question):
    context_docs = (
        cursor.table("embedding_table")
        .order(f"Similarity(embedding('{question}'), features)")
        .limit(3)
        .select("data")
        .df()
    )
    # Merge all context information.
    context = "; \n".join(context_docs["embedding_table.data"])

    # run llm
    messages = [
        {"role": "user", "content": f"Here is some context:{context}"},
        {
            "role": "user",
            "content": f"Answer this question based on context: {question}",
        },
    ]
    llm = GPT4All("ggml-gpt4all-j-v1.3-groovy")
    llm.model.set_thread_count(16)
<<<<<<< HEAD

    answer = llm.chat_completion(messages, verbose=False, streaming=False)

    print("\n> Answer:")
    print(answer["choices"][0]["message"]["content"])
    print("\n>> Context: ")
    print(context)
=======
>>>>>>> 104fe43f

    answer = llm.chat_completion(messages, verbose=False, streaming=False)

    print("\n> Answer:")
    print(answer["choices"][0]["message"]["content"])
    print("\n>> Context: ")
    print(context)


print(
    "🔮 Welcome to EvaDB! Don't forget to run `python ingest.py` before running this file."
)

print(
    "🔮 Welcome to EvaDB! Don't forget to run `python ingest.py` before running this file."
)

## Take input of queries from user in a loop
while True:
    question = input("Enter your question (type 'exit' to stop): ")
    if question == "exit" or question == "stop":
        break

    query(question)<|MERGE_RESOLUTION|>--- conflicted
+++ resolved
@@ -43,7 +43,6 @@
     ]
     llm = GPT4All("ggml-gpt4all-j-v1.3-groovy")
     llm.model.set_thread_count(16)
-<<<<<<< HEAD
 
     answer = llm.chat_completion(messages, verbose=False, streaming=False)
 
@@ -51,20 +50,6 @@
     print(answer["choices"][0]["message"]["content"])
     print("\n>> Context: ")
     print(context)
-=======
->>>>>>> 104fe43f
-
-    answer = llm.chat_completion(messages, verbose=False, streaming=False)
-
-    print("\n> Answer:")
-    print(answer["choices"][0]["message"]["content"])
-    print("\n>> Context: ")
-    print(context)
-
-
-print(
-    "🔮 Welcome to EvaDB! Don't forget to run `python ingest.py` before running this file."
-)
 
 print(
     "🔮 Welcome to EvaDB! Don't forget to run `python ingest.py` before running this file."

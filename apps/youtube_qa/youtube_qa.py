# coding=utf-8
# Copyright 2018-2023 EvaDB
#
# Licensed under the Apache License, Version 2.0 (the "License");
# you may not use this file except in compliance with the License.
# You may obtain a copy of the License at
#
#     http://www.apache.org/licenses/LICENSE-2.0
#
# Unless required by applicable law or agreed to in writing, software
# distributed under the License is distributed on an "AS IS" BASIS,
# WITHOUT WARRANTIES OR CONDITIONS OF ANY KIND, either express or implied.
# See the License for the specific language governing permissions and
# limitations under the License.
import os
import shutil
import time

import pandas as pd
from pytube import YouTube, extract
from youtube_transcript_api import YouTubeTranscriptApi

from evadb.interfaces.relational.db import EVADBCursor, connect

MAX_CHUNK_SIZE = 10000


def partition_transcript(raw_transcript: str):
    """Group video transcript elements when they are too large.

    Args:
        transcript (str): downloaded video transcript as a raw string.

    Returns:
        List: a list of partitioned transcript
    """
    if len(raw_transcript) <= MAX_CHUNK_SIZE:
        return [{"text": raw_transcript}]

    k = 2
    while True:
        if (len(raw_transcript) / k) <= MAX_CHUNK_SIZE:
            break
        else:
            k += 1
    chunk_size = int(len(raw_transcript) / k)

    partitioned_transcript = [
        {"text": raw_transcript[i : i + chunk_size]}
        for i in range(0, len(raw_transcript), chunk_size)
    ]
    if len(partitioned_transcript[-1]["text"]) < 30:
        partitioned_transcript.pop()
    return partitioned_transcript


def group_transcript(transcript: dict):
    """Group video transcript elements when they are too short.

    Args:
        transcript (dict): downloaded video transcript as a dictionary.

    Returns:
        List: a list of partitioned transcript
    """
    grouped_transcript = []
    new_line = ""
    for line in transcript:
        if len(new_line) <= MAX_CHUNK_SIZE:
            new_line += line["text"]
        else:
            grouped_transcript.append({"text": new_line})
            new_line = ""

    if grouped_transcript == []:
        return [{"text": new_line}]
    return grouped_transcript


def download_youtube_video_transcript(video_link: str):
    """Downloads a YouTube video's transcript.

    Args:
        video_link (str): url of the target YouTube video.
    """
    start = time.time()
    video_id = extract.video_id(video_link)
    print("Transcript download in progress...")
    transcript = YouTubeTranscriptApi.get_transcript(video_id)
    print(f"Video transcript downloaded successfully in {time.time() - start} seconds")
    return transcript


def download_youtube_video_from_link(video_link: str):
    """Downloads a YouTube video from url.

    Args:
        video_link (str): url of the target YouTube video.
    """
    start = time.time()
    yt = YouTube(video_link).streams.first()
    try:
        print("Video download in progress...")
        yt.download(filename="online_video.mp4")
    except Exception as e:
        print(f"Video download failed with error: \n{e}")
    print(f"Video downloaded successfully in {time.time() - start} seconds")


def generate_online_video_transcript(cursor: EVADBCursor) -> str:
    """Extracts speech from video for llm processing.

    Args:
        cursor (EVADBCursor): evadb api cursor.

    Returns:
<<<<<<< HEAD
        str: video transcript text.
=======
        EvaDBCursor: evadb api cursor.
>>>>>>> b873019b
    """
    print("Analyzing video. This may take a while...")
    start = time.time()

    # bootstrap speech analyzer udf and chatgpt udf for analysis
    args = {"task": "automatic-speech-recognition", "model": "openai/whisper-base"}
    speech_analyzer_udf_rel = cursor.create_udf(
        "SpeechRecognizer", type="HuggingFace", **args
    )
    speech_analyzer_udf_rel.execute()

    # load youtube video into an evadb table
    cursor.query("""DROP TABLE IF EXISTS youtube_video;""").execute()
    cursor.load("online_video.mp4", "youtube_video", "video").execute()

    # extract speech texts from videos
    cursor.query(
        "CREATE TABLE IF NOT EXISTS youtube_video_text AS SELECT SpeechRecognizer(audio) FROM youtube_video;"
    ).execute()
    print(f"Video transcript generated in {time.time() - start} seconds.")

    raw_transcript_string = (
        cursor.table("youtube_video_text")
        .select("text")
        .df()["youtube_video_text.text"][0]
    )
    return raw_transcript_string


def cleanup():
    """Removes any temporary file / directory created by EvaDB."""
    if os.path.exists("online_video.mp4"):
        os.remove("online_video.mp4")
<<<<<<< HEAD
    if os.path.exists("transcript.csv"):
        os.remove("transcript.csv")
=======
>>>>>>> b873019b
    if os.path.exists("evadb_data"):
        shutil.rmtree("evadb_data")


if __name__ == "__main__":
    print(
        "Welcome! This app lets you ask questions about any YouTube video. You will only need to supply a Youtube URL and an OpenAI API key."
    )

    # Get Youtube video url
    video_link = str(input("Enter the URL of the YouTube video: "))

    # Get OpenAI key if needed
    try:
        api_key = os.environ["OPENAI_KEY"]
    except KeyError:
        api_key = str(input("Enter your OpenAI API key: "))
        os.environ["OPENAI_KEY"] = api_key

    transcript = None
    try:
        transcript = download_youtube_video_transcript(video_link)
    except Exception as e:
        print(e)
        print(
            "Failed to download video transcript. Downloading video and generate transcript from video instead..."
        )

    try:
        # establish evadb api cursor
        cursor = connect().cursor()

        # create chatgpt udf from implemententation
        chatgpt_udf_rel = cursor.create_udf("ChatGPT", impl_path="chatgpt.py")
        chatgpt_udf_rel.execute()

        if transcript is not None:
            grouped_transcript = group_transcript(transcript)
            df = pd.DataFrame(grouped_transcript)
            df.to_csv("transcript.csv")
        else:
            # download youtube video online if the video disabled transcript
            download_youtube_video_from_link(video_link)

            # generate video transcript
            raw_transcript_string = generate_online_video_transcript(cursor)
            partitioned_transcript = partition_transcript(raw_transcript_string)
            df = pd.DataFrame(partitioned_transcript)
            df.to_csv("transcript.csv")

        # load chunked transcript into table
        cursor.query("""DROP TABLE IF EXISTS Transcript;""").execute()
        cursor.query(
            """CREATE TABLE IF NOT EXISTS Transcript (text TEXT(50));"""
        ).execute()
        cursor.load("transcript.csv", "Transcript", "csv").execute()

        print("===========================================")
        print("Ask anything about the video:")
        ready = True
        while ready:
            question = str(input("Question (enter 'exit' to exit): "))
            if question.lower() == "exit":
                ready = False
            else:
                # Generate response with chatgpt udf
                print("Generating response...")
                generate_chatgpt_response_rel = cursor.table("Transcript").select(
                    f"ChatGPT('{question} in 30 words', text)"
                )
                start = time.time()
                responses = generate_chatgpt_response_rel.df()["chatgpt.response"]

                response = ""
                for r in responses:
                    response += f"{r} \n"
                print(f"Answer (generated in {time.time() - start} seconds):")
                print(response, "\n")

        cleanup()
        print("Session ended.")
        print("===========================================")
    except Exception as e:
        cleanup()
        print("Session ended with an error.")
        print(e)
        print("===========================================")<|MERGE_RESOLUTION|>--- conflicted
+++ resolved
@@ -19,8 +19,7 @@
 import pandas as pd
 from pytube import YouTube, extract
 from youtube_transcript_api import YouTubeTranscriptApi
-
-from evadb.interfaces.relational.db import EVADBCursor, connect
+import evadb
 
 MAX_CHUNK_SIZE = 10000
 
@@ -107,18 +106,14 @@
     print(f"Video downloaded successfully in {time.time() - start} seconds")
 
 
-def generate_online_video_transcript(cursor: EVADBCursor) -> str:
+def generate_online_video_transcript(cursor) -> str:
     """Extracts speech from video for llm processing.
 
     Args:
         cursor (EVADBCursor): evadb api cursor.
 
     Returns:
-<<<<<<< HEAD
-        str: video transcript text.
-=======
         EvaDBCursor: evadb api cursor.
->>>>>>> b873019b
     """
     print("Analyzing video. This may take a while...")
     start = time.time()
@@ -152,11 +147,8 @@
     """Removes any temporary file / directory created by EvaDB."""
     if os.path.exists("online_video.mp4"):
         os.remove("online_video.mp4")
-<<<<<<< HEAD
     if os.path.exists("transcript.csv"):
         os.remove("transcript.csv")
-=======
->>>>>>> b873019b
     if os.path.exists("evadb_data"):
         shutil.rmtree("evadb_data")
 
@@ -187,7 +179,7 @@
 
     try:
         # establish evadb api cursor
-        cursor = connect().cursor()
+        cursor = evadb.connect().cursor()
 
         # create chatgpt udf from implemententation
         chatgpt_udf_rel = cursor.create_udf("ChatGPT", impl_path="chatgpt.py")

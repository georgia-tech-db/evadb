# coding=utf-8
# Copyright 2018-2020 EVA
#
# Licensed under the Apache License, Version 2.0 (the "License");
# you may not use this file except in compliance with the License.
# You may obtain a copy of the License at
#
#     http://www.apache.org/licenses/LICENSE-2.0
#
# Unless required by applicable law or agreed to in writing, software
# distributed under the License is distributed on an "AS IS" BASIS,
# WITHOUT WARRANTIES OR CONDITIONS OF ANY KIND, either express or implied.
# See the License for the specific language governing permissions and
# limitations under the License.

import asyncio

from src.server.server import start_server
from src.udfs.udf_bootstrap_queries import init_builtin_udfs
from src.configuration.configuration_manager import ConfigurationManager
from src.utils.logging_manager import LoggingManager
from src.utils.logging_manager import LoggingLevel


def eva():
    """
        Start the eva system
    """

    # Get the hostname and port information from the configuration file
    config = ConfigurationManager()
    hostname = config.get_value('server', 'host')
    port = config.get_value('server', 'port')
    socket_timeout = config.get_value('server', 'socket_timeout')
    loop = asyncio.new_event_loop()
    stop_server_future = loop.create_future()

    # Launch server
    try:
        asyncio.run(start_server(host=hostname,
                                 port=port,
                                 loop=loop,
                                 socket_timeout=socket_timeout,
                                 stop_server_future=stop_server_future)
                    )

    except Exception as e:
        LoggingManager().log(e, LoggingLevel.CRITICAL)


if __name__ == '__main__':
    # execute only if run as the entry point into the program
<<<<<<< HEAD
    eva()
    mode = ConfigurationManager().get_value('core', 'mode')
    init_builtin_udfs(mode=mode)
=======
    mode = ConfigurationManager().get_value('core', 'mode')
    init_builtin_udfs(mode=mode)
    eva()
>>>>>>> 0fff8e0a
<|MERGE_RESOLUTION|>--- conflicted
+++ resolved
@@ -50,12 +50,8 @@
 
 if __name__ == '__main__':
     # execute only if run as the entry point into the program
-<<<<<<< HEAD
-    eva()
-    mode = ConfigurationManager().get_value('core', 'mode')
-    init_builtin_udfs(mode=mode)
-=======
     mode = ConfigurationManager().get_value('core', 'mode')
     init_builtin_udfs(mode=mode)
     eva()
->>>>>>> 0fff8e0a
+    mode = ConfigurationManager().get_value('core', 'mode')
+    init_builtin_udfs(mode=mode)
<div >
  <a href="https://evadb.readthedocs.io/">
    <img src="https://raw.githubusercontent.com/georgia-tech-db/eva/master/docs/images/eva/eva-banner.png" alt="EVA" width="1000px" margin-left="-5px">
  </a>
</div>

# EVA AI-Relational Database System

<div>
        <a href="https://colab.research.google.com/github/georgia-tech-db/eva/blob/master/tutorials/03-emotion-analysis.ipynb">
            <img src="https://colab.research.google.com/assets/colab-badge.svg" alt="Open EVA on Colab"/>
        </a>
        <a href="https://join.slack.com/t/eva-db/shared_invite/zt-1i10zyddy-PlJ4iawLdurDv~aIAq90Dg">
            <img alt="Slack" src="https://img.shields.io/badge/slack-eva-ff69b4.svg?logo=slack">
        </a>          
        <img alt="PyPI" src="https://img.shields.io/pypi/v/evadb.svg"/>
        <img alt="License" src="https://img.shields.io/badge/license-Apache%202-brightgreen.svg?logo=apache"/>
        <img alt="Python Versions" src="https://img.shields.io/badge/Python--versions-3.7%20|%203.8%20|%203.9%20|%203.10-brightgreen"/>
        <img alt="Coverage Status" src="https://coveralls.io/repos/github/georgia-tech-db/eva/badge.svg?branch=master"/>            
</div>

<p align="center"> <b><h3>EVA is a database system for building simpler and faster AI-powered applications.</b></h3> </p>

EVA is designed for supporting database applications that operate on both structured (tables, feature vectors) and unstructured data (videos, podcasts, PDFs, etc.) using deep learning models. It accelerates AI pipelines by 10-100x using a collection of optimizations inspired by time-tested relational database systems, including function caching, sampling, and cost-based predicate reordering. EVA supports an AI-oriented SQL-like query language tailored for analyzing unstructured data. It comes with a wide range of models for analyzing unstructured data, including models for image classification, object detection, OCR, text sentiment classification, face detection, etc. It is fully implemented in Python and licensed under the Apache license.

## Quick Links

- [Features](#features)
- [Quick Start](#quick-start)
- [Documentation](#documentation)
- [Illustrative Applications](#illustrative-applications)
- [Community and Support](#community-and-support)
- [Contributing](#contributing)
- [License](#license)

## Features

- 🔮 Build simpler AI-powered applications using short SQL-like queries
- ⚡️ 10-100x faster AI pipelines using AI-centric query optimization  
- 💰 Save money spent on GPU-driven inference
- 🚀 First-class support for your custom deep learning models through user-defined functions
- 📦 Built-in caching to eliminate redundant model invocations across queries
- ⌨️ First-class support for PyTorch and HuggingFace models
- 🐍 Installable via pip and fully implemented in Python

## Documentation

* [Detailed Documentation](https://evadb.readthedocs.io/)
  - If you are wondering why you might need an AI-relational database system, start with the page on <a href="https://evadb.readthedocs.io/en/stable/source/overview/video.html#">Video Database Systems</a>.
  - The <a href="https://evadb.readthedocs.io/en/stable/source/overview/installation.html">Getting Started</a> page shows how you can use EVA for different AI pipelines, and how you can easily extend EVA by defining an user-defined function that wraps around your custom deep learning model.
  - The <a href="https://evadb.readthedocs.io/en/stable/source/tutorials/index.html">User Guides</a> section contains Jupyter Notebooks that demonstrate how to use various features of EVA. Each notebook includes a link to Google Colab to run the code.
* [Tutorials](https://github.com/georgia-tech-db/eva/blob/master/tutorials/03-emotion-analysis.ipynb)
* [Join Slack](https://join.slack.com/t/eva-db/shared_invite/zt-1i10zyddy-PlJ4iawLdurDv~aIAq90Dg)

## Quick Start

- Install EVA using the pip package manager. EVA supports Python versions >= 3.7.

```shell
pip install evadb
```

- To launch and connect to an EVA server in a Jupyter notebook, check out this [illustrative emotion analysis notebook](https://github.com/georgia-tech-db/eva/blob/master/tutorials/03-emotion-analysis.ipynb):
```shell
cursor = connect_to_server()
```

- Load a video onto the EVA server (we use [ua_detrac.mp4](data/ua_detrac/ua_detrac.mp4) for illustration):

```mysql
LOAD VIDEO "data/ua_detrac/ua_detrac.mp4" INTO TrafficVideo;
```

- That's it! You can now run queries over the loaded video:

```mysql
SELECT id, data FROM TrafficVideo WHERE id < 5;
```

- Search for frames in the video that contain a car

```mysql
<<<<<<< HEAD
SELECT id, data FROM UADETRAC WHERE ['car'] <@ Yolo(data).labels;
=======
SELECT id, data FROM TrafficVideo WHERE ['car'] <@ YoloV5(data).labels;
>>>>>>> adf6e51b
```
| Source Video  | Query Result |
|---------------|--------------|
|<img alt="Source Video" src="https://github.com/georgia-tech-db/eva/releases/download/v0.1.0/traffic-input.webp" width="300"> |<img alt="Query Result" src="https://github.com/georgia-tech-db/eva/releases/download/v0.1.0/traffic-output.webp" width="300"> |

- Search for frames in the video that contain a pedestrian and a car

```mysql
<<<<<<< HEAD
SELECT id, data FROM UADETRAC WHERE ['pedestrian', 'car'] <@ Yolo(data).labels;
=======
SELECT id, data FROM TrafficVideo WHERE ['pedestrian', 'car'] <@ YoloV5(data).labels;
>>>>>>> adf6e51b
```

- Search for frames with more than three cars

```mysql
<<<<<<< HEAD
SELECT id, data FROM UADETRAC WHERE ArrayCount(Yolo(data).labels, 'car') > 3;
=======
SELECT id, data FROM TrafficVideo WHERE ArrayCount(YoloV5(data).labels, 'car') > 3;
>>>>>>> adf6e51b
```

- You can **create a custom user-defined function (UDF)** that wraps around a fine-tuned or off-the-shelf deep learning model:
```mysql
CREATE UDF IF NOT EXISTS MyUDF
INPUT  (frame NDARRAY UINT8(3, ANYDIM, ANYDIM))
OUTPUT (labels NDARRAY STR(ANYDIM), bboxes NDARRAY FLOAT32(ANYDIM, 4),
        scores NDARRAY FLOAT32(ANYDIM))
TYPE  Classification
IMPL  'eva/udfs/fastrcnn_object_detector.py';
```

- **Compose multiple user-defined functions in a single query** to accomplish complicated AI pipelines.
```mysql
   -- Analyse emotions of faces in a video
   SELECT id, bbox, EmotionDetector(Crop(data, bbox)) 
   FROM MovieVideo JOIN LATERAL UNNEST(FaceDetector(data)) AS Face(bbox, conf)  
   WHERE id < 15;
```

- Besides making it easy to write queries for complex AI pipelines, EVA **speeds up query execution using its AI-centric query optimizer**. Two key optimizations are:

   💾 **Caching**: EVA automatically caches and reuses previous query results (especially model inference results), eliminating redundant computation and reducing query processing time.

   🎯 **Predicate Reordering**: EVA optimizes the order in which the query predicates are evaluated (e.g., runs the faster, more selective model first), leading to faster queries and lower inference costs.

Consider these two exploratory queries on a dataset of 🐕 images:
<img align="right" style="display:inline;" width="40%" src="https://github.com/georgia-tech-db/eva/blob/master/data/assets/eva_performance_comparison.png?raw=true"></a>

```mysql
  -- Query 1: Find all images of black-colored dogs
  SELECT id, bbox FROM dogs 
  JOIN LATERAL UNNEST(Yolo(data)) AS Obj(label, bbox, score) 
  WHERE Obj.label = 'dog' 
    AND Color(Crop(data, bbox)) = 'black'; 

  -- Query 2: Find all Great Danes that are black-colored
  SELECT id, bbox FROM dogs 
  JOIN LATERAL UNNEST(Yolo(data)) AS Obj(label, bbox, score) 
  WHERE Obj.label = 'dog' 
    AND DogBreedClassifier(Crop(data, bbox)) = 'great dane' 
    AND Color(Crop(data, bbox)) = 'black';
```

By reusing the results of the first query and reordering the predicates based on available cached results, EVA runs the second query **10x faster**!

## Illustrative Applications 

### 🔮 [Traffic Analysis](https://evadb.readthedocs.io/en/stable/source/tutorials/02-object-detection.html) (Object Detection Model)
| Source Video  | Query Result |
|---------------|--------------|
|<img alt="Source Video" src="https://github.com/georgia-tech-db/eva/releases/download/v0.1.0/traffic-input.webp" width="300"> |<img alt="Query Result" src="https://github.com/georgia-tech-db/eva/releases/download/v0.1.0/traffic-output.webp" width="300"> |

### 🔮 [MNIST Digit Recognition](https://evadb.readthedocs.io/en/stable/source/tutorials/01-mnist.html) (Image Classification Model)
| Source Video  | Query Result |
|---------------|--------------|
|<img alt="Source Video" src="https://github.com/georgia-tech-db/eva/releases/download/v0.1.0/mnist-input.webp" width="150"> |<img alt="Query Result" src="https://github.com/georgia-tech-db/eva/releases/download/v0.1.0/mnist-output.webp" width="150"> |

### 🔮 [Movie Emotion Analysis](https://evadb.readthedocs.io/en/stable/source/tutorials/03-emotion-analysis.html) (Face Detection + Emotion Classfication Models)

| Source Video  | Query Result |
|---------------|--------------|
|<img alt="Source Video" src="https://github.com/georgia-tech-db/eva/releases/download/v0.1.0/gangubai-input.webp" width="400"> |<img alt="Query Result" src="https://github.com/georgia-tech-db/eva/releases/download/v0.1.0/gangubai-output.webp" width="400"> |

### 🔮 [License Plate Recognition](https://github.com/georgia-tech-db/eva-application-template) (Plate Detection + OCR Extraction Models)

| Query Result |
|--------------|
<img alt="Query Result" src="https://github.com/georgia-tech-db/license-plate-recognition/blob/main/README_files/README_12_3.png" width="300"> |

### 🔮 [Meme Toxicity Classification](https://github.com/georgia-tech-db/toxicity-classification) (OCR Extraction + Toxicity Classification Models)

| Query Result |
|--------------|
<img alt="Query Result" src="https://raw.githubusercontent.com/georgia-tech-db/toxicity-classification/main/README_files/README_16_2.png" width="200"> |

## Community and Support

👋 If you have general questions about EVA, want to say hello or just follow along, we'd like to invite you to join our [Slack Community](https://join.slack.com/t/eva-db/shared_invite/zt-1i10zyddy-PlJ4iawLdurDv~aIAq90Dg).

<a href="https://join.slack.com/t/eva-db/shared_invite/zt-1i10zyddy-PlJ4iawLdurDv~aIAq90Dg">              
    <img src="https://raw.githubusercontent.com/georgia-tech-db/eva/master/docs/images/eva/eva-slack.png" alt="EVA Slack Channel" width="500">
</a>

If you run into any problems or issues, please create a Github issue and we'll try our best to help.

Don't see a feature in the list? Search our issue tracker if someone has already requested it and add a comment to it explaining your use-case, or open a new issue if not. We prioritize our roadmap based on user feedback, so we'd love to hear from you.

## Contributing

[![PyPI Version](https://img.shields.io/pypi/v/evadb.svg)](https://pypi.org/project/evadb)
[![CI Status](https://circleci.com/gh/georgia-tech-db/eva.svg?style=svg)](https://circleci.com/gh/georgia-tech-db/eva)
[![Documentation Status](https://readthedocs.org/projects/evadb/badge/?version=stable)](https://evadb.readthedocs.io/en/stable/index.html)

EVA is the beneficiary of many [contributors](https://github.com/georgia-tech-db/eva/graphs/contributors). All kinds of contributions to EVA are appreciated. To file a bug or to request a feature, please use <a href="https://github.com/georgia-tech-db/eva/issues">GitHub issues</a>. <a href="https://github.com/georgia-tech-db/eva/pulls">Pull requests</a> are welcome.

For more information, see our
[contribution guide](https://evadb.readthedocs.io/en/stable/source/contribute/index.html).

## License
Copyright (c) 2018-present [Georgia Tech Database Group](http://db.cc.gatech.edu/).
Licensed under [Apache License](LICENSE).<|MERGE_RESOLUTION|>--- conflicted
+++ resolved
@@ -80,11 +80,7 @@
 - Search for frames in the video that contain a car
 
 ```mysql
-<<<<<<< HEAD
 SELECT id, data FROM UADETRAC WHERE ['car'] <@ Yolo(data).labels;
-=======
-SELECT id, data FROM TrafficVideo WHERE ['car'] <@ YoloV5(data).labels;
->>>>>>> adf6e51b
 ```
 | Source Video  | Query Result |
 |---------------|--------------|
@@ -93,21 +89,13 @@
 - Search for frames in the video that contain a pedestrian and a car
 
 ```mysql
-<<<<<<< HEAD
 SELECT id, data FROM UADETRAC WHERE ['pedestrian', 'car'] <@ Yolo(data).labels;
-=======
-SELECT id, data FROM TrafficVideo WHERE ['pedestrian', 'car'] <@ YoloV5(data).labels;
->>>>>>> adf6e51b
 ```
 
 - Search for frames with more than three cars
 
 ```mysql
-<<<<<<< HEAD
 SELECT id, data FROM UADETRAC WHERE ArrayCount(Yolo(data).labels, 'car') > 3;
-=======
-SELECT id, data FROM TrafficVideo WHERE ArrayCount(YoloV5(data).labels, 'car') > 3;
->>>>>>> adf6e51b
 ```
 
 - You can **create a custom user-defined function (UDF)** that wraps around a fine-tuned or off-the-shelf deep learning model:

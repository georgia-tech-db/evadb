--- conflicted
+++ resolved
@@ -63,7 +63,6 @@
 - Launch EVA database Server: `python eva.py`
 
 - Launch CLI: `python eva_cmd_client.py`
-<<<<<<< HEAD
 
 2. Run the `UPLOAD` command in the client terminal:
 ```mysql
@@ -74,18 +73,7 @@
 ```mysql
 LOAD DATA INFILE 'test_video.mp4' INTO MyVideo;
 ```
-=======
 
-2. Run the `UPLOAD` command in the client terminal:
-```mysql
-UPLOAD INFILE 'data/ua_detrac/ua_detrac.mp4' PATH 'test_video.mp4';
-```
-
-3. Run the `LOAD` command in the client terminal: (may take a while)
-```mysql
-LOAD DATA INFILE 'test_video.mp4' INTO MyVideo;
-```
->>>>>>> cd19b871
 4. Below is a basic query that should work on the client
 ```mysql
 SELECT id, data FROM MyVideo WHERE id < 5;

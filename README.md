<<<<<<< HEAD
<div >
  <a href="https://evadb.readthedocs.io/">
    <img src="https://raw.githubusercontent.com/georgia-tech-db/eva/master/docs/images/eva/eva-banner.png" alt="EVA" width="1000px" margin-left="-5px">
  </a>
</div>

=======
>>>>>>> 64ecc456
# EVA AI-SQL Database System

<div>
        <a href="https://colab.research.google.com/github/georgia-tech-db/eva/blob/master/tutorials/03-emotion-analysis.ipynb">
            <img src="https://colab.research.google.com/assets/colab-badge.svg" alt="Open EVA on Colab"/>
        </a>
        <a href="https://join.slack.com/t/eva-db/shared_invite/zt-1i10zyddy-PlJ4iawLdurDv~aIAq90Dg">
            <img alt="Slack" src="https://img.shields.io/badge/slack-eva-ff69b4.svg?logo=slack">
        </a>          
        <a href="https://twitter.com/evadb_ai">
            <img alt="Twitter" src="https://img.shields.io/badge/twitter-eva-bde1ee.svg?logo=twitter">
        </a>  
        <a href="https://github.com/orgs/georgia-tech-db/projects/3">
            <img src="https://img.shields.io/badge/eva-roadmap-a6c096" alt="Roadmap"/>
        </a>
        <img alt="PyPI" src="https://img.shields.io/pypi/v/evadb.svg"/>
        <img alt="License" src="https://img.shields.io/badge/license-Apache%202-brightgreen.svg?logo=apache"/>
        <img alt="Coverage Status" src="https://coveralls.io/repos/github/georgia-tech-db/eva/badge.svg?branch=master"/>     
        <a href="https://pepy.tech/project/evadb">
          <img alt="Downloads" src="https://static.pepy.tech/badge/evadb/month"/>
        </a>
        <img alt="Python Versions" src="https://img.shields.io/badge/Python--versions-3.8%20|%203.9%20|%203.10-brightgreen"/>       
</div>

<p align="center"> <b><h3>EVA DB is a database system for building simpler and faster AI-powered applications.</b></h3> </p>

EVA DB is an AI-SQL database system for developing applications powered by AI models. We aim to simplify the development and deployment of AI-powered applications that operate on structured (tables, feature stores) and unstructured data (videos, text, podcasts, PDFs, etc.).

EVA DB accelerates AI pipelines by 10-100x using a collection of performance optimizations inspired by time-tested SQL database systems, including data-parallel query execution, function caching, sampling, and cost-based predicate reordering. EVA supports an AI-oriented SQL-like query language tailored for analyzing both structured and unstructured data. It has first-class support for PyTorch, Hugging Face, YOLO, and Open AI models.

The high-level SQL API allows even beginners to use EVA in a few lines of code. Advanced users can define custom user-defined functions that wrap around any AI model or Python library. EVA DB is fully implemented in Python and licensed under the Apache license.

## Quick Links

- [Features](#features)
- [Quick Start](#quick-start)
- [Documentation](#documentation)
- [Roadmap](https://github.com/orgs/georgia-tech-db/projects/3)
- [Architecture Diagram](#architecture-diagram)
- [Illustrative Applications](#illustrative-applications)
- [Screenshots](#screenshots)
- [Community and Support](#community-and-support)
- [Twitter](https://twitter.com/evadb_ai)
- [Contributing](#contributing)
- [License](#license)

## Features

- 🔮 Build simpler AI-powered applications using short SQL-like queries
- ⚡️ 10-100x faster AI pipelines using AI-centric query optimization  
- 💰 Save money spent on GPUs
- 🚀 First-class support for your custom deep learning models through user-defined functions
- 📦 Built-in caching to eliminate redundant model invocations across queries
- ⌨️ First-class support for PyTorch, Hugging Face, YOLO, and Open AI models
- 🐍 Installable via pip and fully implemented in Python

## Illustrative Applications

Here are some illustrative EVA-powered applications (each Jupyter notebook can be opened on Google Colab):

 * 🔮 <a href="https://evadb.readthedocs.io/en/stable/source/tutorials/08-chatgpt.html">Using ChatGPT to ask questions based on videos</a>
 * 🔮 <a href="https://evadb.readthedocs.io/en/stable/source/tutorials/02-object-detection.html">Analysing traffic flow at an intersection</a>
 * 🔮 <a href="https://evadb.readthedocs.io/en/stable/source/tutorials/03-emotion-analysis.html">Examining the emotion palette of actors in a movie</a>
 * 🔮 <a href="https://evadb.readthedocs.io/en/stable/source/tutorials/11-similarity-search-for-motif-mining.html">Image Similarity Search on Reddit [FAISS + Qdrant]</a>
 * 🔮 <a href="https://evadb.readthedocs.io/en/stable/source/tutorials/01-mnist.html">Classifying images based on their content</a>
 * 🔮 <a href="https://evadb.readthedocs.io/en/stable/source/tutorials/07-object-segmentation-huggingface.html">Image Segmentation using Hugging Face</a>
 * 🔮 <a href="https://github.com/georgia-tech-db/license-plate-recognition">Recognizing license plates </a>
 * 🔮 <a href="https://github.com/georgia-tech-db/toxicity-classification">Analysing toxicity of social media memes </a>

## Documentation

* [Detailed Documentation](https://evadb.readthedocs.io/)
  - The <a href="https://evadb.readthedocs.io/en/stable/source/overview/installation.html">Getting Started</a> page shows how you can use EVA for different AI tasks and how you can easily extend EVA to support your custom deep learning model through user-defined functions.
  - The <a href="https://evadb.readthedocs.io/en/stable/source/tutorials/index.html">User Guides</a> section contains Jupyter Notebooks that demonstrate how to use various features of EVA. Each notebook includes a link to Google Colab, where you can run the code yourself.
* [Tutorials](https://github.com/georgia-tech-db/eva/blob/master/tutorials/03-emotion-analysis.ipynb)
* [Join us on Slack](https://join.slack.com/t/eva-db/shared_invite/zt-1i10zyddy-PlJ4iawLdurDv~aIAq90Dg)
* [Follow us on Twitter](https://twitter.com/evadb_ai)
* [Medium-Term Roadmap](https://github.com/orgs/georgia-tech-db/projects/3)
* [Demo](https://evadb.readthedocs.io/en/stable/source/tutorials/08-chatgpt.html)

## Quick Start

- Install EVA using the pip package manager. EVA supports Python versions >= 3.8:

```shell
pip install evadb
```

- To launch and connect to an EVA server in a Jupyter notebook, check out this [illustrative emotion analysis notebook](https://github.com/georgia-tech-db/eva/blob/master/tutorials/03-emotion-analysis.ipynb):
```shell
cursor = connect_to_server()
```

- Load a video onto the EVA server (we use [ua_detrac.mp4](data/ua_detrac/ua_detrac.mp4) for illustration):

```mysql
LOAD VIDEO "data/ua_detrac/ua_detrac.mp4" INTO TrafficVideo;
```

- That's it! You can now run queries over the loaded video:

```mysql
SELECT id, data FROM TrafficVideo WHERE id < 5;
```

- Search for frames in the video that contain a car:

```mysql
SELECT id, data FROM TrafficVideo WHERE ['car'] <@ Yolo(data).labels;
```
| Source Video  | Query Result |
|---------------|--------------|
|<img alt="Source Video" src="https://github.com/georgia-tech-db/eva/releases/download/v0.1.0/traffic-input.webp" width="300"> |<img alt="Query Result" src="https://github.com/georgia-tech-db/eva/releases/download/v0.1.0/traffic-output.webp" width="300"> |

- Search for frames in the video that contain a pedestrian and a car:

```mysql
SELECT id, data FROM TrafficVideo WHERE ['pedestrian', 'car'] <@ Yolo(data).labels;
```

- Search for frames with more than three cars:

```mysql
SELECT id, data FROM TrafficVideo WHERE ArrayCount(Yolo(data).labels, 'car') > 3;
```

- **Use your custom deep learning model in queries** with a user-defined function (UDF):

```mysql
CREATE UDF IF NOT EXISTS Yolo
TYPE  ultralytics
'model' 'yolov8m.pt';
```

- **Chain multiple models in a single query** to set up useful AI pipelines.

```mysql
   -- Analyse emotions of faces in a video
   SELECT id, bbox, EmotionDetector(Crop(data, bbox)) 
   FROM MovieVideo JOIN LATERAL UNNEST(FaceDetector(data)) AS Face(bbox, conf)  
   WHERE id < 15;
```

- **EVA runs queries faster using its AI-centric query optimizer**. Two key optimizations are:

   💾 **Caching**: EVA automatically caches and reuses previous query results (especially model inference results), eliminating redundant computation and reducing query processing time.

   🎯 **Predicate Reordering**: EVA optimizes the order in which the query predicates are evaluated (e.g., runs the faster, more selective model first), leading to faster queries and lower inference costs.

Consider these two exploratory queries on a dataset of dog images:
<img align="right" style="display:inline;" width="40%" src="https://github.com/georgia-tech-db/eva/blob/master/data/assets/eva_performance_comparison.png?raw=true"></a>

```mysql
  -- Query 1: Find all images of black-colored dogs
  SELECT id, bbox FROM dogs 
  JOIN LATERAL UNNEST(Yolo(data)) AS Obj(label, bbox, score) 
  WHERE Obj.label = 'dog' 
    AND Color(Crop(data, bbox)) = 'black'; 

  -- Query 2: Find all Great Danes that are black-colored
  SELECT id, bbox FROM dogs 
  JOIN LATERAL UNNEST(Yolo(data)) AS Obj(label, bbox, score) 
  WHERE Obj.label = 'dog' 
    AND DogBreedClassifier(Crop(data, bbox)) = 'great dane' 
    AND Color(Crop(data, bbox)) = 'black';
```

By reusing the results of the first query and reordering the predicates based on the available cached inference results, EVA runs the second query **10x faster**!

## Architecture Diagram

This diagram presents the key components of EVA DB. EVA's AI-centric Query Optimizer takes a parsed query as input and generates a query plan that is then executed by the Query Engine. The Query Engine hits multiple storage engines to retrieve the data required for efficiently running the query:
1. Structured data (SQL database system connected via `sqlalchemy`).
2. Unstructured media data (on cloud buckets or local filesystem).
3. Vector data (vector database system).

<img width="700" alt="Architecture Diagram" src="https://github.com/georgia-tech-db/eva/assets/5521975/01452ec9-87d9-4d27-90b2-c0b1ab29b16c">

## Screenshots

### 🔮 [Traffic Analysis](https://evadb.readthedocs.io/en/stable/source/tutorials/02-object-detection.html) (Object Detection Model)
| Source Video  | Query Result |
|---------------|--------------|
|<img alt="Source Video" src="https://github.com/georgia-tech-db/eva/releases/download/v0.1.0/traffic-input.webp" width="300"> |<img alt="Query Result" src="https://github.com/georgia-tech-db/eva/releases/download/v0.1.0/traffic-output.webp" width="300"> |

### 🔮 [MNIST Digit Recognition](https://evadb.readthedocs.io/en/stable/source/tutorials/01-mnist.html) (Image Classification Model)
| Source Video  | Query Result |
|---------------|--------------|
|<img alt="Source Video" src="https://github.com/georgia-tech-db/eva/releases/download/v0.1.0/mnist-input.webp" width="150"> |<img alt="Query Result" src="https://github.com/georgia-tech-db/eva/releases/download/v0.1.0/mnist-output.webp" width="150"> |

### 🔮 [Movie Emotion Analysis](https://evadb.readthedocs.io/en/stable/source/tutorials/03-emotion-analysis.html) (Face Detection + Emotion Classification Models)

| Source Video  | Query Result |
|---------------|--------------|
|<img alt="Source Video" src="https://github.com/georgia-tech-db/eva/releases/download/v0.1.0/gangubai-input.webp" width="400"> |<img alt="Query Result" src="https://github.com/georgia-tech-db/eva/releases/download/v0.1.0/gangubai-output.webp" width="400"> |

### 🔮 [License Plate Recognition](https://github.com/georgia-tech-db/eva-application-template) (Plate Detection + OCR Extraction Models)

| Query Result |
|--------------|
<img alt="Query Result" src="https://github.com/georgia-tech-db/license-plate-recognition/blob/main/README_files/README_12_3.png" width="300"> |

## Community and Support

👋 If you have general questions about EVA, want to say hello or just follow along, we'd like to invite you to join our [Slack Community](https://join.slack.com/t/eva-db/shared_invite/zt-1i10zyddy-PlJ4iawLdurDv~aIAq90Dg)and to [follow us on Twitter](https://twitter.com/evadb_ai).

<a href="https://join.slack.com/t/eva-db/shared_invite/zt-1i10zyddy-PlJ4iawLdurDv~aIAq90Dg">              
    <img src="https://raw.githubusercontent.com/georgia-tech-db/eva/master/docs/images/eva/eva-slack.png" alt="EVA Slack Channel" width="500">
</a>

If you run into any problems or issues, please create a Github issue and we'll try our best to help.

Don't see a feature in the list? Search our issue tracker if someone has already requested it and add a comment to it explaining your use-case, or open a new issue if not. We prioritize our [roadmap](https://github.com/orgs/georgia-tech-db/projects/3) based on user feedback, so we'd love to hear from you.

## Contributing

[![PyPI Version](https://img.shields.io/pypi/v/evadb.svg)](https://pypi.org/project/evadb)
[![CI Status](https://circleci.com/gh/georgia-tech-db/eva.svg?style=svg)](https://circleci.com/gh/georgia-tech-db/eva)
[![Documentation Status](https://readthedocs.org/projects/evadb/badge/?version=latest)](https://evadb.readthedocs.io/en/latest/index.html)

EVA is the beneficiary of many [contributors](https://github.com/georgia-tech-db/eva/graphs/contributors). All kinds of contributions to EVA are appreciated. To file a bug or to request a feature, please use <a href="https://github.com/georgia-tech-db/eva/issues">GitHub issues</a>. <a href="https://github.com/georgia-tech-db/eva/pulls">Pull requests</a> are welcome.

For more information, see our
[contribution guide](https://evadb.readthedocs.io/en/stable/source/contribute/index.html).

## License
Copyright (c) 2018-present [Georgia Tech Database Group](http://db.cc.gatech.edu/).
Licensed under [Apache License](LICENSE).<|MERGE_RESOLUTION|>--- conflicted
+++ resolved
@@ -1,12 +1,3 @@
-<<<<<<< HEAD
-<div >
-  <a href="https://evadb.readthedocs.io/">
-    <img src="https://raw.githubusercontent.com/georgia-tech-db/eva/master/docs/images/eva/eva-banner.png" alt="EVA" width="1000px" margin-left="-5px">
-  </a>
-</div>
-
-=======
->>>>>>> 64ecc456
 # EVA AI-SQL Database System
 
 <div>
